--- conflicted
+++ resolved
@@ -467,7 +467,6 @@
 gdf_error gdf_max_i32(gdf_column *col, int32_t *dev_result, gdf_size_type dev_result_size);
 gdf_error gdf_max_i8(gdf_column *col, int8_t *dev_result, gdf_size_type dev_result_size);
 
-<<<<<<< HEAD
 
 
 
@@ -505,8 +504,6 @@
 
 gdf_error get_column_byte_width(gdf_column * col, int * width);
 
-=======
->>>>>>> 56f79f1e
 /* 
  Multi-Column SQL ops:
    WHERE (Filtering)
@@ -529,72 +526,6 @@
 		     size_t* d_indx,   //out: device-side array of row indices that remain after filtering
 		     size_t* new_sz);  //out: host-side # rows that remain after filtering
 
-<<<<<<< HEAD
-gdf_error gdf_group_by_count(size_t nrows,     //in: # rows
-			     gdf_column* cols, //in: host-side array of gdf_columns
-			     size_t ncols,     //in: # cols
-			     int flag_sorted,  //in: flag specififying if rows are pre-sorted (1) or not (0)
-			     void** d_cols,    //out: pre-allocated device-side array to be filled with gdf_column::data for each column; slicing of gdf_column array (host)
-			     int* d_types,     //out: pre-allocated device-side array to be filled with gdf_colum::dtype for each column; slicing of gdf_column array (host)
-			     int* d_indx,      //out: device-side array of row indices after sorting
-			     int* d_kout,      //out: device-side array of rows after gropu-by
-			     int* d_count,     //out: device-side array of aggregated values (COUNT-ed) as a result of group-by;
-			     size_t* new_sz);  //out: host-side # rows of d_count
-
-gdf_error gdf_group_by_sum(size_t nrows,     //in: # rows
-			   gdf_column* cols, //in: host-side array of gdf_columns
-			   size_t ncols,     //in: # cols
-			   int flag_sorted,  //in: flag specififying if rows are pre-sorted (1) or not (0)
-			   gdf_column agg_in,//in: column to aggregate
-			   void** d_cols,    //out: pre-allocated device-side array to be filled with gdf_column::data for each column; slicing of gdf_column array (host)
-			   int* d_types,     //out: pre-allocated device-side array to be filled with gdf_colum::dtype for each column; slicing of gdf_column array (host)
-			   int* d_indx,      //out: device-side array of row indices after sorting
-			   gdf_column agg_p, //out: reordering of d_agg after sorting; requires shallow (trivial) copy-construction (see static_assert below);
-			   int* d_kout,      //out: device-side array of rows after gropu-by
-			   gdf_column c_vout,//out: aggregated column; requires shallow (trivial) copy-construction (see static_assert below);
-			   size_t* new_sz);  //out: host-side # rows of d_count
-
-gdf_error gdf_group_by_min(size_t nrows,     //in: # rows
-			   gdf_column* cols, //in: host-side array of gdf_columns
-			   size_t ncols,     //in: # cols
-			   int flag_sorted,  //in: flag specififying if rows are pre-sorted (1) or not (0)
-			   gdf_column agg_in,//in: column to aggregate
-			   void** d_cols,    //out: pre-allocated device-side array to be filled with gdf_column::data for each column; slicing of gdf_column array (host)
-			   int* d_types,     //out: pre-allocated device-side array to be filled with gdf_colum::dtype for each column; slicing of gdf_column array (host)
-			   int* d_indx,      //out: device-side array of row indices after sorting
-			   gdf_column agg_p, //out: reordering of d_agg after sorting; requires shallow (trivial) copy-construction (see static_assert below);
-			   int* d_kout,      //out: device-side array of rows after gropu-by
-			   gdf_column c_vout,//out: aggregated column; requires shallow (trivial) copy-construction (see static_assert below);
-			   size_t* new_sz);  //out: host-side # rows of d_count
-
-
-gdf_error gdf_group_by_max(size_t nrows,     //in: # rows
-			   gdf_column* cols, //in: host-side array of gdf_columns
-			   size_t ncols,     //in: # cols
-			   int flag_sorted,  //in: flag specififying if rows are pre-sorted (1) or not (0)
-			   gdf_column agg_in,//in: column to aggregate
-			   void** d_cols,    //out: pre-allocated device-side array to be filled with gdf_column::data for each column; slicing of gdf_column array (host)
-			   int* d_types,     //out: pre-allocated device-side array to be filled with gdf_colum::dtype for each column; slicing of gdf_column array (host)
-			   int* d_indx,      //out: device-side array of row indices after sorting
-			   gdf_column agg_p, //out: reordering of d_agg after sorting; requires shallow (trivial) copy-construction (see static_assert below);
-			   int* d_kout,      //out: device-side array of rows after gropu-by
-			   gdf_column c_vout,//out: aggregated column; requires shallow (trivial) copy-construction (see static_assert below);
-			   size_t* new_sz);  //out: host-side # rows of d_count
-
-gdf_error gdf_group_by_avg(size_t nrows,     //in: # rows
-			   gdf_column* cols, //in: host-side array of gdf_columns
-			   size_t ncols,     //in: # cols
-			   int flag_sorted,  //in: flag specififying if rows are pre-sorted (1) or not (0)
-			   gdf_column agg_in,//in: column to aggregate
-			   void** d_cols,    //out: pre-allocated device-side array to be filled with gdf_column::data for each column; slicing of gdf_column array (host)
-			   int* d_types,     //out: pre-allocated device-side array to be filled with gdf_colum::dtype for each column; slicing of gdf_column array (host)
-			   int* d_indx,      //out: device-side array of row indices after sorting
-			   int* d_cout,      //out: device-side array of (COUNT-ed) values as a result of group-by;
-			   gdf_column agg_p, //out: reordering of d_agg after sorting; requires shallow (trivial) copy-construction (see static_assert below);
-			   int* d_kout,      //out: device-side array of rows after gropu-by
-			   gdf_column c_vout,//out: aggregated column; requires shallow (trivial) copy-construction (see static_assert below);
-			   size_t* new_sz);  //out: host-side # rows of d_count
-=======
 gdf_error gdf_group_by_sum(int ncols,                    // # columns
                            gdf_column** cols,            //input cols
                            gdf_column* col_agg,          //column to aggregate on
@@ -640,5 +571,4 @@
                              gdf_column** out_col_values,  //if not null return the grouped-by columns
                                                          //(multi-gather based on indices, which are needed anyway)
                              gdf_column* out_col_agg,      //aggregation result
-                             gdf_context* ctxt);            //struct with additional info: bool is_sorted, flag_sort_or_hash, bool flag_count_distinct
->>>>>>> 56f79f1e
+                             gdf_context* ctxt);            //struct with additional info: bool is_sorted, flag_sort_or_hash, bool flag_count_distinct