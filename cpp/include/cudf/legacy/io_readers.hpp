--- conflicted
+++ resolved
@@ -68,25 +68,13 @@
 
   /**
    * @brief Constructor for an existing memory buffer source.
-<<<<<<< HEAD
-   **/
-  explicit reader(const char *buffer, size_t length,
-                  reader_options const &options);
-=======
-   *---------------------------------------------------------------------------**/
+   */
   explicit reader(const char *buffer, size_t length, reader_options const &options);
->>>>>>> cfb1f6b6
 
   /**
    * @brief Constructor for an Arrow file source
-<<<<<<< HEAD
-   **/
-  explicit reader(std::shared_ptr<arrow::io::RandomAccessFile> file,
-                  reader_options const &options);
-=======
-   *---------------------------------------------------------------------------**/
+   */
   explicit reader(std::shared_ptr<arrow::io::RandomAccessFile> file, reader_options const &options);
->>>>>>> cfb1f6b6
 
   /**
    * @brief Reads and returns the entire data set.
@@ -102,7 +90,7 @@
    * @param[in] num_rows Number of rows to read; use `0` for all remaining data
    *
    * @return cudf::table Object that contains the array of gdf_columns.
-   **/
+   */
   table read_rows(size_t skip_rows, size_t num_rows);
 
   ~reader();
@@ -113,7 +101,7 @@
 namespace json {
 /**
  * @brief Options for the JSON reader
- **/
+ */
 struct reader_options {
   bool lines              = false;
   std::string compression = "infer";
@@ -128,23 +116,16 @@
    * @param[in] lines Restrict to `JSON Lines` format rather than full JSON
    * @param[in] compression Compression type: "none", "infer", "gzip", "zip"
    * @param[in] dtype Ordered list of data types; deduced from dataset if empty
-<<<<<<< HEAD
-   **/
-  reader_options(bool lines, std::string compression,
-                 std::vector<std::string> dtype)
-      : lines(lines), compression(compression), dtype(std::move(dtype)) {}
-=======
-   *---------------------------------------------------------------------------**/
+   */
   reader_options(bool lines, std::string compression, std::vector<std::string> dtype)
     : lines(lines), compression(compression), dtype(std::move(dtype))
   {
   }
->>>>>>> cfb1f6b6
 };
 
 /**
  * @brief Class used to parse JSON input and convert it into a cudf::table.
- **/
+ */
 class reader {
  private:
   class Impl;
@@ -153,36 +134,24 @@
  public:
   /**
    * @brief Constructor for a file path source.
-   **/
+   */
   explicit reader(std::string filepath, reader_options const &options);
 
   /**
    * @brief Constructor for an existing memory buffer source.
-<<<<<<< HEAD
-   **/
-  explicit reader(const char *buffer, size_t length,
-                  reader_options const &options);
-=======
-   *---------------------------------------------------------------------------**/
+   */
   explicit reader(const char *buffer, size_t length, reader_options const &options);
->>>>>>> cfb1f6b6
 
   /**
    * @brief Constructor for an Arrow file source
-<<<<<<< HEAD
-   **/
-  explicit reader(std::shared_ptr<arrow::io::RandomAccessFile> file,
-                  reader_options const &options);
-=======
-   *---------------------------------------------------------------------------**/
+   */
   explicit reader(std::shared_ptr<arrow::io::RandomAccessFile> file, reader_options const &options);
->>>>>>> cfb1f6b6
 
   /**
    * @brief Reads and returns the entire data set.
    *
    * @return cudf::table object that contains the array of gdf_columns.
-   **/
+   */
   table read();
 
   /**
@@ -196,7 +165,7 @@
    * @param[in] size Number of bytes from the offset; set to 0 for all remaining
    *
    * @return cudf::table object that contains the array of gdf_columns
-   **/
+   */
   table read_byte_range(size_t offset, size_t size);
 
   ~reader();
@@ -207,7 +176,7 @@
 namespace csv {
 /**
  * @brief Quoting behavior for CSV readers/writers
- **/
+ */
 enum quote_style {
   QUOTE_MINIMAL = 0,  ///< Only quote those fields which contain special characters; enable
                       ///< quotation when parsing.
@@ -222,7 +191,7 @@
  * TODO: Clean-up the parameters, as it is decoupled from the `read_csv`
  * interface. That interface allows it to be more closely aligned with PANDAS'
  * for user-friendliness.
- **/
+ */
 struct reader_options {
   std::string compression =
     "none";  ///< Compression type ("none", "infer", "bz2", "gz", "xz", "zip"); with the default
@@ -305,31 +274,19 @@
 
   /**
    * @brief Constructor for an existing memory buffer source.
-<<<<<<< HEAD
-   **/
-  explicit reader(const char *buffer, size_t length,
-                  reader_options const &options);
-=======
-   *---------------------------------------------------------------------------**/
+   */
   explicit reader(const char *buffer, size_t length, reader_options const &options);
->>>>>>> cfb1f6b6
 
   /**
    * @brief Constructor for an Arrow file source.
-<<<<<<< HEAD
-   **/
-  explicit reader(std::shared_ptr<arrow::io::RandomAccessFile> file,
-                  reader_options const &options);
-=======
-   *---------------------------------------------------------------------------**/
+   */
   explicit reader(std::shared_ptr<arrow::io::RandomAccessFile> file, reader_options const &options);
->>>>>>> cfb1f6b6
 
   /**
    * @brief Reads and returns the entire data set.
    *
    * @return cudf::table object that contains the array of gdf_columns.
-   **/
+   */
   table read();
 
   /**
@@ -343,7 +300,7 @@
    * @param[in] size Number of bytes from the offset; set to 0 for all remaining
    *
    * @return cudf::table object that contains the array of gdf_columns
-   **/
+   */
   table read_byte_range(size_t offset, size_t size);
 
   /**
@@ -356,14 +313,9 @@
    * @param[in] num_rows Number of rows to read. Value of -1 indicates all rows
    *
    * @return cudf::table object that contains the array of gdf_columns
-<<<<<<< HEAD
-   **/
-  table read_rows(cudf::size_type num_skip_header, cudf::size_type num_skip_footer,
-=======
-   *---------------------------------------------------------------------------**/
+   */
   table read_rows(cudf::size_type num_skip_header,
                   cudf::size_type num_skip_footer,
->>>>>>> cfb1f6b6
                   cudf::size_type num_rows = -1);
 
   ~reader();
@@ -374,7 +326,7 @@
 namespace orc {
 /**
  * @brief Options for the ORC reader
- **/
+ */
 struct reader_options {
   std::vector<std::string> columns;
   bool use_index               = true;
@@ -393,19 +345,7 @@
    * @param[in] use_index_lookup Whether to use row index for faster scanning
    * @param[in] np_compat Whether to use numpy-compatible dtypes
    * @param[in] timestamp_time_unit Resolution of timestamps; none for default
-<<<<<<< HEAD
-   **/
-  reader_options(std::vector<std::string> cols, bool use_index_lookup,
-                 bool np_compat, gdf_time_unit timestamp_time_unit,
-                 bool decimals_as_float_ = true, int forced_decimals_scale_ = -1)
-      : columns(std::move(cols)),
-        use_index(use_index_lookup),
-        use_np_dtypes(np_compat),
-        timestamp_unit(timestamp_time_unit),
-        decimals_as_float(decimals_as_float_),
-        forced_decimals_scale(forced_decimals_scale_) {}
-=======
-   *---------------------------------------------------------------------------**/
+   */
   reader_options(std::vector<std::string> cols,
                  bool use_index_lookup,
                  bool np_compat,
@@ -420,12 +360,11 @@
       forced_decimals_scale(forced_decimals_scale_)
   {
   }
->>>>>>> cfb1f6b6
 };
 
 /**
  * @brief Class to read Apache ORC data into cuDF columns
- **/
+ */
 class reader {
  private:
   class Impl;
@@ -434,36 +373,24 @@
  public:
   /**
    * @brief Constructor for a file path source.
-   **/
+   */
   explicit reader(std::string filepath, reader_options const &options);
 
   /**
    * @brief Constructor for an existing memory buffer source.
-<<<<<<< HEAD
-   **/
-  explicit reader(const char *buffer, size_t length,
-                  reader_options const &options);
-=======
-   *---------------------------------------------------------------------------**/
+   */
   explicit reader(const char *buffer, size_t length, reader_options const &options);
->>>>>>> cfb1f6b6
 
   /**
    * @brief Constructor for an Arrow file source
-<<<<<<< HEAD
-   **/
-  explicit reader(std::shared_ptr<arrow::io::RandomAccessFile> file,
-                  reader_options const &options);
-=======
-   *---------------------------------------------------------------------------**/
+   */
   explicit reader(std::shared_ptr<arrow::io::RandomAccessFile> file, reader_options const &options);
->>>>>>> cfb1f6b6
 
   /**
    * @brief Reads and returns the entire data set.
    *
    * @return cudf::table Object that contains the array of gdf_columns.
-   **/
+   */
   table read_all();
 
   /**
@@ -472,7 +399,7 @@
    * @param[in] stripe Index of the stripe
    *
    * @return cudf::table Object that contains the array of gdf_columns.
-   **/
+   */
   table read_stripe(size_t stripe);
 
   /**
@@ -482,7 +409,7 @@
    * @param[in] num_rows Number of rows to read; use `0` for all remaining data
    *
    * @return cudf::table Object that contains the array of gdf_columns.
-   **/
+   */
   table read_rows(size_t skip_rows, size_t num_rows);
 
   ~reader();
@@ -493,7 +420,7 @@
 namespace parquet {
 /**
  * @brief Options for the Parquet reader
- **/
+ */
 struct reader_options {
   std::vector<std::string> columns;
   bool strings_to_categorical  = false;
@@ -510,16 +437,7 @@
    * @param[in] strings_to_categorical Whether to store strings as GDF_CATEGORY
    * @param[in] read_pandas_indexes Whether to always load PANDAS index columns
    * @param[in] timestamp_time_unit Resolution of timestamps; none for default
-<<<<<<< HEAD
-   **/
-  reader_options(std::vector<std::string> cols, bool strings_as_category,
-                 bool read_pandas_indexes, gdf_time_unit timestamp_time_unit)
-      : columns(std::move(cols)),
-        strings_to_categorical(strings_as_category),
-        use_pandas_metadata(read_pandas_indexes),
-        timestamp_unit(timestamp_time_unit) {}
-=======
-   *---------------------------------------------------------------------------**/
+   */
   reader_options(std::vector<std::string> cols,
                  bool strings_as_category,
                  bool read_pandas_indexes,
@@ -530,7 +448,6 @@
       timestamp_unit(timestamp_time_unit)
   {
   }
->>>>>>> cfb1f6b6
 };
 
 /**
@@ -544,43 +461,31 @@
  public:
   /**
    * @brief Constructor for a file path source.
-   **/
+   */
   explicit reader(std::string filepath, reader_options const &options);
 
   /**
    * @brief Constructor for an existing memory buffer source.
-<<<<<<< HEAD
-   **/
-  explicit reader(const char *buffer, size_t length,
-                  reader_options const &options);
-=======
-   *---------------------------------------------------------------------------**/
+   */
   explicit reader(const char *buffer, size_t length, reader_options const &options);
->>>>>>> cfb1f6b6
 
   /**
    * @brief Constructor for an Arrow file source
-<<<<<<< HEAD
-   **/
-  explicit reader(std::shared_ptr<arrow::io::RandomAccessFile> file,
-                  reader_options const &options);
-=======
-   *---------------------------------------------------------------------------**/
+   */
   explicit reader(std::shared_ptr<arrow::io::RandomAccessFile> file, reader_options const &options);
->>>>>>> cfb1f6b6
 
   /**
    * @brief Returns the PANDAS-specific index column derived from the metadata.
    *
    * @return std::string Name of the column if it exists.
-   **/
+   */
   std::string get_index_column();
 
   /**
    * @brief Reads and returns the entire data set.
    *
    * @return cudf::table Object that contains the array of gdf_columns.
-   **/
+   */
   table read_all();
 
   /**
@@ -589,7 +494,7 @@
    * @param[in] row_group Index of the row group
    *
    * @return cudf::table Object that contains the array of gdf_columns.
-   **/
+   */
   table read_row_group(size_t row_group);
 
   /**
@@ -599,7 +504,7 @@
    * @param[in] num_rows Number of rows to read; use `0` for all remaining data
    *
    * @return cudf::table Object that contains the array of gdf_columns.
-   **/
+   */
   table read_rows(size_t skip_rows, size_t num_rows);
 
   ~reader();
