--- conflicted
+++ resolved
@@ -150,8 +150,6 @@
     return tmp;
 }
 
-<<<<<<< HEAD
-=======
 __device__ inline string_view::const_iterator& string_view::const_iterator::operator-=(string_view::const_iterator::difference_type off)
 {
     while(off-- > 0)
@@ -167,7 +165,6 @@
     return tmp;
 }
 
->>>>>>> efb1e86b
 __device__ inline bool string_view::const_iterator::operator==(const string_view::const_iterator& rhs) const
 {
     return (p == rhs.p) && (cpos == rhs.cpos);
