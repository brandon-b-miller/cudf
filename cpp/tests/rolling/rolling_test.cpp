/*
 * Copyright (c) 2019-2020, NVIDIA CORPORATION.
 *
 * Licensed under the Apache License, Version 2.0 (the "License");
 * you may not use this file except in compliance with the License.
 * You may obtain a copy of the License at
 *
 *     http://www.apache.org/licenses/LICENSE-2.0
 *
 * Unless required by applicable law or agreed to in writing, software
 * distributed under the License is distributed on an "AS IS" BASIS,
 * WITHOUT WARRANTIES OR CONDITIONS OF ANY KIND, either express or implied.
 * See the License for the specific language governing permissions and
 * limitations under the License.
 */

#include <tests/utilities/base_fixture.hpp>
#include <tests/utilities/column_wrapper.hpp>
#include <tests/utilities/column_utilities.hpp>
#include <tests/utilities/type_lists.hpp>
#include <tests/utilities/cudf_gtest.hpp>
#include <tests/utilities/legacy/cudf_test_utils.cuh>

#include <cudf/utilities/bit.hpp>
#include <cudf/detail/aggregation/aggregation.hpp>
#include <cudf/aggregation.hpp>
#include <cudf/rolling.hpp>
#include <src/rolling/rolling_detail.hpp>

//#include <cudf/strings/convert/convert_datetime.hpp>

#include <thrust/iterator/constant_iterator.h>

#include <vector>

using cudf::test::fixed_width_column_wrapper;
using cudf::size_type;
using cudf::bitmask_type;

template <typename T>
class RollingTest : public cudf::test::BaseFixture {
protected:
  // input as column_wrapper
  void run_test_col(cudf::column_view const& input,
                    const std::vector<size_type> &preceding_window,
                    const std::vector<size_type> &following_window,
                    size_type min_periods,
                    std::unique_ptr<cudf::experimental::aggregation> const& op)
  {
    std::unique_ptr<cudf::column> output;

    // wrap windows
    if (preceding_window.size() > 1) {
      fixed_width_column_wrapper<size_type> preceding_window_wrapper(preceding_window.begin(),
                                                                     preceding_window.end());
      fixed_width_column_wrapper<size_type> following_window_wrapper(following_window.begin(),
                                                                     following_window.end());

      EXPECT_NO_THROW(output = cudf::experimental::rolling_window(input, preceding_window_wrapper,
                                                                  following_window_wrapper,
                                                                  min_periods, op));
    }
    else {
      EXPECT_NO_THROW(output = cudf::experimental::rolling_window(input, preceding_window[0],
                                                                  following_window[0],
                                                                  min_periods, op));
    }

    auto reference = create_reference_output(op, input, preceding_window, following_window,
                                             min_periods);

#if 0
    std::cout << "input:\n";
    cudf::test::print(input, std::cout, ", ");
    std::cout << "\n";
    std::cout << "output:\n";
    cudf::test::print(*output, std::cout, ", ");
    std::cout << "\n";
    std::cout << "reference:\n";
    cudf::test::print(reference, std::cout, ", ");
    std::cout << "\n";
    std::cout << "\n";
#endif

    cudf::test::expect_columns_equal(*output, *reference);
  }

  // helper function to test all aggregators
  void run_test_col_agg(cudf::column_view const& input,
                        const std::vector<size_type> &preceding_window,
                        const std::vector<size_type> &following_window,
                        size_type min_periods)
  {
    // test all supported aggregators
    run_test_col(input, preceding_window, following_window, min_periods, cudf::experimental::make_min_aggregation());
    run_test_col(input, preceding_window, following_window, min_periods, cudf::experimental::make_count_aggregation());
    run_test_col(input, preceding_window, following_window, min_periods, cudf::experimental::make_max_aggregation());
    run_test_col(input, preceding_window, following_window, min_periods, cudf::experimental::make_mean_aggregation());

    if (!cudf::is_timestamp(input.type()))
      run_test_col(input, preceding_window, following_window, min_periods, cudf::experimental::make_sum_aggregation());
  }

  private:

  // use SFINAE to only instantiate for supported combinations

  // specialization for COUNT
  std::unique_ptr<cudf::column> 
  create_count_reference_output(cudf::column_view const& input,
                                std::vector<size_type> const& preceding_window_col,
                                std::vector<size_type> const& following_window_col,
                                size_type min_periods)
  {
    size_type num_rows = input.size();
    std::vector<cudf::size_type> ref_data(num_rows);
    std::vector<bool> ref_valid(num_rows);

    // input data and mask
  
    std::vector<bitmask_type> in_valid = cudf::test::bitmask_to_host(input);
    bitmask_type* valid_mask = in_valid.data();

    for(size_type i = 0; i < num_rows; i++) {
      // load sizes
      min_periods = std::max(min_periods, 1); // at least one observation is required

      // compute bounds
      auto preceding_window = preceding_window_col[i%preceding_window_col.size()];
      auto following_window = following_window_col[i%following_window_col.size()];
      size_type start = std::max((size_type)0, i - preceding_window);
      size_type end   = std::min(num_rows, i + following_window + 1);
      size_type start_index = std::min(start, end);
      size_type end_index = std::max(start, end);

      // aggregate
      size_type count = 0;
      for (size_type j = start_index; j < end_index; j++) {
        if (!input.nullable() || cudf::bit_is_set(valid_mask, j))
          count++;
      }

      ref_valid[i] = (count >= min_periods);
      if (ref_valid[i])
        ref_data[i] = count;
    }

    fixed_width_column_wrapper<cudf::size_type> col(ref_data.begin(), ref_data.end(),
                                                    ref_valid.begin());
    return col.release();
  }

  template<typename agg_op, cudf::experimental::aggregation::Kind k, bool is_mean,
           std::enable_if_t<cudf::detail::is_supported<T, agg_op, k, is_mean>()>* = nullptr>
  std::unique_ptr<cudf::column>
  create_reference_output(cudf::column_view const& input,
                          std::vector<size_type> const& preceding_window_col,
                          std::vector<size_type> const& following_window_col,
                          size_type min_periods)
  {
    size_type num_rows = input.size();
    std::vector<T> ref_data(num_rows);
    std::vector<bool> ref_valid(num_rows);

    // input data and mask
    std::vector<T> in_col;
    std::vector<bitmask_type> in_valid; 
    std::tie(in_col, in_valid) = cudf::test::to_host<T>(input); 
    bitmask_type* valid_mask = in_valid.data();
    
    agg_op op;
    for(size_type i = 0; i < num_rows; i++) {
      T val = agg_op::template identity<T>();

      // load sizes
      min_periods = std::max(min_periods, 1); // at least one observation is required

      // compute bounds
      auto preceding_window = preceding_window_col[i%preceding_window_col.size()];
      auto following_window = following_window_col[i%following_window_col.size()];
      size_type start = std::max((size_type)0, i - preceding_window);
      size_type end   = std::min(num_rows, i + following_window + 1);
      size_type start_index = std::min(start, end);
      size_type end_index = std::max(start, end);

      
      // aggregate
      size_type count = 0;
      for (size_type j = start_index; j < end_index; j++) {
        if (!input.nullable() || cudf::bit_is_set(valid_mask, j)) {
          val = op(in_col[j], val);
          count++;
        }
      }

      ref_valid[i] = (count >= min_periods);
      if (ref_valid[i]) {
        cudf::detail::store_output_functor<T, is_mean>{}(ref_data[i], val, count);
      }
    }

    fixed_width_column_wrapper<T> col(ref_data.begin(), ref_data.end(), ref_valid.begin());
    return col.release();
  }

  template<typename  agg_op, cudf::experimental::aggregation::Kind k, bool is_mean,
           std::enable_if_t<!cudf::detail::is_supported<T, agg_op, k, is_mean>()>* = nullptr>
  std::unique_ptr<cudf::column> create_reference_output(cudf::column_view const& input,
                                                        std::vector<size_type> const& preceding_window_col,
                                                        std::vector<size_type> const& following_window_col,
                                                        size_type min_periods)
  {
    CUDF_FAIL("Unsupported combination of type and aggregation");
  }

  std::unique_ptr<cudf::column> create_reference_output(std::unique_ptr<cudf::experimental::aggregation>const& op,
                                                        cudf::column_view const& input,
                                                        std::vector<size_type> const& preceding_window,
                                                        std::vector<size_type> const& following_window,
                                                        size_type min_periods)
  {
    // unroll aggregation types
    switch(op->kind) {
    case cudf::experimental::aggregation::SUM:
      return create_reference_output<cudf::DeviceSum, cudf::experimental::aggregation::SUM, false>(input, preceding_window,
                                                             following_window, min_periods);
    case cudf::experimental::aggregation::MIN:
      return create_reference_output<cudf::DeviceMin, cudf::experimental::aggregation::MIN, false>(input, preceding_window,
                                                             following_window, min_periods);
    case cudf::experimental::aggregation::MAX:
      return create_reference_output<cudf::DeviceMax, cudf::experimental::aggregation::MAX, false>(input, preceding_window,
                                                             following_window, min_periods);
    case cudf::experimental::aggregation::COUNT:
      return create_count_reference_output(input, preceding_window, following_window, min_periods);
    case cudf::experimental::aggregation::MEAN:
      return create_reference_output<cudf::DeviceSum, cudf::experimental::aggregation::MEAN, true>(input, preceding_window,
                                                            following_window, min_periods);
    default:
      return fixed_width_column_wrapper<T>({}).release();
    }
  }
};


// // ------------- expected failures --------------------

class RollingErrorTest : public cudf::test::BaseFixture {};

// negative sizes
TEST_F(RollingErrorTest, NegativeMinPeriods)
{
  const std::vector<size_type> col_data = {0, 1, 2, 0, 4};
  const std::vector<bool>      col_valid = {1, 1, 1, 0, 1};
  fixed_width_column_wrapper<size_type> input(col_data.begin(), col_data.end(), col_valid.begin());

<<<<<<< HEAD
  EXPECT_THROW(cudf::experimental::rolling_window(input,  2,  2, -2, rolling_operator::SUM),
=======
  EXPECT_THROW(cudf::experimental::rolling_window(input, -2,  2,  2, cudf::experimental::make_sum_aggregation()),
               cudf::logic_error);
  EXPECT_THROW(cudf::experimental::rolling_window(input,  2, -2,  2, cudf::experimental::make_sum_aggregation()),
               cudf::logic_error);
  EXPECT_THROW(cudf::experimental::rolling_window(input,  2,  2, -2, cudf::experimental::make_sum_aggregation()),
>>>>>>> 13d1644b
               cudf::logic_error);
}

// window array size mismatch
TEST_F(RollingErrorTest, WindowArraySizeMismatch)
{
  const std::vector<size_type> col_data = {0, 1, 2, 0, 4};
  const std::vector<bool>      col_valid = {1, 1, 1, 0, 1};
  fixed_width_column_wrapper<size_type> input(col_data.begin(), col_data.end(), col_valid.begin());

  std::vector<size_type> five({ 2, 1, 2, 1, 4 });
  std::vector<size_type> four({ 1, 2, 3, 4 });
  fixed_width_column_wrapper<size_type> five_elements(five.begin(), five.end());
  fixed_width_column_wrapper<size_type> four_elements(four.begin(), four.end());

  // this runs ok
  EXPECT_NO_THROW(cudf::experimental::rolling_window(input, five_elements, five_elements, 1,
                                                     cudf::experimental::make_sum_aggregation()));

  // mismatch for the window array
  EXPECT_THROW(cudf::experimental::rolling_window(input, four_elements, five_elements, 1,
                                                  cudf::experimental::make_sum_aggregation()),
               cudf::logic_error);

  // mismatch for the forward window array
  EXPECT_THROW(cudf::experimental::rolling_window(input, five_elements, four_elements, 1,
                                                  cudf::experimental::make_sum_aggregation()),
               cudf::logic_error);
}


TEST_F(RollingErrorTest, EmptyInput) {
  cudf::test::fixed_width_column_wrapper<int32_t> empty_col{};
  std::unique_ptr<cudf::column> output;
  EXPECT_NO_THROW(output = cudf::experimental::rolling_window(empty_col, 2, 0, 2,
                                                              cudf::experimental::make_sum_aggregation()));
  EXPECT_EQ(output->size(), 0);

  fixed_width_column_wrapper<int32_t> preceding_window{};
  fixed_width_column_wrapper<int32_t> following_window{};
  EXPECT_NO_THROW(output = cudf::experimental::rolling_window(empty_col, preceding_window,
                                                             following_window, 2,
                                                             cudf::experimental::make_sum_aggregation()));
  EXPECT_EQ(output->size(), 0);

  fixed_width_column_wrapper<int32_t> nonempty_col{{1, 2, 3}};
  EXPECT_NO_THROW(output = cudf::experimental::rolling_window(nonempty_col, preceding_window,
                                                              following_window, 2,
                                                              cudf::experimental::make_sum_aggregation()));
  EXPECT_EQ(output->size(), 0);
}

TEST_F(RollingErrorTest, SizeMismatch) {
  fixed_width_column_wrapper<int32_t> nonempty_col{{1, 2, 3}};
  std::unique_ptr<cudf::column> output;
  
  {
    fixed_width_column_wrapper<int32_t> preceding_window{{1, 1}}; // wrong size
    fixed_width_column_wrapper<int32_t> following_window{{1, 1, 1}};
    EXPECT_THROW(output = cudf::experimental::rolling_window(nonempty_col, preceding_window,
                                                             following_window,
                                                             2, cudf::experimental::make_sum_aggregation()),
                 cudf::logic_error);
  }
  {
    fixed_width_column_wrapper<int32_t> preceding_window{{1, 1, 1}};
    fixed_width_column_wrapper<int32_t> following_window{{1, 2}}; // wrong size
    EXPECT_THROW(output = cudf::experimental::rolling_window(nonempty_col, preceding_window,
                                                             following_window,
                                                             2, cudf::experimental::make_sum_aggregation()),
                 cudf::logic_error);
  }
}

TEST_F(RollingErrorTest, WindowWrongDtype) {
  fixed_width_column_wrapper<int32_t> nonempty_col{{1, 2, 3}};
  std::unique_ptr<cudf::column> output;
  
  fixed_width_column_wrapper<float> preceding_window{{1.0f, 1.0f, 1.0f}}; 
  fixed_width_column_wrapper<float> following_window{{1.0f, 1.0f, 1.0f}};
  EXPECT_THROW(output = cudf::experimental::rolling_window(nonempty_col, preceding_window,
                                                            following_window,
                                                            2, cudf::experimental::make_sum_aggregation()),
              cudf::logic_error);
}

// incorrect type/aggregation combo: sum of timestamps
TEST_F(RollingErrorTest, SumTimestampNotSupported)
{
  constexpr size_type size{10};
  fixed_width_column_wrapper<cudf::timestamp_D> input_D(thrust::make_counting_iterator(0),
                                                       thrust::make_counting_iterator(size));
  fixed_width_column_wrapper<cudf::timestamp_s> input_s(thrust::make_counting_iterator(0),
                                                       thrust::make_counting_iterator(size));
  fixed_width_column_wrapper<cudf::timestamp_ms> input_ms(thrust::make_counting_iterator(0),
                                                       thrust::make_counting_iterator(size));
  fixed_width_column_wrapper<cudf::timestamp_us> input_us(thrust::make_counting_iterator(0),
                                                       thrust::make_counting_iterator(size));
  fixed_width_column_wrapper<cudf::timestamp_ns> input_ns(thrust::make_counting_iterator(0),
                                                       thrust::make_counting_iterator(size));

  EXPECT_THROW(cudf::experimental::rolling_window(input_D, 2, 2, 0, cudf::experimental::make_sum_aggregation()),
               cudf::logic_error);
  EXPECT_THROW(cudf::experimental::rolling_window(input_s, 2, 2, 0, cudf::experimental::make_sum_aggregation()),
               cudf::logic_error);
  EXPECT_THROW(cudf::experimental::rolling_window(input_ms, 2, 2, 0, cudf::experimental::make_sum_aggregation()),
               cudf::logic_error);
  EXPECT_THROW(cudf::experimental::rolling_window(input_us, 2, 2, 0, cudf::experimental::make_sum_aggregation()),
               cudf::logic_error);
  EXPECT_THROW(cudf::experimental::rolling_window(input_ns, 2, 2, 0, cudf::experimental::make_sum_aggregation()),
               cudf::logic_error);
}

TYPED_TEST_CASE(RollingTest, ::testing::Types<int8_t>);

// simple example from Pandas docs
TYPED_TEST(RollingTest, SimpleStatic)
{
  // https://pandas.pydata.org/pandas-docs/stable/reference/api/pandas.DataFrame.rolling.html
  const std::vector<TypeParam> col_data = {0, 1, 2, 0, 4};
  const std::vector<bool>      col_mask = {1, 1, 1, 0, 1};

  fixed_width_column_wrapper<TypeParam> input(col_data.begin(), col_data.end(), col_mask.begin());
  std::vector<size_type> window{2};

  // static sizes
  this->run_test_col_agg(input, window, window, 1);
}

// negative sizes
TYPED_TEST(RollingTest, NegativeWindowSizes)
{
  const std::vector<TypeParam> col_data  = {0, 1, 2, 0, 4};
  const std::vector<bool>      col_valid = {1, 1, 1, 0, 1};
  fixed_width_column_wrapper<TypeParam> input(col_data.begin(), col_data.end(), col_valid.begin());
  std::vector<size_type> window{3};
  std::vector<size_type> negative_window{-2};

  this->run_test_col_agg(input, negative_window, window, 1);
  this->run_test_col_agg(input, window, negative_window, 1);
  this->run_test_col_agg(input, negative_window, negative_window, 1);
}

// simple example from Pandas docs:
TYPED_TEST(RollingTest, SimpleDynamic)
{
  // https://pandas.pydata.org/pandas-docs/stable/reference/api/pandas.DataFrame.rolling.html
  const std::vector<TypeParam> col_data = {0, 1, 2, 0, 4};
  const std::vector<bool>      col_mask = {1, 1, 1, 0, 1};

  fixed_width_column_wrapper<TypeParam> input(col_data.begin(), col_data.end(), col_mask.begin());
  std::vector<size_type> preceding_window({ 1, 2, 3, 4, 2 });
  std::vector<size_type> following_window({ 2, 1, 2, 1, 2 });

  // dynamic sizes
  this->run_test_col_agg(input, preceding_window, following_window, 1);
}

// this is a special test to check the volatile count variable issue (see rolling.cu for detail)
TYPED_TEST(RollingTest, VolatileCount)
{
  const std::vector<TypeParam> col_data = { 8, 70, 45, 20, 59, 80 };
  const std::vector<bool>      col_mask = { 1, 1, 0, 0, 1, 0 };

  fixed_width_column_wrapper<TypeParam> input(col_data.begin(), col_data.end(), col_mask.begin());
  std::vector<size_type> preceding_window({ 5, 9, 4, 8, 3, 3 });
  std::vector<size_type> following_window({ 1, 1, 9, 2, 8, 9 });
  
  // dynamic sizes
  this->run_test_col_agg(input, preceding_window, following_window, 1);
}

// all rows are invalid
TYPED_TEST(RollingTest, AllInvalid)
{
  size_type num_rows = 1000;

  std::vector<TypeParam> col_data(num_rows);
  std::vector<bool>      col_mask(num_rows, 0);

  fixed_width_column_wrapper<TypeParam> input(col_data.begin(), col_data.end(), col_mask.begin());
  std::vector<size_type> window({100});
  size_type periods = 100;

  this->run_test_col_agg(input, window, window, periods);
}

// window = following_window = 0
TYPED_TEST(RollingTest, ZeroWindow)
{
  size_type num_rows = 1000;

  std::vector<TypeParam> col_data(num_rows, 1);
  std::vector<bool>      col_mask(num_rows, 1);
  
  fixed_width_column_wrapper<TypeParam> input(col_data.begin(), col_data.end(), col_mask.begin());
  std::vector<size_type> window({0});
  size_type periods = num_rows;

  this->run_test_col_agg(input, window, window, periods);
}

// min_periods = 0
TYPED_TEST(RollingTest, ZeroPeriods)
{
  size_type num_rows = 1000;

  std::vector<TypeParam> col_data(num_rows, 1);
  std::vector<bool>      col_mask(num_rows, 1);

  fixed_width_column_wrapper<TypeParam> input(col_data.begin(), col_data.end(), col_mask.begin());

  std::vector<size_type> window({num_rows});
  size_type periods = 0;

  this->run_test_col_agg(input, window, window, periods);
}

// window in one direction is not large enough to collect enough samples, 
//   but if using both directions we should get == min_periods,
// also tests out of boundary accesses
TYPED_TEST(RollingTest, BackwardForwardWindow)
{
  size_type num_rows = 1000;

  std::vector<TypeParam> col_data(num_rows, 1);
  std::vector<bool>      col_mask(num_rows, 1);
  
  fixed_width_column_wrapper<TypeParam> input(col_data.begin(), col_data.end(), col_mask.begin());

  std::vector<size_type> window({num_rows});
  size_type periods = num_rows;

  this->run_test_col_agg(input, window, window, periods);
}

// random input data, static parameters, no nulls
TYPED_TEST(RollingTest, RandomStaticAllValid)
{
  size_type num_rows = 10000;
  
  // random input
  std::vector<TypeParam> col_data(num_rows);
  cudf::test::UniformRandomGenerator<TypeParam> rng;
  std::generate(col_data.begin(), col_data.end(), [&rng]() { return rng.generate(); });
  fixed_width_column_wrapper<TypeParam> input(col_data.begin(), col_data.end());

  std::vector<size_type> window({50});
  size_type periods = 50;

  this->run_test_col_agg(input, window, window, periods);
}

// random input data, static parameters, with nulls
TYPED_TEST(RollingTest, RandomStaticWithInvalid)
{
  size_type num_rows = 10000;
  
  // random input
  std::vector<TypeParam> col_data(num_rows);
  std::vector<bool> col_valid(num_rows);
  cudf::test::UniformRandomGenerator<TypeParam> rng;
  cudf::test::UniformRandomGenerator<bool> rbg;
  std::generate(col_data.begin(), col_data.end(), [&rng]() { return rng.generate(); });
  std::generate(col_valid.begin(), col_valid.end(), [&rbg]() { return rbg.generate(); });
  fixed_width_column_wrapper<TypeParam> input(col_data.begin(), col_data.end(), col_valid.begin());

  std::vector<size_type> window({50});
  size_type periods = 50;

  this->run_test_col_agg(input, window, window, periods);
}

// random input data, dynamic parameters, no nulls
TYPED_TEST(RollingTest, RandomDynamicAllValid)
{
  size_type num_rows = 50000;
  size_type max_window_size = 50;

  // random input
  std::vector<TypeParam> col_data(num_rows);
  cudf::test::UniformRandomGenerator<TypeParam> rng;
  std::generate(col_data.begin(), col_data.end(), [&rng]() { return rng.generate(); });
  fixed_width_column_wrapper<TypeParam> input(col_data.begin(), col_data.end());

  // random parameters
  cudf::test::UniformRandomGenerator<size_type> window_rng(0, max_window_size);
  auto generator = [&](){ return window_rng.generate(); };

  std::vector<size_type> preceding_window(num_rows);
  std::vector<size_type> following_window(num_rows);

  std::generate(preceding_window.begin(), preceding_window.end(), generator);
  std::generate(following_window.begin(), following_window.end(), generator);

  this->run_test_col_agg(input, preceding_window, following_window, max_window_size);
}

// random input data, dynamic parameters, with nulls
TYPED_TEST(RollingTest, RandomDynamicWithInvalid)
{
  size_type num_rows = 50000;
  size_type max_window_size = 50;

  // random input with nulls
  std::vector<TypeParam> col_data(num_rows);
  std::vector<bool> col_valid(num_rows);
  cudf::test::UniformRandomGenerator<TypeParam> rng;
  cudf::test::UniformRandomGenerator<bool> rbg;
  std::generate(col_data.begin(), col_data.end(), [&rng]() { return rng.generate(); });
  std::generate(col_valid.begin(), col_valid.end(), [&rbg]() { return rbg.generate(); });
  fixed_width_column_wrapper<TypeParam> input(col_data.begin(), col_data.end(), col_valid.begin());

  // random parameters
  cudf::test::UniformRandomGenerator<size_type> window_rng(0, max_window_size);
  auto generator = [&](){ return window_rng.generate(); };

  std::vector<size_type> preceding_window(num_rows);
  std::vector<size_type> following_window(num_rows);

  std::generate(preceding_window.begin(), preceding_window.end(), generator);
  std::generate(following_window.begin(), following_window.end(), generator);

  this->run_test_col_agg(input, preceding_window, following_window, max_window_size);
}

// ------------- non-fixed-width types --------------------

using RollingTestStrings = RollingTest<cudf::string_view>;

TEST_F(RollingTestStrings, StringsUnsupportedOperators)
{
  cudf::test::strings_column_wrapper input{{"This", "is", "not", "a", "string", "type"},
                                           {1, 1, 1, 0, 1, 0}};
  
  std::vector<size_type> window{1};

  EXPECT_THROW(cudf::experimental::rolling_window(input, 2, 2, 0, cudf::experimental::make_sum_aggregation()),
               cudf::logic_error);
  EXPECT_THROW(cudf::experimental::rolling_window(input, 2, 2, 0, cudf::experimental::make_mean_aggregation()),
               cudf::logic_error);
  EXPECT_THROW(cudf::experimental::rolling_window(input, 2, 2, 0, cudf::experimental::make_udf_aggregation(
                  cudf::experimental::udf_type::PTX, std::string{}, cudf::data_type{})), cudf::logic_error);
  EXPECT_THROW(cudf::experimental::rolling_window(input, 2, 2, 0, cudf::experimental::make_udf_aggregation(
                  cudf::experimental::udf_type::CUDA, std::string{}, cudf::data_type{})), cudf::logic_error);
}

/*TEST_F(RollingTestStrings, SimpleStatic)
{
  cudf::test::strings_column_wrapper input{{"This", "is", "not", "a", "string", "type"},
                                           {1, 1, 1, 0, 1, 0}};

  std::vector<size_type> window{1};

  EXPECT_NO_THROW(this->run_test_col(input, window, window, 0, rolling_operator::MIN));
  EXPECT_NO_THROW(this->run_test_col(input, window, window, 0, rolling_operator::MAX));
  EXPECT_NO_THROW(this->run_test_col(input, window, window, 0, rolling_operator::COUNT));
}*/




struct RollingTestUdf : public cudf::test::BaseFixture {
  const std::string cuda_func{
    R"***(
      template <typename OutType, typename InType>
      __device__ void CUDA_GENERIC_AGGREGATOR(OutType *ret, InType *in_col, cudf::size_type start,
                                              cudf::size_type count) {
        OutType val = 0;
        for (cudf::size_type i = 0; i < count; i++) {
          val += in_col[start + i];
        }
        *ret = val;
      }
    )***"};
  
  const std::string ptx_func{
    R"***(
    //
    // Generated by NVIDIA NVVM Compiler
    //
    // Compiler Build ID: CL-24817639
    // Cuda compilation tools, release 10.0, V10.0.130
    // Based on LLVM 3.4svn
    //

    .version 6.3
    .target sm_70
    .address_size 64

    // .globl	_ZN8__main__7add$241E5ArrayIiLi1E1A7mutable7alignedE
    .common .global .align 8 .u64 _ZN08NumbaEnv8__main__7add$241E5ArrayIiLi1E1A7mutable7alignedE;

    .visible .func  (.param .b32 func_retval0) _ZN8__main__7add$241E5ArrayIiLi1E1A7mutable7alignedE(
    .param .b64 _ZN8__main__7add$241E5ArrayIiLi1E1A7mutable7alignedE_paam_0,
    .param .b64 _ZN8__main__7add$241E5ArrayIiLi1E1A7mutable7alignedE_paam_1,
    .param .b64 _ZN8__main__7add$241E5ArrayIiLi1E1A7mutable7alignedE_paam_2,
    .param .b64 _ZN8__main__7add$241E5ArrayIiLi1E1A7mutable7alignedE_paam_3,
    .param .b64 _ZN8__main__7add$241E5ArrayIiLi1E1A7mutable7alignedE_paam_4,
    .param .b64 _ZN8__main__7add$241E5ArrayIiLi1E1A7mutable7alignedE_paam_5,
    .param .b64 _ZN8__main__7add$241E5ArrayIiLi1E1A7mutable7alignedE_paam_6,
    .param .b64 _ZN8__main__7add$241E5ArrayIiLi1E1A7mutable7alignedE_paam_7
    )
    {
    .reg .pred 	%p<3>;
    .reg .b32 	%r<6>;
    .reg .b64 	%rd<18>;


    ld.param.u64 	%rd6, [_ZN8__main__7add$241E5ArrayIiLi1E1A7mutable7alignedE_paam_0];
    ld.param.u64 	%rd7, [_ZN8__main__7add$241E5ArrayIiLi1E1A7mutable7alignedE_paam_5];
    ld.param.u64 	%rd8, [_ZN8__main__7add$241E5ArrayIiLi1E1A7mutable7alignedE_paam_6];
    ld.param.u64 	%rd9, [_ZN8__main__7add$241E5ArrayIiLi1E1A7mutable7alignedE_paam_7];
    mov.u64 	%rd15, 0;
    mov.u64 	%rd16, %rd15;

    BB0_1:
    mov.u64 	%rd2, %rd16;
    mov.u32 	%r5, 0;
    setp.ge.s64	%p1, %rd15, %rd8;
    mov.u64 	%rd17, %rd15;
    @%p1 bra 	BB0_3;

    mul.lo.s64 	%rd12, %rd15, %rd9;
    add.s64 	%rd13, %rd12, %rd7;
    ld.u32 	%r5, [%rd13];
    add.s64 	%rd17, %rd15, 1;

    BB0_3:
    cvt.s64.s32	%rd14, %r5;
    add.s64 	%rd16, %rd14, %rd2;
    setp.lt.s64	%p2, %rd15, %rd8;
    mov.u64 	%rd15, %rd17;
    @%p2 bra 	BB0_1;

    st.u64 	[%rd6], %rd2;
    mov.u32 	%r4, 0;
    st.param.b32	[func_retval0+0], %r4;
    ret;
    }
    )***"};
};

TEST_F(RollingTestUdf, StaticWindow)
{
  size_type size = 1000;

  fixed_width_column_wrapper<int32_t> input(thrust::make_counting_iterator(0),
                                            thrust::make_counting_iterator(size),
                                            thrust::make_constant_iterator(true));

  std::unique_ptr<cudf::column> output;

  auto start = cudf::test::make_counting_transform_iterator(0,
    [size] __device__(size_type row) { 
      return std::accumulate(thrust::make_counting_iterator(std::max(0, row - 2)),
                             thrust::make_counting_iterator(std::min(size, row + 2 + 1)),
                             0); 
    });

  auto valid = cudf::test::make_counting_transform_iterator(0, 
    [size] __device__ (size_type row) { return (row != 0 && row != size - 1); });

  fixed_width_column_wrapper<int64_t> expected{start, start+size, valid};

  // Test CUDA UDF
  EXPECT_NO_THROW(output = cudf::experimental::rolling_window(input, 2, 2, 4, this->cuda_func,
                                                              rolling_operator::CUDA_UDF,
                                                              cudf::data_type{cudf::INT64}));

  cudf::test::expect_columns_equal(*output, expected);

  // Test NUMBA UDF
  EXPECT_NO_THROW(output = cudf::experimental::rolling_window(input, 2, 2, 4, this->ptx_func,
                                                              rolling_operator::NUMBA_UDF,
                                                              cudf::data_type{cudf::INT64}));

  cudf::test::expect_columns_equal(*output, expected);
}

TEST_F(RollingTestUdf, DynamicWindow)
{
  size_type size = 1000;

  fixed_width_column_wrapper<int32_t> input(thrust::make_counting_iterator(0),
                                            thrust::make_counting_iterator(size),
                                            thrust::make_constant_iterator(true));

  auto prec = cudf::test::make_counting_transform_iterator(0,
    [size] __device__(size_type row) { 
      return row % 2 + 1;
    });

  auto follow = cudf::test::make_counting_transform_iterator(0,
    [size] __device__(size_type row) { 
      return row % 2;
    });

  fixed_width_column_wrapper<int32_t> preceding(prec, prec + size);
  fixed_width_column_wrapper<int32_t> following(follow, follow + size);
  std::unique_ptr<cudf::column> output;

  auto start = cudf::test::make_counting_transform_iterator(0,
    [size] __device__(size_type row) { 
      return std::accumulate(thrust::make_counting_iterator(std::max(0, row - (row % 2 + 1))),
                             thrust::make_counting_iterator(std::min(size, row + (row % 2) + 1)),
                             0); 
    });

  auto valid = cudf::test::make_counting_transform_iterator(0, 
    [size] __device__ (size_type row) { return row != 0; });

  fixed_width_column_wrapper<int64_t> expected{start, start+size, valid};

  // Test CUDA UDF
  EXPECT_NO_THROW(output = cudf::experimental::rolling_window(input, preceding, following, 2,
                                                              this->cuda_func,
                                                              rolling_operator::CUDA_UDF,
                                                              cudf::data_type{cudf::INT64}));

  cudf::test::expect_columns_equal(*output, expected);

  // Test PTX UDF
  EXPECT_NO_THROW(output = cudf::experimental::rolling_window(input, preceding, following, 2,
                                                              this->ptx_func,
                                                              rolling_operator::NUMBA_UDF,
                                                              cudf::data_type{cudf::INT64}));

  cudf::test::expect_columns_equal(*output, expected);
}
<|MERGE_RESOLUTION|>--- conflicted
+++ resolved
@@ -253,15 +253,8 @@
   const std::vector<bool>      col_valid = {1, 1, 1, 0, 1};
   fixed_width_column_wrapper<size_type> input(col_data.begin(), col_data.end(), col_valid.begin());
 
-<<<<<<< HEAD
-  EXPECT_THROW(cudf::experimental::rolling_window(input,  2,  2, -2, rolling_operator::SUM),
-=======
-  EXPECT_THROW(cudf::experimental::rolling_window(input, -2,  2,  2, cudf::experimental::make_sum_aggregation()),
-               cudf::logic_error);
-  EXPECT_THROW(cudf::experimental::rolling_window(input,  2, -2,  2, cudf::experimental::make_sum_aggregation()),
-               cudf::logic_error);
-  EXPECT_THROW(cudf::experimental::rolling_window(input,  2,  2, -2, cudf::experimental::make_sum_aggregation()),
->>>>>>> 13d1644b
+  EXPECT_THROW(cudf::experimental::rolling_window(input,  2,  2, -2,
+               cudf::experimental::make_sum_aggregation()),
                cudf::logic_error);
 }
 
@@ -726,18 +719,22 @@
     [size] __device__ (size_type row) { return (row != 0 && row != size - 1); });
 
   fixed_width_column_wrapper<int64_t> expected{start, start+size, valid};
-
+  
   // Test CUDA UDF
-  EXPECT_NO_THROW(output = cudf::experimental::rolling_window(input, 2, 2, 4, this->cuda_func,
-                                                              rolling_operator::CUDA_UDF,
-                                                              cudf::data_type{cudf::INT64}));
+  auto cuda_udf_agg = cudf::experimental::make_udf_aggregation(cudf::experimental::udf_type::CUDA,
+                                                               this->cuda_func, 
+                                                               cudf::data_type{cudf::INT64});
+
+  EXPECT_NO_THROW(output = cudf::experimental::rolling_window(input, 2, 2, 4, cuda_udf_agg));
 
   cudf::test::expect_columns_equal(*output, expected);
 
   // Test NUMBA UDF
-  EXPECT_NO_THROW(output = cudf::experimental::rolling_window(input, 2, 2, 4, this->ptx_func,
-                                                              rolling_operator::NUMBA_UDF,
-                                                              cudf::data_type{cudf::INT64}));
+  auto ptx_udf_agg = cudf::experimental::make_udf_aggregation(cudf::experimental::udf_type::PTX,
+                                                              this->ptx_func,
+                                                              cudf::data_type{cudf::INT64});
+
+  EXPECT_NO_THROW(output = cudf::experimental::rolling_window(input, 2, 2, 4, ptx_udf_agg));
 
   cudf::test::expect_columns_equal(*output, expected);
 }
@@ -777,18 +774,22 @@
   fixed_width_column_wrapper<int64_t> expected{start, start+size, valid};
 
   // Test CUDA UDF
+  auto cuda_udf_agg = cudf::experimental::make_udf_aggregation(cudf::experimental::udf_type::CUDA,
+                                                               this->cuda_func, 
+                                                               cudf::data_type{cudf::INT64});
+
   EXPECT_NO_THROW(output = cudf::experimental::rolling_window(input, preceding, following, 2,
-                                                              this->cuda_func,
-                                                              rolling_operator::CUDA_UDF,
-                                                              cudf::data_type{cudf::INT64}));
+                                                              cuda_udf_agg));
 
   cudf::test::expect_columns_equal(*output, expected);
 
   // Test PTX UDF
+  auto ptx_udf_agg = cudf::experimental::make_udf_aggregation(cudf::experimental::udf_type::PTX,
+                                                              this->ptx_func,
+                                                              cudf::data_type{cudf::INT64});
+
   EXPECT_NO_THROW(output = cudf::experimental::rolling_window(input, preceding, following, 2,
-                                                              this->ptx_func,
-                                                              rolling_operator::NUMBA_UDF,
-                                                              cudf::data_type{cudf::INT64}));
+                                                              ptx_udf_agg));
 
   cudf::test::expect_columns_equal(*output, expected);
 }
