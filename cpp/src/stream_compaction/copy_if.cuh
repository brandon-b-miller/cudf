--- conflicted
+++ resolved
@@ -20,21 +20,20 @@
 #include <cudf/stream_compaction.hpp>
 
 #include <bitmask/bit_mask.cuh>
+#include <table/device_table.cuh>
+
 #include <utilities/device_atomics.cuh>
 #include <utilities/cudf_utils.h>
 #include <utilities/error_utils.hpp>
 #include <utilities/type_dispatcher.hpp>
 #include <utilities/wrapper_types.hpp>
 #include <utilities/cuda_utils.hpp>
-<<<<<<< HEAD
-#include <table/device_table.cuh>
-=======
+
 #include <utilities/column_utils.hpp>
 #include <string/nvcategory_util.hpp>
 
 #include <rmm/thrust_rmm_allocator.h>
 
->>>>>>> 43ee58e3
 #include <cub/cub.cuh>
 #include <algorithm>
 
@@ -602,17 +601,11 @@
   gdf_size_type output_size = 
     get_output_size(block_counts, block_offsets, grid.num_blocks, stream);
 
-<<<<<<< HEAD
   if (output_size > 0) {
     // Allocate/initialize output columns
     table output(output_size, column_dtypes(input), has_valid, 0, stream);
 
-/*    gdf_size_type column_byte_width{gdf_dtype_size(input.dtype)};
-=======
-  if (output_size > 0) {    
-    // Allocate/initialize output column
-    auto column_byte_width { cudf::byte_width(input) };
->>>>>>> 43ee58e3
+/*    auto column_byte_width { cudf::byte_width(input) };
 
     void *data = nullptr;
     gdf_valid_type *valid = nullptr;
@@ -665,7 +658,6 @@
 
     return output;
   }
-<<<<<<< HEAD
   return empty_like(input);
 }
 
@@ -692,7 +684,6 @@
   table output_table = copy_if(input_table, filter, stream);
   gdf_column * out = output_table.get_column(0);
   return *out;
-=======
   
   // synchronize nvcategory after filtering
   if (output.dtype == GDF_STRING_CATEGORY) {
@@ -703,7 +694,6 @@
       "could not set nvcategory");
   }
   return output;
->>>>>>> 43ee58e3
 }
 
 } // namespace detail
