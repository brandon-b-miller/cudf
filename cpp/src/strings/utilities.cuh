/*
 * Copyright (c) 2019, NVIDIA CORPORATION.
 *
 * Licensed under the Apache License, Version 2.0 (the "License");
 * you may not use this file except in compliance with the License.
 * You may obtain a copy of the License at
 *
 *     http://www.apache.org/licenses/LICENSE-2.0
 *
 * Unless required by applicable law or agreed to in writing, software
 * distributed under the License is distributed on an "AS IS" BASIS,
 * WITHOUT WARRANTIES OR CONDITIONS OF ANY KIND, either express or implied.
 * See the License for the specific language governing permissions and
 * limitations under the License.
 */
#pragma once

#include <bitmask/legacy/valid_if.cuh>
#include <cudf/strings/string_view.cuh>
#include <cudf/strings/detail/utilities.cuh>

#include <cstring>

namespace cudf
{
namespace strings
{
namespace detail
{

/**
 * @brief Copies input string data into a buffer and increments the pointer by the number of bytes copied.
 *
 * @param buffer Device buffer to copy to.
 * @param input Data to copy from.
 * @param bytes Number of bytes to copy.
 * @return Pointer to the end of the output buffer after the copy.
 */
__device__ inline char* copy_and_increment( char* buffer, const char* input, size_type bytes )
{
    memcpy( buffer, input, bytes );
    return buffer + bytes;
}

/**
 * @brief Copies input string data into a buffer and increments the pointer by the number of bytes copied.
 *
 * @param buffer Device buffer to copy to.
 * @param d_string String to copy.
 * @return Pointer to the end of the output buffer after the copy.
 */
__device__ inline char* copy_string( char* buffer, const string_view& d_string )
{
    return copy_and_increment( buffer, d_string.data(), d_string.size_bytes() );
}

/**
<<<<<<< HEAD
 * @brief Create an offsets column to be a child of a strings column.
 * This will set the offsets values by executing scan on the provided
 * Iterator.
 *
 * @tparam Iterator Used as input to scan to set the offset values.
 * @param begin The beginning of the input sequence
 * @param end The end of the input sequence
 * @param mr Memory resource to use.
 * @param stream Stream to use for any kernel calls.
 * @return offsets child column for strings column
 */
template <typename InputIterator>
std::unique_ptr<column> make_offsets_child_column( InputIterator begin, InputIterator end,
    rmm::mr::device_memory_resource* mr = rmm::mr::get_default_resource(),
    cudaStream_t stream = 0)
{
    CUDF_EXPECTS(begin < end, "Invalid iterator range");
    auto count = thrust::distance(begin, end);
    auto offsets_column = make_numeric_column(
          data_type{INT32}, count + 1, mask_state::UNALLOCATED, stream, mr);
    auto offsets_view = offsets_column->mutable_view();
    auto d_offsets = offsets_view.template data<int32_t>();
    // Using inclusive-scan to compute last entry which is the total size.
    // Exclusive-scan is possible but will not compute that last entry.
    // Rather than manually computing the final offset using values in device memory,
    // we use inclusive-scan on a shifted output (d_offsets+1) and then set the first
    // offset values to zero manually.
    thrust::inclusive_scan(rmm::exec_policy(stream)->on(stream), begin, end,
                           d_offsets+1);
    CUDA_TRY(cudaMemsetAsync(d_offsets, 0, sizeof(int32_t), stream));
    return offsets_column;
}

//
template <typename SizeAndExecuteFunction>
auto make_strings_children( SizeAndExecuteFunction size_and_exec_fn, size_type strings_count, size_type null_count,
                            rmm::mr::device_memory_resource* mr = rmm::mr::get_default_resource(),
                            cudaStream_t stream = 0)
{
    auto transformer = thrust::make_transform_iterator( thrust::make_counting_iterator<size_type>(0), size_and_exec_fn );
    auto offsets_column = make_offsets_child_column(transformer, transformer + strings_count, mr, stream);
    auto d_offsets = offsets_column->view().template data<int32_t>();
    auto chars_column = create_chars_child_column( strings_count, null_count, thrust::device_pointer_cast(d_offsets)[strings_count], mr, stream );
    size_and_exec_fn.d_offsets = d_offsets; // set the offsets
    size_and_exec_fn.d_chars = chars_column->mutable_view().template data<char>(); // fill in the chars
    thrust::for_each_n(rmm::exec_policy(stream)->on(stream), thrust::make_counting_iterator<size_type>(0), strings_count, size_and_exec_fn);
    return std::make_pair(std::move(offsets_column),std::move(chars_column));
}


/**
=======
>>>>>>> 8978c7ad
 * @brief Utility to create a null mask for a strings column using a custom function.
 *
 * @tparam BoolFn Function should return true/false given index for a strings column.
 * @param strings_count Number of strings for the column.
 * @param bfn The custom function used for identifying null string entries.
 * @param mr Memory resource to use.
 * @param stream Stream to use for any kernel calls.
 * @return Pair including null mask and null count
 */
template <typename BoolFn>
std::pair<rmm::device_buffer,cudf::size_type> make_null_mask( cudf::size_type strings_count,
    BoolFn bfn,
    rmm::mr::device_memory_resource* mr = rmm::mr::get_default_resource(),
    cudaStream_t stream = 0)
{
    auto valid_mask = valid_if( static_cast<const bit_mask_t*>(nullptr),
                                bfn, strings_count, stream );
    auto null_count = valid_mask.second;
    rmm::device_buffer null_mask;
    if( null_count > 0 )
        null_mask = rmm::device_buffer(valid_mask.first,
                                       gdf_valid_allocation_size(strings_count),
                                       stream,mr); // does deep copy
    RMM_TRY( RMM_FREE(valid_mask.first,stream) ); // TODO valid_if to return device_buffer in future
    return std::make_pair(null_mask,null_count);
}

/**
 * @brief Converts a single UTF-8 character into a code-point value that
 * can be used for lookup in the character flags or the character case tables.
 *
 * @param utf8_char Single UTF-8 character to convert.
 * @return Code-point for the UTF-8 character.
 */
__device__ inline uint32_t utf8_to_codepoint(cudf::char_utf8 utf8_char)
{
    uint32_t unchr = 0;
    if( utf8_char < 0x00000080 ) // single-byte pass thru
        unchr = utf8_char;
    else if( utf8_char < 0x0000E000 ) // two bytes
    {
        unchr =  (utf8_char & 0x1F00) >> 2; // shift and
        unchr |= (utf8_char & 0x003F);      // unmask
    }
    else if( utf8_char < 0x00F00000 ) // three bytes
    {
        unchr =  (utf8_char & 0x0F0000) >> 4;  // get upper 4 bits
        unchr |= (utf8_char & 0x003F00) >> 2;  // shift and
        unchr |= (utf8_char & 0x00003F);       // unmask
    }
    else if( utf8_char <= (unsigned)0xF8000000 ) // four bytes
    {
        unchr =  (utf8_char & 0x03000000) >> 6; // upper 3 bits
        unchr |= (utf8_char & 0x003F0000) >> 4; // next 6 bits
        unchr |= (utf8_char & 0x00003F00) >> 2; // next 6 bits
        unchr |= (utf8_char & 0x0000003F);      // unmask
    }
    return unchr;
}

/**
 * @brief Converts a character code-point value into a UTF-8 character.
 *
 * @param unchr Character code-point to convert.
 * @return Single UTF-8 character.
 */
__host__ __device__ inline cudf::char_utf8 codepoint_to_utf8( uint32_t unchr )
{
    cudf::char_utf8 utf8 = 0;
    if( unchr < 0x00000080 ) // single byte utf8
        utf8 = unchr;
    else if( unchr < 0x00000800 )  // double byte utf8
    {
        utf8 =  (unchr << 2) & 0x1F00;  // shift bits for
        utf8 |= (unchr & 0x3F);         // utf8 encoding
        utf8 |= 0x0000C080;
    }
    else if( unchr < 0x00010000 )  // triple byte utf8
    {
        utf8 =  (unchr << 4) & 0x0F0000;  // upper 4 bits
        utf8 |= (unchr << 2) & 0x003F00;  // next 6 bits
        utf8 |= (unchr & 0x3F);           // last 6 bits
        utf8 |= 0x00E08080;
    }
    else if( unchr < 0x00110000 )  // quadruple byte utf8
    {
        utf8 =  (unchr << 6) & 0x07000000;  // upper 3 bits
        utf8 |= (unchr << 4) & 0x003F0000;  // next 6 bits
        utf8 |= (unchr << 2) & 0x00003F00;  // next 6 bits
        utf8 |= (unchr & 0x3F);             // last 6 bits
        utf8 |= (unsigned)0xF0808080;
    }
    return utf8;
}


} // namespace detail
} // namespace strings
} // namespace cudf<|MERGE_RESOLUTION|>--- conflicted
+++ resolved
@@ -55,7 +55,6 @@
 }
 
 /**
-<<<<<<< HEAD
  * @brief Create an offsets column to be a child of a strings column.
  * This will set the offsets values by executing scan on the provided
  * Iterator.
@@ -89,7 +88,22 @@
     return offsets_column;
 }
 
-//
+/**
+ * @brief Creates child offsets and chars columns by applying the template function that
+ * can be used for computing the output size of each string as well as create the output.
+ *
+ * @tparam SizeAndExecuteFunction Function must accept an index and return a size.
+ *         It must also have members d_offsets and d_chars which are set to
+ *         memory containing the offsets and chars columns during write.
+ *
+ * @param size_and_exec_fn This is called twice. Once for the output size of each string.
+ *        After that, the d_offsets and d_chars are set and this is called again to fill in the chars memory.
+ * @param strings_count Number of strings.
+ * @param null_count Number of nulls in the strings column.
+ * @param mr Memory resource to use.
+ * @param stream Stream to use for any kernel calls.
+ * @return offsets child column and chars child column for a strings column
+ */
 template <typename SizeAndExecuteFunction>
 auto make_strings_children( SizeAndExecuteFunction size_and_exec_fn, size_type strings_count, size_type null_count,
                             rmm::mr::device_memory_resource* mr = rmm::mr::get_default_resource(),
@@ -107,8 +121,6 @@
 
 
 /**
-=======
->>>>>>> 8978c7ad
  * @brief Utility to create a null mask for a strings column using a custom function.
  *
  * @tparam BoolFn Function should return true/false given index for a strings column.
