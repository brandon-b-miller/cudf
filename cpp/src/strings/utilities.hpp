--- conflicted
+++ resolved
@@ -16,7 +16,6 @@
 #pragma once
 
 #include <cuda_runtime.h>
-#include <bitmask/legacy/valid_if.cuh>
 #include <cudf/strings/strings_column_view.hpp>
 #include <cudf/strings/string_view.cuh>
 
@@ -112,35 +111,6 @@
     rmm::mr::device_memory_resource* mr = rmm::mr::get_default_resource(),
     cudaStream_t stream = 0);
 
-<<<<<<< HEAD
-/**
- * @brief Utility to create a null mask for a strings column using a custom function.
- *
- * @tparam BoolFn Function should return true/false given an index for a strings column.
- * @param strings_count Number of strings for the column.
- * @param bfn The custom function used for identifying null string entries.
- * @param mr Memory resource to use to device allocation.
- * @param stream Stream to use for any kernel calls.
- * @return The null mask and null count returned as std::pair.
- */
-template <typename BoolFn>
-std::pair<rmm::device_buffer,cudf::size_type> make_null_mask( cudf::size_type strings_count,
-    BoolFn bfn,
-    rmm::mr::device_memory_resource* mr = rmm::mr::get_default_resource(),
-    cudaStream_t stream = 0)
-{
-    auto valid_mask = valid_if( static_cast<const bit_mask_t*>(nullptr),
-                                bfn, strings_count, stream );
-    auto null_count = valid_mask.second;
-    rmm::device_buffer null_mask;
-    if( null_count > 0 )
-        null_mask = rmm::device_buffer(valid_mask.first,
-                                       gdf_valid_allocation_size(strings_count),
-                                       stream,mr); // does deep copy
-    RMM_TRY( RMM_FREE(valid_mask.first,stream) ); // TODO valid_if to return device_buffer in future
-    return std::make_pair(null_mask,null_count);
-}
-=======
 // Type for the character flags table.
 using character_flags_table_type = uint8_t;
 
@@ -154,7 +124,6 @@
  */
 const character_flags_table_type* get_character_flags_table();
 
->>>>>>> 2cdd86ba
 
 } // namespace detail
 } // namespace strings
