/*
 * Copyright (c) 2020, NVIDIA CORPORATION.
 *
 * Licensed under the Apache License, Version 2.0 (the "License");
 * you may not use this file except in compliance with the License.
 * You may obtain a copy of the License at
 *
 *     http://www.apache.org/licenses/LICENSE-2.0
 *
 * Unless required by applicable law or agreed to in writing, software
 * distributed under the License is distributed on an "AS IS" BASIS,
 * WITHOUT WARRANTIES OR CONDITIONS OF ANY KIND, either express or implied.
 * See the License for the specific language governing permissions and
 * limitations under the License.
 */

#include <cudf/column/column.hpp>
#include <cudf/column/column_view.hpp>
#include <cudf/detail/interop.hpp>
#include <cudf/detail/nvtx/ranges.hpp>
#include <cudf/interop.hpp>
#include <cudf/null_mask.hpp>
#include <cudf/table/table_view.hpp>
#include <cudf/types.hpp>
#include <cudf/utilities/traits.hpp>
#include <cudf/utilities/type_dispatcher.hpp>

namespace cudf {
namespace detail {
namespace {

/**
 * @brief Create arrow data buffer from given cudf column
 */
template <typename T>
std::shared_ptr<arrow::Buffer> fetch_data_buffer(column_view input_view,
                                                 arrow::MemoryPool* ar_mr,
                                                 cudaStream_t stream)
{
  const int64_t data_size_in_bytes = sizeof(T) * input_view.size();
  std::shared_ptr<arrow::Buffer> data_buffer;

  CUDF_EXPECTS(arrow::AllocateBuffer(ar_mr, data_size_in_bytes, &data_buffer).ok(),
               "Failed to allocate Arrow buffer for data");
  CUDA_TRY(cudaMemcpyAsync(data_buffer->mutable_data(),
                           input_view.data<T>(),
                           data_size_in_bytes,
                           cudaMemcpyDeviceToHost,
                           stream));

  return data_buffer;
}

/**
 * @brief Create arrow buffer of mask from given cudf column
 */
std::shared_ptr<arrow::Buffer> fetch_mask_buffer(column_view input_view,
                                                 arrow::MemoryPool* ar_mr,
                                                 cudaStream_t stream)
{
  const int64_t mask_size_in_bytes = cudf::bitmask_allocation_size_bytes(input_view.size());
  std::shared_ptr<arrow::Buffer> mask_buffer;

  if (input_view.has_nulls()) {
    CUDF_EXPECTS(
      arrow::AllocateBitmap(ar_mr, static_cast<int64_t>(input_view.size()), &mask_buffer).ok(),
      "Failed to allocate Arrow buffer for mask");
    CUDA_TRY(cudaMemcpyAsync(
      mask_buffer->mutable_data(),
      (input_view.offset() > 0) ? cudf::copy_bitmask(input_view).data() : input_view.null_mask(),
      mask_size_in_bytes,
      cudaMemcpyDeviceToHost,
      stream));

    // Resets all padded bits to 0
    mask_buffer->ZeroPadding();

    return mask_buffer;
  }

  return nullptr;
}

/**
 * @brief Functor to convert cudf column to arrow array
 */
struct dispatch_to_arrow {
  /**
   * @brief Creates vector Arrays from given cudf column childrens
   */
  std::vector<std::shared_ptr<arrow::Array>> fetch_child_array(column_view input_view,
                                                               arrow::MemoryPool* ar_mr,
                                                               cudaStream_t stream)
  {
    std::vector<std::shared_ptr<arrow::Array>> child_arrays;
    std::vector<size_type> child_indices(input_view.num_children());
    std::iota(child_indices.begin(), child_indices.end(), 0);
    std::transform(child_indices.begin(),
                   child_indices.end(),
                   std::back_inserter(child_arrays),
                   [&input_view, &ar_mr, &stream](auto const& i) {
                     auto c = input_view.child(i);
                     return type_dispatcher(
                       c.type(), dispatch_to_arrow{}, c, c.type().id(), ar_mr, stream);
                   });
    return child_arrays;
  }

  template <typename T>
  std::shared_ptr<arrow::Array> operator()(column_view input_view,
                                           cudf::type_id id,
                                           arrow::MemoryPool* ar_mr,
                                           cudaStream_t stream)
  {
    return to_arrow_array(id,
                          static_cast<int64_t>(input_view.size()),
                          fetch_data_buffer<T>(input_view, ar_mr, stream),
                          fetch_mask_buffer(input_view, ar_mr, stream),
                          static_cast<int64_t>(input_view.null_count()));
  }
};

template <>
std::shared_ptr<arrow::Array> dispatch_to_arrow::operator()<bool>(column_view input,
                                                                  cudf::type_id id,
                                                                  arrow::MemoryPool* ar_mr,
                                                                  cudaStream_t stream)
{
  auto bitmask = bools_to_mask(input, rmm::mr::get_default_resource(), stream);

  std::shared_ptr<arrow::Buffer> data_buffer;

  CUDF_EXPECTS(
    arrow::AllocateBuffer(ar_mr, static_cast<int64_t>(bitmask.first->size()), &data_buffer).ok(),
    "Failed to allocate Arrow buffer for data");
  CUDA_TRY(cudaMemcpyAsync(data_buffer->mutable_data(),
                           bitmask.first->data(),
                           bitmask.first->size(),
                           cudaMemcpyDeviceToHost,
                           stream));
  return to_arrow_array(id,
                        static_cast<int64_t>(input.size()),
                        data_buffer,
                        fetch_mask_buffer(input, ar_mr, stream),
                        static_cast<int64_t>(input.null_count()));
}

template <>
std::shared_ptr<arrow::Array> dispatch_to_arrow::operator()<cudf::string_view>(
  column_view input, cudf::type_id id, arrow::MemoryPool* ar_mr, cudaStream_t stream)
{
  std::unique_ptr<column> tmp_column =
    ((input.offset() != 0) or
     ((input.num_children() == 2) and (input.child(0).size() - 1 != input.size())))
      ? std::make_unique<cudf::column>(input)
      : nullptr;

  column_view input_view = (tmp_column != nullptr) ? tmp_column->view() : input;
  auto child_arrays      = fetch_child_array(input_view, ar_mr, stream);
  if (child_arrays.size() == 0) {
    std::shared_ptr<arrow::Buffer> tmp_offset_buffer;
    // Empty string will have only one value in offset of 4 bytes
    CUDF_EXPECTS(arrow::AllocateBuffer(ar_mr, 4, &tmp_offset_buffer).ok(),
                 "Failed to allocate buffer");
    tmp_offset_buffer->mutable_data()[0] = 0;

    std::shared_ptr<arrow::Buffer> tmp_data_buffer;
    CUDF_EXPECTS(arrow::AllocateBuffer(ar_mr, 0, &tmp_data_buffer).ok(),
                 "Failed to allocate buffer");

    return std::make_shared<arrow::StringArray>(0, tmp_offset_buffer, tmp_data_buffer);
  }
  auto offset_buffer = child_arrays[0]->data()->buffers[1];
  auto data_buffer   = child_arrays[1]->data()->buffers[1];
  return std::make_shared<arrow::StringArray>(static_cast<int64_t>(input_view.size()),
                                              offset_buffer,
                                              data_buffer,
                                              fetch_mask_buffer(input_view, ar_mr, stream),
                                              static_cast<int64_t>(input_view.null_count()));
}

template <>
std::shared_ptr<arrow::Array> dispatch_to_arrow::operator()<cudf::dictionary32>(
  column_view input, cudf::type_id id, arrow::MemoryPool* ar_mr, cudaStream_t stream)
{
  std::unique_ptr<column> tmp_column = nullptr;
  if ((input.offset() != 0) or (input.child(0).size() != input.size())) {
    tmp_column = std::make_unique<cudf::column>(input);
  }

  column_view input_view = (tmp_column != nullptr) ? tmp_column->view() : input;
  auto child_arrays      = fetch_child_array(input_view, ar_mr, stream);

  auto indices    = to_arrow_array(type_id::INT32,
                                static_cast<int64_t>(input_view.size()),
                                child_arrays[0]->data()->buffers[1],
                                fetch_mask_buffer(input_view, ar_mr, stream),
                                static_cast<int64_t>(input_view.null_count()));
  auto dictionary = child_arrays[1];
  return std::make_shared<arrow::DictionaryArray>(
    arrow::dictionary(indices->type(), dictionary->type()), indices, dictionary);
}

template <>
std::shared_ptr<arrow::Array> dispatch_to_arrow::operator()<cudf::list_view>(
  column_view input, cudf::type_id id, arrow::MemoryPool* ar_mr, cudaStream_t stream)
{
  std::unique_ptr<column> tmp_column = nullptr;
<<<<<<< HEAD
  if ((input.offset() != 0) or ((input.num_children() == 2) and (input.child(0).size() - 1 != input.size()))) {
=======
  if ((input.offset() != 0) or
      ((input.num_children() == 2) and (input.child(0).size() - 1 != input.size()))) {
>>>>>>> 228d6cad
    tmp_column = std::make_unique<cudf::column>(input);
  }
  

  column_view input_view = (tmp_column != nullptr) ? tmp_column->view() : input;
  auto child_arrays      = fetch_child_array(input_view, ar_mr, stream);
  if (child_arrays.size() == 0) {
<<<<<<< HEAD
      return std::make_shared<arrow::ListArray>(arrow::list(arrow::null()),
                                                0,
                                                nullptr,
                                                nullptr); 
  }
  auto offset_buffer     = child_arrays[0]->data()->buffers[1];
  auto data              = child_arrays[1];
=======
    return std::make_shared<arrow::ListArray>(arrow::list(arrow::null()), 0, nullptr, nullptr);
  }

  auto offset_buffer = child_arrays[0]->data()->buffers[1];
  auto data          = child_arrays[1];
>>>>>>> 228d6cad
  return std::make_shared<arrow::ListArray>(arrow::list(data->type()),
                                            static_cast<int64_t>(input_view.size()),
                                            offset_buffer,
                                            data,
                                            fetch_mask_buffer(input_view, ar_mr, stream),
                                            static_cast<int64_t>(input_view.null_count()));
}

}  // namespace

std::shared_ptr<arrow::Table> to_arrow(table_view input,
                                       std::vector<std::string> const& column_names,
                                       arrow::MemoryPool* ar_mr,
                                       cudaStream_t stream)
{
  CUDF_EXPECTS((column_names.size() == input.num_columns()),
               "column names should be empty or should be equal to number of columns in table");

  std::vector<std::shared_ptr<arrow::Array>> arrays;
  std::vector<std::shared_ptr<arrow::Field>> fields;
  bool const has_names = not column_names.empty();

  std::transform(input.begin(), input.end(), std::back_inserter(arrays), [&](auto const& c) {
    return c.type().id() != type_id::EMPTY
             ? type_dispatcher(
                 c.type(), detail::dispatch_to_arrow{}, c, c.type().id(), ar_mr, stream)
             : std::make_shared<arrow::NullArray>(c.size());
  });

  std::transform(
    arrays.begin(),
    arrays.end(),
    column_names.begin(),
    std::back_inserter(fields),
    [](auto const& array, auto const& name) { return arrow::field(name, array->type()); });

  return arrow::Table::Make(arrow::schema(fields), arrays);
}
}  // namespace detail

std::shared_ptr<arrow::Table> to_arrow(table_view input,
                                       std::vector<std::string> const& column_names,
                                       arrow::MemoryPool* ar_mr)
{
  CUDF_FUNC_RANGE();

  return detail::to_arrow(input, column_names, ar_mr);
}

}  // namespace cudf<|MERGE_RESOLUTION|>--- conflicted
+++ resolved
@@ -206,12 +206,8 @@
   column_view input, cudf::type_id id, arrow::MemoryPool* ar_mr, cudaStream_t stream)
 {
   std::unique_ptr<column> tmp_column = nullptr;
-<<<<<<< HEAD
-  if ((input.offset() != 0) or ((input.num_children() == 2) and (input.child(0).size() - 1 != input.size()))) {
-=======
   if ((input.offset() != 0) or
       ((input.num_children() == 2) and (input.child(0).size() - 1 != input.size()))) {
->>>>>>> 228d6cad
     tmp_column = std::make_unique<cudf::column>(input);
   }
   
@@ -219,21 +215,11 @@
   column_view input_view = (tmp_column != nullptr) ? tmp_column->view() : input;
   auto child_arrays      = fetch_child_array(input_view, ar_mr, stream);
   if (child_arrays.size() == 0) {
-<<<<<<< HEAD
-      return std::make_shared<arrow::ListArray>(arrow::list(arrow::null()),
-                                                0,
-                                                nullptr,
-                                                nullptr); 
-  }
-  auto offset_buffer     = child_arrays[0]->data()->buffers[1];
-  auto data              = child_arrays[1];
-=======
     return std::make_shared<arrow::ListArray>(arrow::list(arrow::null()), 0, nullptr, nullptr);
   }
 
   auto offset_buffer = child_arrays[0]->data()->buffers[1];
   auto data          = child_arrays[1];
->>>>>>> 228d6cad
   return std::make_shared<arrow::ListArray>(arrow::list(data->type()),
                                             static_cast<int64_t>(input_view.size()),
                                             offset_buffer,
