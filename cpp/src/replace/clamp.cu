--- conflicted
+++ resolved
@@ -228,7 +228,6 @@
   CUDF_FAIL("dictionary type not supported");
 }
 
-<<<<<<< HEAD
 template <typename T, typename ScalarIterator>
 std::enable_if_t<std::is_same<T, list_view>::value, std::unique_ptr<cudf::column>> clamper (
   column_view const& input,
@@ -242,10 +241,7 @@
     CUDF_FAIL("list_view type not supported");
 }
 
-}  //namespace
-=======
 }  // namespace
->>>>>>> 6f6754b0
 
 template <typename T, typename ScalarIterator>
 std::unique_ptr<column> clamp(column_view const& input,
