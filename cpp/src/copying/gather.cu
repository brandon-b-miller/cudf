--- conflicted
+++ resolved
@@ -77,29 +77,15 @@
 {
   CUDF_EXPECTS(gather_map.has_nulls() == false, "gather_map contains nulls");
 
-<<<<<<< HEAD
-  std::unique_ptr<table> destination_table =
-    cudf::experimental::type_dispatcher(gather_map.type(),
-                                        dispatch_map_type{},
-                                        source_table,
-                                        gather_map,
-                                        gather_map.size(),
-                                        bounds,
-                                        neg_indices,
-                                        mr,
-                                        stream);
-=======
   std::unique_ptr<table> destination_table = cudf::type_dispatcher(gather_map.type(),
                                                                    dispatch_map_type{},
                                                                    source_table,
                                                                    gather_map,
                                                                    gather_map.size(),
-                                                                   check_bounds,
-                                                                   ignore_out_of_bounds,
-                                                                   allow_negative_indices,
+                                                                   bounds,
+                                                                   neg_indices,
                                                                    mr,
                                                                    stream);
->>>>>>> 01ca9eda
 
   return destination_table;
 }
