/*
 * Copyright (c) 2021-2024, NVIDIA CORPORATION.
 *
 * Licensed under the Apache License, Version 2.0 (the "License");
 * you may not use this file except in compliance with the License.
 * You may obtain a copy of the License at
 *
 *     http://www.apache.org/licenses/LICENSE-2.0
 *
 * Unless required by applicable law or agreed to in writing, software
 * distributed under the License is distributed on an "AS IS" BASIS,
 * WITHOUT WARRANTIES OR CONDITIONS OF ANY KIND, either express or implied.
 * See the License for the specific language governing permissions and
 * limitations under the License.
 */

#include "reductions/scan/scan.cuh"

#include <cudf/column/column_device_view.cuh>
#include <cudf/column/column_factories.hpp>
#include <cudf/detail/copy.hpp>
#include <cudf/detail/gather.hpp>
#include <cudf/detail/iterator.cuh>
#include <cudf/detail/null_mask.hpp>
#include <cudf/detail/structs/utilities.hpp>
#include <cudf/detail/utilities/cast_functor.cuh>
#include <cudf/reduction.hpp>
#include <cudf/strings/detail/scan.hpp>
#include <cudf/structs/detail/scan.hpp>

#include <rmm/cuda_stream_view.hpp>
#include <rmm/exec_policy.hpp>
#include <rmm/resource_ref.hpp>

#include <thrust/find.h>
#include <thrust/functional.h>
#include <thrust/iterator/counting_iterator.h>
#include <thrust/scan.h>

#include <type_traits>

namespace cudf {
namespace detail {

// logical-and scan of the null mask of the input view
std::pair<rmm::device_buffer, size_type> mask_scan(column_view const& input_view,
                                                   scan_type inclusive,
                                                   rmm::cuda_stream_view stream,
                                                   rmm::device_async_resource_ref mr)
{
  rmm::device_buffer mask =
    detail::create_null_mask(input_view.size(), mask_state::UNINITIALIZED, stream, mr);
  auto d_input   = column_device_view::create(input_view, stream);
  auto valid_itr = detail::make_validity_iterator(*d_input);

  auto first_null_position = [&] {
    size_type const first_null =
      thrust::find_if_not(
        rmm::exec_policy(stream), valid_itr, valid_itr + input_view.size(), thrust::identity{}) -
      valid_itr;
    size_type const exclusive_offset = (inclusive == scan_type::EXCLUSIVE) ? 1 : 0;
    return std::min(input_view.size(), first_null + exclusive_offset);
  }();

  set_null_mask(static_cast<bitmask_type*>(mask.data()), 0, first_null_position, true, stream);
  set_null_mask(
    static_cast<bitmask_type*>(mask.data()), first_null_position, input_view.size(), false, stream);
  return {std::move(mask), input_view.size() - first_null_position};
}

namespace {

template <typename Op, typename T>
struct scan_functor {
  static std::unique_ptr<column> invoke(column_view const& input_view,
                                        bitmask_type const*,
                                        rmm::cuda_stream_view stream,
                                        rmm::device_async_resource_ref mr)
  {
    auto output_column = detail::allocate_like(
      input_view, input_view.size(), mask_allocation_policy::NEVER, stream, mr);
    mutable_column_view result = output_column->mutable_view();

    auto d_input = column_device_view::create(input_view, stream);
    auto const begin =
      make_null_replacement_iterator(*d_input, Op::template identity<T>(), input_view.has_nulls());

    // CUB 2.0.0 requires that the binary operator returns the same type as the identity.
    auto const binary_op = cudf::detail::cast_functor<T>(Op{});
    thrust::inclusive_scan(
      rmm::exec_policy(stream), begin, begin + input_view.size(), result.data<T>(), binary_op);

    CUDF_CHECK_CUDA(stream.value());
    return output_column;
  }
};

template <typename Op>
struct scan_functor<Op, cudf::string_view> {
  static std::unique_ptr<column> invoke(column_view const& input_view,
                                        bitmask_type const* mask,
                                        rmm::cuda_stream_view stream,
                                        rmm::device_async_resource_ref mr)
  {
    return cudf::strings::detail::scan_inclusive<Op>(input_view, mask, stream, mr);
  }
};

template <typename Op>
struct scan_functor<Op, cudf::struct_view> {
  static std::unique_ptr<column> invoke(column_view const& input,
                                        bitmask_type const*,
                                        rmm::cuda_stream_view stream,
                                        rmm::device_async_resource_ref mr)
  {
    return cudf::structs::detail::scan_inclusive<Op>(input, stream, mr);
  }
};

/**
 * @brief Dispatcher for running a Scan operation on an input column
 *
 * @tparam Op device binary operator
 */
template <typename Op>
struct scan_dispatcher {
 private:
  template <typename T>
  static constexpr bool is_supported()
  {
    if constexpr (std::is_same_v<T, cudf::struct_view>) {
      return std::is_same_v<Op, DeviceMin> || std::is_same_v<Op, DeviceMax>;
    } else {
      return std::is_invocable_v<Op, T, T> && !cudf::is_dictionary<T>();
    }
  }

 public:
  /**
   * @brief Creates a new column from the input column by applying the scan operation
   *
   * @param input Input column view
   * @param null_handling How null row entries are to be processed
   * @param stream CUDA stream used for device memory operations and kernel launches.
   * @param mr Device memory resource used to allocate the returned column's device memory
   * @return
   *
   * @tparam T type of input column
   */
  template <typename T, std::enable_if_t<is_supported<T>()>* = nullptr>
  std::unique_ptr<column> operator()(column_view const& input,
                                     bitmask_type const* output_mask,
                                     rmm::cuda_stream_view stream,
                                     rmm::device_async_resource_ref mr)
  {
    return scan_functor<Op, T>::invoke(input, output_mask, stream, mr);
  }

  template <typename T, typename... Args>
  std::enable_if_t<!is_supported<T>(), std::unique_ptr<column>> operator()(Args&&...)
  {
    CUDF_FAIL("Unsupported type for inclusive scan operation");
  }
};

}  // namespace

std::unique_ptr<column> scan_inclusive(column_view const& input,
                                       scan_aggregation const& agg,
                                       null_policy null_handling,
                                       rmm::cuda_stream_view stream,
                                       rmm::device_async_resource_ref mr)
{
  auto [mask, null_count] = [&] {
    if (null_handling == null_policy::EXCLUDE) {
      return std::make_pair(std::move(detail::copy_bitmask(input, stream, mr)), input.null_count());
    } else if (input.nullable()) {
      return mask_scan(input, scan_type::INCLUSIVE, stream, mr);
    }
    return std::make_pair(rmm::device_buffer{}, size_type{0});
  }();

<<<<<<< HEAD
  if (agg.kind == aggregation::EWMA) {
    return output;
  } else if (null_handling == null_policy::EXCLUDE) {
    output->set_null_mask(detail::copy_bitmask(input, stream, mr), input.null_count());
  } else if (input.nullable()) {
    output->set_null_mask(mask_scan(input, scan_type::INCLUSIVE, stream, mr), UNKNOWN_NULL_COUNT);
  }
=======
  auto output = scan_agg_dispatch<scan_dispatcher>(
    input, agg, static_cast<bitmask_type*>(mask.data()), stream, mr);
  output->set_null_mask(std::move(mask), null_count);
>>>>>>> dfa79d45

  // If the input is a structs column, we also need to push down nulls from the parent output column
  // into the children columns.
  if (input.type().id() == type_id::STRUCT && output->has_nulls()) {
    auto const num_rows   = output->size();
    auto const null_count = output->null_count();
    auto content          = output->release();

    // Build new children columns.
    auto const null_mask = reinterpret_cast<bitmask_type const*>(content.null_mask->data());
    std::for_each(content.children.begin(),
                  content.children.end(),
                  [null_mask, null_count, stream, mr](auto& child) {
                    child = structs::detail::superimpose_nulls(
                      null_mask, null_count, std::move(child), stream, mr);
                  });

    // Replace the children columns.
    output = cudf::make_structs_column(
      num_rows, std::move(content.children), null_count, std::move(*content.null_mask), stream, mr);
  }

  return output;
}
}  // namespace detail
}  // namespace cudf<|MERGE_RESOLUTION|>--- conflicted
+++ resolved
@@ -180,19 +180,10 @@
     return std::make_pair(rmm::device_buffer{}, size_type{0});
   }();
 
-<<<<<<< HEAD
-  if (agg.kind == aggregation::EWMA) {
-    return output;
-  } else if (null_handling == null_policy::EXCLUDE) {
-    output->set_null_mask(detail::copy_bitmask(input, stream, mr), input.null_count());
-  } else if (input.nullable()) {
-    output->set_null_mask(mask_scan(input, scan_type::INCLUSIVE, stream, mr), UNKNOWN_NULL_COUNT);
-  }
-=======
   auto output = scan_agg_dispatch<scan_dispatcher>(
     input, agg, static_cast<bitmask_type*>(mask.data()), stream, mr);
-  output->set_null_mask(std::move(mask), null_count);
->>>>>>> dfa79d45
+  // Use the null mask produced by the op for EWM
+  if (agg.kind != aggregation::EWMA) { output->set_null_mask(std::move(mask), null_count); }
 
   // If the input is a structs column, we also need to push down nulls from the parent output column
   // into the children columns.
