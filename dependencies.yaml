--- conflicted
+++ resolved
@@ -329,11 +329,7 @@
     common:
       - output_types: conda
         packages:
-<<<<<<< HEAD
-          - &rmm_conda rmm==24.10.*,>=0.0.0a0
-=======
-          - &rmm_unsuffixed rmm==24.8.*,>=0.0.0a0
->>>>>>> a36dacb6
+          - &rmm_unsuffixed rmm==24.10.*,>=0.0.0a0
           - pip
           - pip:
               - git+https://github.com/python-streamz/streamz.git@master
@@ -347,27 +343,17 @@
     specific:
       - output_types: [requirements, pyproject]
         matrices:
-<<<<<<< HEAD
-          - matrix: {cuda: "12.*"}
-            packages: &build_python_packages_cu12
-              - rmm-cu12==24.10.*,>=0.0.0a0
-          - matrix: {cuda: "11.*"}
-            packages: &build_python_packages_cu11
-              - rmm-cu11==24.10.*,>=0.0.0a0
-          - {matrix: null, packages: [*rmm_conda] }
-=======
           - matrix:
               cuda: "12.*"
               cuda_suffixed: "true"
             packages:
-              - rmm-cu12==24.8.*,>=0.0.0a0
+              - rmm-cu12==24.10.*,>=0.0.0a0
           - matrix:
               cuda: "11.*"
               cuda_suffixed: "true"
             packages:
-              - rmm-cu11==24.8.*,>=0.0.0a0
+              - rmm-cu11==24.10.*,>=0.0.0a0
           - {matrix: null, packages: [*rmm_unsuffixed]}
->>>>>>> a36dacb6
   libarrow_build:
     common:
       - output_types: conda
@@ -741,11 +727,7 @@
     common:
       - output_types: conda
         packages:
-<<<<<<< HEAD
-          - &cudf_conda cudf==24.10.*,>=0.0.0a0
-=======
-          - &cudf_unsuffixed cudf==24.8.*,>=0.0.0a0
->>>>>>> a36dacb6
+          - &cudf_unsuffixed cudf==24.10.*,>=0.0.0a0
       - output_types: requirements
         packages:
           # pip recognizes the index as a global option for the requirements.txt file
@@ -759,30 +741,18 @@
               cuda: "12.*"
               cuda_suffixed: "true"
             packages:
-<<<<<<< HEAD
               - cudf-cu12==24.10.*,>=0.0.0a0
-          - matrix: {cuda: "11.*"}
-            packages:
-              - cudf-cu11==24.10.*,>=0.0.0a0
-          - {matrix: null, packages: [*cudf_conda]}
-=======
-              - cudf-cu12==24.8.*,>=0.0.0a0
           - matrix:
               cuda: "11.*"
               cuda_suffixed: "true"
             packages:
-              - cudf-cu11==24.8.*,>=0.0.0a0
+              - cudf-cu11==24.10.*,>=0.0.0a0
           - {matrix: null, packages: [*cudf_unsuffixed]}
->>>>>>> a36dacb6
   depends_on_cudf_kafka:
     common:
       - output_types: conda
         packages:
-<<<<<<< HEAD
-          - &cudf_kafka_conda cudf_kafka==24.10.*,>=0.0.0a0
-=======
-          - &cudf_kafka_unsuffixed cudf_kafka==24.8.*,>=0.0.0a0
->>>>>>> a36dacb6
+          - &cudf_kafka_unsuffixed cudf_kafka==24.10.*,>=0.0.0a0
       - output_types: requirements
         packages:
           # pip recognizes the index as a global option for the requirements.txt file
@@ -796,21 +766,13 @@
               cuda: "12.*"
               cuda_suffixed: "true"
             packages:
-<<<<<<< HEAD
               - cudf_kafka-cu12==24.10.*,>=0.0.0a0
-          - matrix: {cuda: "11.*"}
-            packages:
-              - cudf_kafka-cu11==24.10.*,>=0.0.0a0
-          - {matrix: null, packages: [*cudf_kafka_conda]}
-=======
-              - cudf_kafka-cu12==24.8.*,>=0.0.0a0
           - matrix:
               cuda: "11.*"
               cuda_suffixed: "true"
             packages:
-              - cudf_kafka-cu11==24.8.*,>=0.0.0a0
+              - cudf_kafka-cu11==24.10.*,>=0.0.0a0
           - {matrix: null, packages: [*cudf_kafka_unsuffixed]}
->>>>>>> a36dacb6
   depends_on_cupy:
     common:
       - output_types: conda
