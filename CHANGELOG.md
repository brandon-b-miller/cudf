# cuDF 0.13.0 (Date TBD)

## New Features

- PR #3577 Add initial dictionary support to column classes
- PR #3917 Add dictionary add_keys function
- PR #3777 Add support for dictionary column in gather
- PR #3693 add string support, skipna to scan operation
- PR #3662 Define and implement `shift`.
- PR #3842 ORC writer: add support for column statistics
- PR #3861 Added Series.sum feature for String
- PR #4069 Added cast of numeric columns from/to String
- PR #3681 Add cudf::experimental::boolean_mask_scatter
- PR #4088 Added asString() on ColumnVector in Java that takes a format string
- PR #4040 Add support for n-way merge of sorted tables
- PR #4053 Multi-column quantiles.
- PR #4107 Add groupby nunique aggregation
- PR #4153 Support Dask serialization protocol on cuDF objects
- PR #4164 Add Buffer "constructor-kwargs" header
- PR #4190 Add libcudf++ transpose Cython implementation

## Improvements

- PR #3525 build.sh option to disable nvtx
- PR #3748 Optimize hash_partition using shared memory
- PR #3808 Optimize hash_partition using shared memory and cub block scan
- PR #3698 Add count_(un)set_bits functions taking multiple ranges and updated slice to compute null counts at once.
- PR #3909 Move java backend to libcudf++
- PR #3971 Adding `as_table` to convert Column to Table in python
- PR #3910 Adding sinh, cosh, tanh, asinh, acosh, atanh cube root and rint unary support.
- PR #3972 Add Java bindings for left_semi_join and left_anti_join
- PR #3975 Simplify and generalize data handling in `Buffer`
- PR #3985 Update RMM include files and remove extraneously included header files.
- PR #3601 Port UDF functionality for rolling windows to libcudf++
- PR #3911 Adding null boolean handling for copy_if_else
- PR #4003 Drop old `to_device` utility wrapper function
- PR #4002 Adding to_frame and fix for categorical column issue
- PR #4009 build script update to enable cudf build without installing
- PR #3897 Port cuIO JSON reader to cudf::column types
- PR #4008 Eliminate extra copy in column constructor
- PR #4013 Add cython definition for io readers cudf/io/io_types.hpp
- PR #4014 ORC/Parquet: add count parameter to stripe/rowgroup-based reader API
- PR #4042 Port cudf/io/functions.hpp to Cython for use in IO bindings
- PR #3880 Add aggregation infrastructure support for reduction
- PR #3880 Add aggregation infrastructure support for cudf::reduce
- PR #4059 Add aggregation infrastructure support for cudf::scan
- PR #4021 Change quantiles signature for clarity.
- PR #4057 Handle offsets in cython Column class
- PR #4045 Reorganize `libxx` directory
- PR #4029 Port stream_compaction.pyx to use libcudf++ APIs
- PR #4031 Docs build scripts and instructions update
- PR #4062 Improve how java classifiers are produced
- PR #4038 JNI and Java support for is_nan and is_not_nan
- PR #3786 Adding string support to rolling_windows
- PR #4067 Removed unused `CATEGORY` type ID.
- PR #3891 Port NVStrings (r)split_record to contiguous_(r)split_record
- PR #4072 Allow round_robin_partition to single partition
- PR #4064 Add cudaGetDeviceCount to JNI layer
- PR #4087 Add support for writing large Parquet files in a chunked manner.
- PR #3716 Update cudf.to_parquet to use new GPU accelerated Parquet writer
- PR #4083 Use two partitions in test_groupby_multiindex_reset_index
- PR #4071 Add Java bindings for round robin partition
- PR #4079 Simply use `mask.size` to create the array view
- PR #4092 Keep mask on GPU for bit unpacking
- PR #4081 Copy from `Buffer`'s pointer directly to host
- PR #4105 Change threshold of using optimized hash partition code
- PR #4101 Redux serialize `Buffer` directly with `__cuda_array_interface__`
- PR #4098 Remove legacy calls from libcudf strings column code
- PR #4111 Use `Buffer`'s to serialize `StringColumn`
- PR #4113 Get `len` of `StringColumn`s without `nvstrings`
- PR #4147 Remove workaround for UNKNOWN_NULL_COUNT in contiguous_split.
- PR #4130 Renames in-place `cudf::experimental::fill` to `cudf::experimental::fill_in_place`
- PR #4136 Add `Index.names` property
- PR #4139 Port rolling.pyx to new libcudf APIs
- PR #4143 Renames in-place `cudf::experimental::copy_range` to `cudf::experimental::copy_range_in_place`
- PR #4144 Release GIL when calling libcudf++ functions
- PR #4082 Rework MultiColumns in cuDF
- PR #4149 Use "type-serialized" for pickled types like Dask
- PR #4167 Port `search` to libcudf++ (support multi-column searchsorted)
- PR #4163 Assert Dask CUDA serializers have `Buffer` frames
- PR #4165 List serializable classes once
- PR #4168 IO readers: do not create null mask for non-nullable columns
- PR #4177 Use `uint8` type for host array copy of `Buffer`
- PR #4183 Update Google Test Execution
- PR #4182 Rename cuDF serialize functions to be more generic
<<<<<<< HEAD
- PR #4191 Porting sort.pyx to use new libcudf APIs
=======
- PR #4196 reduce CHANGELOG.md merge conflicts
- PR #4197 Added notebook testing to gpuCI gpu build
>>>>>>> 52c383d1

## Bug Fixes

- PR #3888 Drop `ptr=None` from `DeviceBuffer` call
- PR #3976 Fix string serialization and memory_usage method to be consistent
- PR #3902 Fix conversion of large size GPU array to dataframe
- PR #3953 Fix overflow in column_buffer when computing the device buffer size
- PR #3959 Add missing hash-dispatch function for cudf.Series
- PR #3970 Fix for Series Pickle
- PR #3964 Restore legacy NVStrings and NVCategory dependencies in Java jar
- PR #3982 Fix java unary op enum and add missing ops
- PR #3999 Fix issue serializing empty string columns (java)
- PR #3979 Add `name` to Series serialize and deserialize
- PR #4005 Fix null mask allocation bug in gather_bitmask
- PR #4000 Fix dask_cudf sort_values performance for single partitions
- PR #4007 Fix for copy_bitmask issue with uninitialized device_buffer
- PR #4037 Fix JNI quantile compile issue
- PR #4054 Fixed JNI to deal with reduction API changes
- PR #4052 Fix for round-robin when num_partitions divides nrows.
- PR #4061 Add NDEBUG guard on `constexpr_assert`.
- PR #4049 Fix `cudf::split` issue returning one less than expected column vectors
- PR #4065 Parquet writer: fix for out-of-range dictionary indices
- PR #4066 Fixed mismatch with dtype enums
- PR #4078 Fix joins for when column_in_common input parameter is empty
- PR #4080 Fix multi-index dask test with sort issue
- PR #4084 Update Java for removal of CATEGORY type
- PR #4086 ORC reader: fix potentially incorrect timestamp decoding in the last rowgroup
- PR #4089 Fix dask groupby mutliindex test case issues in join
- PR #4097 Fix strings concatenate logic with column offsets
- PR #4076 All null string entries should have null data buffer
- PR #4145 Support empty index case in DataFrame._from_table
- PR #4109 Use rmm::device_vector instead of thrust::device_vector
- PR #4113 Use `.nvstrings` in `StringColumn.sum(...)`
- PR #4116 Fix a bug in contiguous_split() where tables with mixed column types could corrupt string output
- PR #4138 Really fix strings concatenate logic with column offsets
- PR #4119 Fix binary ops slowdown using jitify -remove-unused-globals
- PR #4125 Fix type enum to account for added Dictionary type in `types.hpp`
- PR #4132 Fix `hash_partition` null mask allocation
- PR #4137 Update Java for mutating fill and rolling window changes
- PR #4184 Add missing except+ to Cython bindings
- PR #4141 Fix NVStrings test_convert failure in 10.2 build
- PR #4158 Fix merge issue with empty table return if one of the two tables are empty
- PR #4162 Properly handle no index metadata generation for to_parquet
- PR #4175 Fix `__sizeof__` calculation in `StringColumn`
- PR #4155 Update groupby group_offsets size and fix unnecessary device dispatch.
- PR #4198 Fix constructing `RangeIndex` from `range`
- PR #4192 Parquet writer: fix OOB read when computing string hash


# cuDF 0.12.0 (04 Feb 2020)

## New Features

- PR #3759 Updated 10 Minutes with clarification on how `dask_cudf` uses `cudf` API
- PR #3224 Define and implement new join APIs.
- PR #3284 Add gpu-accelerated parquet writer
- PR #3254 Python redesign for libcudf++
- PR #3336 Add `from_dlpack` and `to_dlpack`
- PR #3555 Add column names support to libcudf++ io readers and writers
- PR #3527 Add string functionality for merge API
- PR #3610 Add memory_usage to DataFrame and Series APIs
- PR #3557 Add contiguous_split() function. 
- PR #3619 Support CuPy 7
- PR #3604 Add nvtext ngrams-tokenize function
- PR #3403 Define and implement new stack + tile APIs
- PR #3627 Adding cudf::sort and cudf::sort_by_key
- PR #3597 Implement new sort based groupby
- PR #3776 Add column equivalence comparator (using epsilon for float equality)
- PR #3667 Define and implement round-robin partition API.
- PR #3690 Add bools_to_mask
- PR #3761 Introduce a Frame class and make Index, DataFrame and Series subclasses
- PR #3538 Define and implement left semi join and left anti join
- PR #3683 Added support for multiple delimiters in `nvtext.token_count()`
- PR #3792 Adding is_nan and is_notnan
- PR #3594 Adding clamp support to libcudf++

## Improvements

- PR #3124 Add support for grand-children in cudf column classes
- PR #3292 Port NVStrings regex contains function
- PR #3409 Port NVStrings regex replace function
- PR #3417 Port NVStrings regex findall function
- PR #3351 Add warning when filepath resolves to multiple files in cudf readers
- PR #3370 Port NVStrings strip functions
- PR #3453 Port NVStrings IPv4 convert functions to cudf strings column
- PR #3441 Port NVStrings url encode/decode to cudf strings column
- PR #3364 Port NVStrings split functions
- PR #3463 Port NVStrings partition/rpartition to cudf strings column
- PR #3502 ORC reader: add option to read DECIMALs as INT64
- PR #3461 Add a new overload to allocate_like() that takes explicit type and size params.
- PR #3590 Specialize hash functions for floating point
- PR #3569 Use `np.asarray` in `StringColumn.deserialize`
- PR #3553 Support Python NoneType in numeric binops
- PR #3511 Support DataFrame / Series mixed arithmetic
- PR #3567 Include `strides` in `__cuda_array_interface__`
- PR #3608 Update OPS codeowner group name
- PR #3431 Port NVStrings translate to cudf strings column
- PR #3507 Define and implement new binary operation APIs
- PR #3620 Add stream parameter to unary ops detail API
- PR #3593 Adding begin/end for mutable_column_device_view
- PR #3587 Merge CHECK_STREAM & CUDA_CHECK_LAST to CHECK_CUDA
- PR #3733 Rework `hash_partition` API
- PR #3655 Use move with make_pair to avoid copy construction
- PR #3402 Define and implement new quantiles APIs
- PR #3612 Add ability to customize the JIT kernel cache path
- PR #3647 Remove PatchedNumbaDeviceArray with CuPy 6.6.0
- PR #3641 Remove duplicate definitions of CUDA_DEVICE_CALLABLE
- PR #3640 Enable memory_usage in dask_cudf (also adds pd.Index from_pandas)
- PR #3654 Update Jitify submodule ref to include gcc-8 fix
- PR #3639 Define and implement `nans_to_nulls`
- PR #3561 Rework contains implementation in search
- PR #3616 Add aggregation infrastructure for argmax/argmin.
- PR #3673 Parquet reader: improve rounding of timestamp conversion to seconds
- PR #3699 Stringify libcudacxx headers for binary op JIT
- PR #3697 Improve column insert performance for wide frames
- PR #3653 Make `gather_bitmask_kernel` more reusable.
- PR #3710 Remove multiple CMake configuration steps from root build script
- PR #3657 Define and implement compiled binops for string column comparisons
- PR #3520 Change read_parquet defaults and add warnings
- PR #3780 Java APIs for selecting a GPU
- PR #3796 Improve on round-robin with the case when number partitions greater than number of rows.
- PR #3805 Avoid CuPy 7.1.0 for now
- PR #3758 detail::scatter variant with map iterator support
- PR #3882 Fail loudly when creating a StringColumn from nvstrings with > MAX_VAL(int32) bytes
- PR #3823 Add header file for detail search functions
- PR #2438 Build GBench Benchmarks in CI
- PR #3713 Adding aggregation support to rolling_window
- PR #3875 Add abstract sink for IO writers, used by ORC and Parquet writers for now
- PR #3916 Refactor gather bindings

## Bug Fixes

- PR #3618 Update 10 minutes to cudf and cupy to hide warning that were being shown in the docs
- PR #3550 Update Java package to 0.12
- PR #3549 Fix index name issue with iloc with RangeIndex
- PR #3562 Fix 4GB limit for gzipped-compressed csv files
- PR #2981 enable build.sh to build all targets without installation
- PR #3563 Use `__cuda_array_interface__` for serialization
- PR #3564 Fix cuda memory access error in gather_bitmask_kernel
- PR #3548 Replaced CUDA_RT_CALL with CUDA_TRY
- PR #3486 Pandas > 0.25 compatability
- PR #3622 Fix new warnings and errors when building with gcc-8
- PR #3588 Remove avro reader column order reversal
- PR #3629 Fix hash map test failure
- PR #3637 Fix sorted set_index operations in dask_cudf
- PR #3663 Fix libcudf++ ORC reader microseconds and milliseconds conversion
- PR #3668 Fixing CHECK_CUDA debug build issue
- PR #3684 Fix ends_with logic for matching string case
- PR #3691 Fix create_offsets to handle offset correctly
- PR #3687 Fixed bug while passing input GPU memory pointer in `nvtext.scatter_count()`
- PR #3701 Fix hash_partition hashing all columns instead of columns_to_hash
- PR #3694 Allow for null columns parameter in `csv_writer`
- PR #3706 Removed extra type-dispatcher call from merge
- PR #3704 Changed the default delimiter to `whitespace` for nvtext methods.
- PR #3741 Construct DataFrame from dict-of-Series with alignment
- PR #3724 Update rmm version to match release
- PR #3743 Fix for `None` data in `__array_interface__`
- PR #3731 Fix performance of zero sized dataframe slice
- PR #3709 Fix inner_join incorrect result issue
- PR #3734 Update numba to 0.46 in conda files
- PR #3738 Update libxx cython types.hpp path
- PR #3672 Fix to_host issue with column_view having offset
- PR #3730 CSV reader: Set invalid float values to NaN/null
- PR #3670 Floor when casting between timestamps of different precisions
- PR #3728 Fix apply_boolean_mask issue with non-null string column
- PR #3769 Don't look for a `name` attribute in column
- PR #3783 Bind cuDF operators to Dask Dataframe
- PR #3775 Fix segfault when reading compressed CSV files larger than 4GB
- PR #3799 Align indices of Series inputs when adding as columns to DataFrame
- PR #3803 Keep name when unpickling Index objects
- PR #3804 Fix cuda crash in AVRO reader
- PR #3766 Remove references to cudf::type_id::CATEGORY from IO code
- PR #3817 Don't always deepcopy an index
- PR #3821 Fix OOB read in gpuinflate prefetcher
- PR #3829 Parquet writer: fix empty dataframe causing cuda launch errors
- PR #3835 Fix memory leak in Cython when dealing with nulls in string columns
- PR #3866 Remove unnecessary if check in NVStrings.create_offsets
- PR #3858 Fixes the broken debug build after #3728
- PR #3850 Fix merge typecast scope issue and resulting memory leak
- PR #3855 Fix MultiColumn recreation with reset_index
- PR #3869 Fixed size calculation in NVStrings::byte_count()
- PR #3868 Fix apply_grouped moving average example
- PR #3900 Properly link `NVStrings` and `NVCategory` into tests
- PR #3868 Fix apply_grouped moving average example
- PR #3871 Fix `split_out` error
- PR #3886 Fix string column materialization from column view
- PR #3893 Parquet reader: fix segfault reading empty parquet file
- PR #3931 Dask-cudf groupby `.agg` multicolumn handling fix
- PR #4017 Fix memory leaks in `GDF_STRING` cython handling and `nans_to_nulls` cython


# cuDF 0.11.0 (11 Dec 2019)

## New Features

- PR #2905 Added `Series.median()` and null support for `Series.quantile()`
- PR #2930 JSON Reader: Support ARROW_RANDOM_FILE input
- PR #2956 Add `cudf::stack` and `cudf::tile`
- PR #2980 Added nvtext is_vowel/is_consonant functions
- PR #2987 Add `inplace` arg to `DataFrame.reset_index` and `Series`
- PR #3011 Added libcudf++ transition guide
- PR #3129 Add strings column factory from `std::vector`s
- PR #3054 Add parquet reader support for decimal data types
- PR #3022 adds DataFrame.astype for cuDF dataframes
- PR #2962 Add isnull(), notnull() and related functions
- PR #3025 Move search files to legacy
- PR #3068 Add `scalar` class
- PR #3094 Adding `any` and `all` support from libcudf
- PR #3130 Define and implement new `column_wrapper`
- PR #3143 Define and implement new copying APIs `slice` and `split`
- PR #3161 Move merge files to legacy
- PR #3079 Added support to write ORC files given a local path
- PR #3192 Add dtype param to cast `DataFrame` on init
- PR #3213 Port cuIO to libcudf++
- PR #3222 Add nvtext character tokenizer
- PR #3223 Java expose underlying buffers
- PR #3300 Add `DataFrame.insert`
- PR #3263 Define and implement new `valid_if`
- PR #3278 Add `to_host` utility to copy `column_view` to host
- PR #3087 Add new cudf::experimental bool8 wrapper
- PR #3219 Construct column from column_view
- PR #3250 Define and implement new merge APIs
- PR #3144 Define and implement new hashing APIs `hash` and `hash_partition`
- PR #3229 Define and implement new search APIs
- PR #3308 java add API for memory usage callbacks
- PR #2691 Row-wise reduction and scan operations via CuPy
- PR #3291 Add normalize_nans_and_zeros
- PR #3187 Define and implement new replace APIs
- PR #3356 Add vertical concatenation for table/columns
- PR #3344 java split API
- PR #2791 Add `groupby.std()`
- PR #3368 Enable dropna argument in dask_cudf groupby
- PR #3298 add null replacement iterator for column_device_view
- PR #3297 Define and implement new groupby API.
- PR #3396 Update device_atomics with new bool8 and timestamp specializations
- PR #3411 Java host memory management API
- PR #3393 Implement df.cov and enable covariance/correlation in dask_cudf
- PR #3401 Add dask_cudf ORC writer (to_orc)
- PR #3331 Add copy_if_else
- PR #3427 Define and Implement new multi-search API
- PR #3442 Add Bool-index + Multi column + DataFrame support for set-item
- PR #3172 Define and implement new fill/repeat/copy_range APIs
- PR #3490 Add pair iterators for columns
- PR #3497 Add DataFrame.drop(..., inplace=False) argument
- PR #3469 Add string functionality for replace API
- PR #3273 Define and implement new reduction APIs

## Improvements

- PR #2904 Move gpu decompressors to cudf::io namespace
- PR #2977 Moved old C++ test utilities to legacy directory.
- PR #2965 Fix slow orc reader perf with large uncompressed blocks
- PR #2995 Move JIT type utilities to legacy directory
- PR #2927 Add ``Table`` and ``TableView`` extension classes that wrap legacy cudf::table
- PR #3005 Renames `cudf::exp` namespace to `cudf::experimental`
- PR #3008 Make safe versions of `is_null` and `is_valid` in `column_device_view`
- PR #3026 Move fill and repeat files to legacy
- PR #3027 Move copying.hpp and related source to legacy folder
- PR #3014 Snappy decompression optimizations
- PR #3032 Use `asarray` to coerce indices to a NumPy array
- PR #2996 IO Readers: Replace `cuio::device_buffer` with `rmm::device_buffer`
- PR #3051 Specialized hash function for strings column
- PR #3065 Select and Concat for cudf::experimental::table
- PR #3080 Move `valid_if.cuh` to `legacy/`
- PR #3052 Moved replace.hpp functionality to legacy
- PR #3091 Move join files to legacy
- PR #3092 Implicitly init RMM if Java allocates before init
- PR #3029 Update gdf_ numeric types with stdint and move to cudf namespace
- PR #3052 Moved replace.hpp functionality to legacy
- PR #2955 Add cmake option to only build for present GPU architecture
- PR #3070 Move functions.h and related source to legacy
- PR #2951 Allow set_index to handle a list of column names
- PR #3093 Move groupby files to legacy
- PR #2988 Removing GIS functionality (now part of cuSpatial library)
- PR #3067 Java method to return size of device memory buffer
- PR #3083 Improved some binary operation tests to include null testing.
- PR #3084 Update to arrow-cpp and pyarrow 0.15.0
- PR #3071 Move cuIO to legacy
- PR #3126 Round 2 of snappy decompression optimizations
- PR #3046 Define and implement new copying APIs `empty_like` and `allocate_like`
- PR #3128 Support MultiIndex in DataFrame.join
- PR #2971 Added initial gather and scatter methods for strings_column_view
- PR #3133 Port NVStrings to cudf column: count_characters and count_bytes
- PR #2991 Added strings column functions concatenate and join_strings
- PR #3028 Define and implement new `gather` APIs.
- PR #3135 Add nvtx utilities to cudf::nvtx namespace
- PR #3021 Java host side concat of serialized buffers
- PR #3138 Move unary files to legacy
- PR #3170 Port NVStrings substring functions to cudf strings column
- PR #3159 Port NVStrings is-chars-types function to cudf strings column
- PR #3154 Make `table_view_base.column()` const and add `mutable_table_view.column()`
- PR #3175 Set cmake cuda version variables
- PR #3171 Move deprecated error macros to legacy
- PR #3191 Port NVStrings integer convert ops to cudf column
- PR #3189 Port NVStrings find ops to cudf column
- PR #3352 Port NVStrings convert float functions to cudf strings column
- PR #3193 Add cuPy as a formal dependency
- PR #3195 Support for zero columned `table_view`
- PR #3165 Java device memory size for string category
- PR #3205 Move transform files to legacy
- PR #3202 Rename and move error.hpp to public headers
- PR #2878 Use upstream merge code in dask_cudf
- PR #3217 Port NVStrings upper and lower case conversion functions
- PR #3350 Port NVStrings booleans convert functions
- PR #3231 Add `column::release()` to give up ownership of contents.
- PR #3157 Use enum class rather than enum for mask_allocation_policy
- PR #3232 Port NVStrings datetime conversion to cudf strings column
- PR #3136 Define and implement new transpose API
- PR #3237 Define and implement new transform APIs
- PR #3245 Move binaryop files to legacy
- PR #3241 Move stream_compaction files to legacy
- PR #3166 Move reductions to legacy
- PR #3261 Small cleanup: remove `== true`
- PR #3271 Update rmm API based on `rmm.reinitialize(...)` change
- PR #3266 Remove optional checks for CuPy
- PR #3268 Adding null ordering per column feature when sorting
- PR #3239 Adding floating point specialization to comparators for NaNs
- PR #3270 Move predicates files to legacy
- PR #3281 Add to_host specialization for strings in column test utilities
- PR #3282 Add `num_bitmask_words`
- PR #3252 Add new factory methods to include passing an existing null mask
- PR #3288 Make `bit.cuh` utilities usable from host code.
- PR #3287 Move rolling windows files to legacy
- PR #3182 Define and implement new unary APIs `is_null` and `is_not_null`
- PR #3314 Drop `cython` from run requirements
- PR #3301 Add tests for empty column wrapper.
- PR #3294 Update to arrow-cpp and pyarrow 0.15.1
- PR #3310 Add `row_hasher` and `element_hasher` utilities
- PR #3272 Support non-default streams when creating/destroying hash maps
- PR #3286 Clean up the starter code on README
- PR #3332 Port NVStrings replace to cudf strings column
- PR #3354 Define and implement new `scatter` APIs
- PR #3322 Port NVStrings pad operations to cudf strings column
- PR #3345 Add cache member for number of characters in string_view class
- PR #3299 Define and implement new `is_sorted` APIs
- PR #3328 Partition by stripes in dask_cudf ORC reader
- PR #3243 Use upstream join code in dask_cudf
- PR #3371 Add `select` method to `table_view`
- PR #3309 Add java and JNI bindings for search bounds
- PR #3305 Define and implement new rolling window APIs
- PR #3380 Concatenate columns of strings
- PR #3382 Add fill function for strings column
- PR #3391 Move device_atomics_tests.cu files to legacy
- PR #3303 Define and implement new stream compaction APIs `copy_if`, `drop_nulls`,
           `apply_boolean_mask`, `drop_duplicate` and `unique_count`.
- PR #3387 Strings column gather function
- PR #3440 Strings column scatter function
- PR #3389 Move quantiles.hpp + group_quantiles.hpp files to legacy
- PR #3397 Port unary cast to libcudf++
- PR #3398 Move reshape.hpp files to legacy
- PR #3395 Port NVStrings regex extract to cudf strings column
- PR #3423 Port NVStrings htoi to cudf strings column
- PR #3425 Strings column copy_if_else implementation
- PR #3422 Move utilities to legacy
- PR #3201 Define and implement new datetime_ops APIs
- PR #3421 Port NVStrings find_multiple to cudf strings column
- PR #3448 Port scatter_to_tables to libcudf++
- PR #3458 Update strings sections in the transition guide
- PR #3462 Add `make_empty_column` and update `empty_like`.
- PR #3465 Port `aggregation` traits and utilities.
- PR #3214 Define and implement new unary operations APIs
- PR #3475 Add `bitmask_to_host` column utility
- PR #3487 Add is_boolean trait and random timestamp generator for testing
- PR #3492 Small cleanup (remove std::abs) and comment
- PR #3407 Allow multiple row-groups per task in dask_cudf read_parquet
- PR #3512 Remove unused CUDA conda labels
- PR #3500 cudf::fill()/cudf::repeat() support for strings columns.
- PR #3438 Update scalar and scalar_device_view to better support strings
- PR #3414 Add copy_range function for strings column
- PR #3685 Add string support to contiguous_split.
- PR #3471 Add scalar/column, column/scalar and scalar/scalar overloads to copy_if_else.
- PR #3451 Add support for implicit typecasting of join columns

## Bug Fixes

- PR #2895 Fixed dask_cudf group_split behavior to handle upstream rearrange_by_divisions
- PR #3048 Support for zero columned tables
- PR #3030 Fix snappy decoding regression in PR #3014
- PR #3041 Fixed exp to experimental namespace name change issue
- PR #3056 Add additional cmake hint for finding local build of RMM files
- PR #3060 Move copying.hpp includes to legacy
- PR #3139 Fixed java RMM auto initalization
- PR #3141 Java fix for relocated IO headers
- PR #3149 Rename column_wrapper.cuh to column_wrapper.hpp
- PR #3168 Fix mutable_column_device_view head const_cast
- PR #3199 Update JNI includes for legacy moves
- PR #3204 ORC writer: Fix ByteRLE encoding of NULLs
- PR #2994 Fix split_out-support but with hash_object_dispatch
- PR #3212 Fix string to date casting when format is not specified
- PR #3218 Fixes `row_lexicographic_comparator` issue with handling two tables
- PR #3228 Default initialize RMM when Java native dependencies are loaded
- PR #3012 replacing instances of `to_gpu_array` with `mem`
- PR #3236 Fix Numba 0.46+/CuPy 6.3 interface compatibility
- PR #3276 Update JNI includes for legacy moves
- PR #3256 Fix orc writer crash with multiple string columns
- PR #3211 Fix breaking change caused by rapidsai/rmm#167
- PR #3265 Fix dangling pointer in `is_sorted`
- PR #3267 ORC writer: fix incorrect ByteRLE encoding of long literal runs
- PR #3277 Fix invalid reference to deleted temporary in `is_sorted`.
- PR #3274 ORC writer: fix integer RLEv2 mode2 unsigned base value encoding
- PR #3279 Fix shutdown hang issues with pinned memory pool init executor
- PR #3280 Invalid children check in mutable_column_device_view
- PR #3289 fix java memory usage API for empty columns
- PR #3293 Fix loading of csv files zipped on MacOS (disabled zip min version check)
- PR #3295 Fix storing storing invalid RMM exec policies.
- PR #3307 Add pd.RangeIndex to from_pandas to fix dask_cudf meta_nonempty bug
- PR #3313 Fix public headers including non-public headers
- PR #3318 Revert arrow to 0.15.0 temporarily to unblock downstream projects CI
- PR #3317 Fix index-argument bug in dask_cudf parquet reader
- PR #3323 Fix `insert` non-assert test case
- PR #3341 Fix `Series` constructor converting NoneType to "None"
- PR #3326 Fix and test for detail::gather map iterator type inference
- PR #3334 Remove zero-size exception check from make_strings_column factories
- PR #3333 Fix compilation issues with `constexpr` functions not marked `__device__`
- PR #3340 Make all benchmarks use cudf base fixture to initialize RMM pool
- PR #3337 Fix Java to pad validity buffers to 64-byte boundary
- PR #3362 Fix `find_and_replace` upcasting series for python scalars and lists
- PR #3357 Disabling `column_view` iterators for non fixed-width types
- PR #3383 Fix : properly compute null counts for rolling_window.
- PR #3386 Removing external includes from `column_view.hpp`
- PR #3369 Add write_partition to dask_cudf to fix to_parquet bug
- PR #3388 Support getitem with bools when DataFrame has a MultiIndex
- PR #3408 Fix String and Column (De-)Serialization
- PR #3372 Fix dask-distributed scatter_by_map bug
- PR #3419 Fix a bug in parse_into_parts (incomplete input causing walking past the end of string).
- PR #3413 Fix dask_cudf read_csv file-list bug
- PR #3416 Fix memory leak in ColumnVector when pulling strings off the GPU
- PR #3424 Fix benchmark build by adding libcudacxx to benchmark's CMakeLists.txt
- PR #3435 Fix diff and shift for empty series
- PR #3439 Fix index-name bug in StringColumn concat
- PR #3445 Fix ORC Writer default stripe size
- PR #3459 Fix printing of invalid entries
- PR #3466 Fix gather null mask allocation for invalid index
- PR #3468 Fix memory leak issue in `drop_duplicates`
- PR #3474 Fix small doc error in capitalize Docs
- PR #3491 Fix more doc errors in NVStrings
- PR #3478 Fix as_index deep copy via Index.rename inplace arg
- PR #3476 Fix ORC reader timezone conversion
- PR #3188 Repr slices up large DataFrames
- PR #3519 Fix strings column concatenate handling zero-sized columns
- PR #3530 Fix copy_if_else test case fail issue
- PR #3523 Fix lgenfe issue with debug build
- PR #3532 Fix potential use-after-free in cudf parquet reader
- PR #3540 Fix unary_op null_mask bug and add missing test cases
- PR #3559 Use HighLevelGraph api in DataFrame constructor (Fix upstream compatibility)
- PR #3572 Fix CI Issue with hypothesis tests that are flaky


# cuDF 0.10.0 (16 Oct 2019)

## New Features

- PR #2423 Added `groupby.quantile()`
- PR #2522 Add Java bindings for NVStrings backed upper and lower case mutators
- PR #2605 Added Sort based groupby in libcudf
- PR #2607 Add Java bindings for parsing JSON
- PR #2629 Add dropna= parameter to groupby
- PR #2585 ORC & Parquet Readers: Remove millisecond timestamp restriction
- PR #2507 Add GPU-accelerated ORC Writer
- PR #2559 Add Series.tolist()
- PR #2653 Add Java bindings for rolling window operations
- PR #2480 Merge `custreamz` codebase into `cudf` repo
- PR #2674 Add __contains__ for Index/Series/Column
- PR #2635 Add support to read from remote and cloud sources like s3, gcs, hdfs
- PR #2722 Add Java bindings for NVTX ranges
- PR #2702 Add make_bool to dataset generation functions
- PR #2394 Move `rapidsai/custrings` into `cudf`
- PR #2734 Final sync of custrings source into cudf
- PR #2724 Add libcudf support for __contains__
- PR #2777 Add python bindings for porter stemmer measure functionality
- PR #2781 Add issorted to is_monotonic
- PR #2685 Add cudf::scatter_to_tables and cython binding
- PR #2743 Add Java bindings for NVStrings timestamp2long as part of String ColumnVector casting
- PR #2785 Add nvstrings Python docs
- PR #2786 Add benchmarks option to root build.sh
- PR #2802 Add `cudf::repeat()` and `cudf.Series.repeat()`
- PR #2773 Add Fisher's unbiased kurtosis and skew for Series/DataFrame
- PR #2748 Parquet Reader: Add option to specify loading of PANDAS index
- PR #2807 Add scatter_by_map to DataFrame python API
- PR #2836 Add nvstrings.code_points method
- PR #2844 Add Series/DataFrame notnull
- PR #2858 Add GTest type list utilities
- PR #2870 Add support for grouping by Series of arbitrary length
- PR #2719 Series covariance and Pearson correlation
- PR #2207 Beginning of libcudf overhaul: introduce new column and table types
- PR #2869 Add `cudf.CategoricalDtype`
- PR #2838 CSV Reader: Support ARROW_RANDOM_FILE input
- PR #2655 CuPy-based Series and Dataframe .values property
- PR #2803 Added `edit_distance_matrix()` function to calculate pairwise edit distance for each string on a given nvstrings object.
- PR #2811 Start of cudf strings column work based on 2207
- PR #2872 Add Java pinned memory pool allocator
- PR #2969 Add findAndReplaceAll to ColumnVector
- PR #2814 Add Datetimeindex.weekday
- PR #2999 Add timestamp conversion support for string categories
- PR #2918 Add cudf::column timestamp wrapper types

## Improvements

- PR #2578 Update legacy_groupby to use libcudf group_by_without_aggregation
- PR #2581 Removed `managed` allocator from hash map classes.
- PR #2571 Remove unnecessary managed memory from gdf_column_concat
- PR #2648 Cython/Python reorg
- PR #2588 Update Series.append documentation
- PR #2632 Replace dask-cudf set_index code with upstream
- PR #2682 Add cudf.set_allocator() function for easier allocator init
- PR #2642 Improve null printing and testing
- PR #2747 Add missing Cython headers / cudftestutil lib to conda package for cuspatial build
- PR #2706 Compute CSV format in device code to speedup performance
- PR #2673 Add support for np.longlong type
- PR #2703 move dask serialization dispatch into cudf
- PR #2728 Add YYMMDD to version tag for nightly conda packages
- PR #2729 Handle file-handle input in to_csv
- PR #2741 CSV Reader: Move kernel functions into its own file
- PR #2766 Improve nvstrings python cmake flexibility
- PR #2756 Add out_time_unit option to csv reader, support timestamp resolutions
- PR #2771 Stopgap alias for to_gpu_matrix()
- PR #2783 Support mapping input columns to function arguments in apply kernels
- PR #2645 libcudf unique_count for Series.nunique
- PR #2817 Dask-cudf: `read_parquet` support for remote filesystems
- PR #2823 improve java data movement debugging
- PR #2806 CSV Reader: Clean-up row offset operations
- PR #2640 Add dask wait/persist exmaple to 10 minute guide
- PR #2828 Optimizations of kernel launch configuration for `DataFrame.apply_rows` and `DataFrame.apply_chunks`
- PR #2831 Add `column` argument to `DataFrame.drop`
- PR #2775 Various optimizations to improve __getitem__ and __setitem__ performance
- PR #2810 cudf::allocate_like can optionally always allocate a mask.
- PR #2833 Parquet reader: align page data allocation sizes to 4-bytes to satisfy cuda-memcheck
- PR #2832 Using the new Python bindings for UCX
- PR #2856 Update group_split_cudf to use scatter_by_map
- PR #2890 Optionally keep serialized table data on the host.
- PR #2778 Doc: Updated and fixed some docstrings that were formatted incorrectly.
- PR #2830 Use YYMMDD tag in custreamz nightly build
- PR #2875 Java: Remove synchronized from register methods in MemoryCleaner
- PR #2887 Minor snappy decompression optimization
- PR #2899 Use new RMM API based on Cython
- PR #2788 Guide to Python UDFs
- PR #2919 Change java API to use operators in groupby namespace
- PR #2909 CSV Reader: Avoid row offsets host vector default init
- PR #2834 DataFrame supports setting columns via attribute syntax `df.x = col`
- PR #3147 DataFrame can be initialized from rows via list of tuples
- PR #3539 Restrict CuPy to 6

## Bug Fixes

- PR #2584 ORC Reader: fix parsing of `DECIMAL` index positions
- PR #2619 Fix groupby serialization/deserialization
- PR #2614 Update Java version to match
- PR #2601 Fixes nlargest(1) issue in Series and Dataframe
- PR #2610 Fix a bug in index serialization (properly pass DeviceNDArray)
- PR #2621 Fixes the floordiv issue of not promoting float type when rhs is 0
- PR #2611 Types Test: fix static casting from negative int to string
- PR #2618 IO Readers: Fix datasource memory map failure for multiple reads
- PR #2628 groupby_without_aggregation non-nullable input table produces non-nullable output
- PR #2615 fix string category partitioning in java API
- PR #2641 fix string category and timeunit concat in the java API
- PR #2649 Fix groupby issue resulting from column_empty bug
- PR #2658 Fix astype() for null categorical columns
- PR #2660 fix column string category and timeunit concat in the java API
- PR #2664 ORC reader: fix `skip_rows` larger than first stripe
- PR #2654 Allow Java gdfOrderBy to work with string categories
- PR #2669 AVRO reader: fix non-deterministic output
- PR #2668 Update Java bindings to specify timestamp units for ORC and Parquet readers
- PR #2679 AVRO reader: fix cuda errors when decoding compressed streams
- PR #2692 Add concatenation for data-frame with different headers (empty and non-empty)
- PR #2651 Remove nvidia driver installation from ci/cpu/build.sh
- PR #2697 Ensure csv reader sets datetime column time units
- PR #2698 Return RangeIndex from contiguous slice of RangeIndex
- PR #2672 Fix null and integer handling in round
- PR #2704 Parquet Reader: Fix crash when loading string column with nulls
- PR #2725 Fix Jitify issue with running on Turing using CUDA version < 10
- PR #2731 Fix building of benchmarks
- PR #2738 Fix java to find new NVStrings locations
- PR #2736 Pin Jitify branch to v0.10 version
- PR #2742 IO Readers: Fix possible silent failures when creating `NvStrings` instance
- PR #2753 Fix java quantile API calls
- PR #2762 Fix validity processing for time in java
- PR #2796 Fix handling string slicing and other nvstrings delegated methods with dask
- PR #2769 Fix link to API docs in README.md
- PR #2772 Handle multiindex pandas Series #2772
- PR #2749 Fix apply_rows/apply_chunks pessimistic null mask to use in_cols null masks only
- PR #2752 CSV Reader: Fix exception when there's no rows to process
- PR #2716 Added Exception for `StringMethods` in string methods
- PR #2787 Fix Broadcasting `None` to `cudf-series`
- PR #2794 Fix async race in NVCategory::get_value and get_value_bounds
- PR #2795 Fix java build/cast error
- PR #2496 Fix improper merge of two dataframes when names differ
- PR #2824 Fix issue with incorrect result when Numeric Series replace is called several times
- PR #2751 Replace value with null
- PR #2765 Fix Java inequality comparisons for string category
- PR #2818 Fix java join API to use new C++ join API
- PR #2841 Fix nvstrings.slice and slice_from for range (0,0)
- PR #2837 Fix join benchmark
- PR #2809 Add hash_df and group_split dispatch functions for dask
- PR #2843 Parquet reader: fix skip_rows when not aligned with page or row_group boundaries
- PR #2851 Deleted existing dask-cudf/record.txt
- PR #2854 Fix column creation from ephemeral objects exposing __cuda_array_interface__
- PR #2860 Fix boolean indexing when the result is a single row
- PR #2859 Fix tail method issue for string columns
- PR #2852 Fixed `cumsum()` and `cumprod()` on boolean series.
- PR #2865 DaskIO: Fix `read_csv` and `read_orc` when input is list of files
- PR #2750 Fixed casting values to cudf::bool8 so non-zero values always cast to true
- PR #2873 Fixed dask_cudf read_partition bug by generating ParquetDatasetPiece
- PR #2850 Fixes dask_cudf.read_parquet on partitioned datasets
- PR #2896 Properly handle `axis` string keywords in `concat`
- PR #2926 Update rounding algorithm to avoid using fmod
- PR #2968 Fix Java dependency loading when using NVTX
- PR #2963 Fix ORC writer uncompressed block indexing
- PR #2928 CSV Reader: Fix using `byte_range` for large datasets
- PR #2983 Fix sm_70+ race condition in gpu_unsnap
- PR #2964 ORC Writer: Segfault when writing mixed numeric and string columns
- PR #3007 Java: Remove unit test that frees RMM invalid pointer
- PR #3009 Fix orc reader RLEv2 patch position regression from PR #2507
- PR #3002 Fix CUDA invalid configuration errors reported after loading an ORC file without data
- PR #3035 Update update-version.sh for new docs locations
- PR #3038 Fix uninitialized stream parameter in device_table deleter
- PR #3064 Fixes groupby performance issue
- PR #3061 Add rmmInitialize to nvstrings gtests
- PR #3058 Fix UDF doc markdown formatting
- PR #3059 Add nvstrings python build instructions to contributing.md


# cuDF 0.9.0 (21 Aug 2019)

## New Features

- PR #1993 Add CUDA-accelerated series aggregations: mean, var, std
- PR #2111 IO Readers: Support memory buffer, file-like object, and URL inputs
- PR #2012 Add `reindex()` to DataFrame and Series
- PR #2097 Add GPU-accelerated AVRO reader
- PR #2098 Support binary ops on DFs and Series with mismatched indices
- PR #2160 Merge `dask-cudf` codebase into `cudf` repo
- PR #2149 CSV Reader: Add `hex` dtype for explicit hexadecimal parsing
- PR #2156 Add `upper_bound()` and `lower_bound()` for libcudf tables and `searchsorted()` for cuDF Series
- PR #2158 CSV Reader: Support single, non-list/dict argument for `dtype`
- PR #2177 CSV Reader: Add `parse_dates` parameter for explicit date inference
- PR #1744 cudf::apply_boolean_mask and cudf::drop_nulls support for cudf::table inputs (multi-column)
- PR #2196 Add `DataFrame.dropna()`
- PR #2197 CSV Writer: add `chunksize` parameter for `to_csv`
- PR #2215 `type_dispatcher` benchmark
- PR #2179 Add Java quantiles
- PR #2157 Add __array_function__ to DataFrame and Series
- PR #2212 Java support for ORC reader
- PR #2224 Add DataFrame isna, isnull, notna functions
- PR #2236 Add Series.drop_duplicates
- PR #2105 Add hash-based join benchmark
- PR #2316 Add unique, nunique, and value_counts for datetime columns
- PR #2337 Add Java support for slicing a ColumnVector
- PR #2049 Add cudf::merge (sorted merge)
- PR #2368 Full cudf+dask Parquet Support
- PR #2380 New cudf::is_sorted checks whether cudf::table is sorted
- PR #2356 Java column vector standard deviation support
- PR #2221 MultiIndex full indexing - Support iloc and wildcards for loc
- PR #2429 Java support for getting length of strings in a ColumnVector
- PR #2415 Add `value_counts` for series of any type
- PR #2446 Add __array_function__ for index
- PR #2437 ORC reader: Add 'use_np_dtypes' option
- PR #2382 Add CategoricalAccessor add, remove, rename, and ordering methods
- PR #2464 Native implement `__cuda_array_interface__` for Series/Index/Column objects
- PR #2425 Rolling window now accepts array-based user-defined functions
- PR #2442 Add __setitem__
- PR #2449 Java support for getting byte count of strings in a ColumnVector
- PR #2492 Add groupby.size() method
- PR #2358 Add cudf::nans_to_nulls: convert floating point column into bitmask
- PR #2489 Add drop argument to set_index
- PR #2491 Add Java bindings for ORC reader 'use_np_dtypes' option
- PR #2213 Support s/ms/us/ns DatetimeColumn time unit resolutions
- PR #2536 Add _constructor properties to Series and DataFrame

## Improvements

- PR #2103 Move old `column` and `bitmask` files into `legacy/` directory
- PR #2109 added name to Python column classes
- PR #1947 Cleanup serialization code
- PR #2125 More aggregate in java API
- PR #2127 Add in java Scalar tests
- PR #2088 Refactor of Python groupby code
- PR #2130 Java serialization and deserialization of tables.
- PR #2131 Chunk rows logic added to csv_writer
- PR #2129 Add functions in the Java API to support nullable column filtering
- PR #2165 made changes to get_dummies api for it to be available in MethodCache
- PR #2171 Add CodeCov integration, fix doc version, make --skip-tests work when invoking with source
- PR #2184 handle remote orc files for dask-cudf
- PR #2186 Add `getitem` and `getattr` style access to Rolling objects
- PR #2168 Use cudf.Column for CategoricalColumn's categories instead of a tuple
- PR #2193 DOC: cudf::type_dispatcher documentation for specializing dispatched functors
- PR #2199 Better java support for appending strings
- PR #2176 Added column dtype support for datetime, int8, int16 to csv_writer
- PR #2209 Matching `get_dummies` & `select_dtypes` behavior to pandas
- PR #2217 Updated Java bindings to use the new groupby API
- PR #2214 DOC: Update doc instructions to build/install `cudf` and `dask-cudf`
- PR #2220 Update Java bindings for reduction rename
- PR #2232 Move CodeCov upload from build script to Jenkins
- PR #2225 refactor to use libcudf for gathering columns in dataframes
- PR #2293 Improve join performance (faster compute_join_output_size)
- PR #2300 Create separate dask codeowners for dask-cudf codebase
- PR #2304 gdf_group_by_without_aggregations returns gdf_column
- PR #2309 Java readers: remove redundant copy of result pointers
- PR #2307 Add `black` and `isort` to style checker script
- PR #2345 Restore removal of old groupby implementation
- PR #2342 Improve `astype()` to operate all ways
- PR #2329 using libcudf cudf::copy for column deep copy
- PR #2344 DOC: docs on code formatting for contributors
- PR #2376 Add inoperative axis= and win_type= arguments to Rolling()
- PR #2378 remove dask for (de-)serialization of cudf objects
- PR #2353 Bump Arrow and Dask versions
- PR #2377 Replace `standard_python_slice` with just `slice.indices()`
- PR #2373 cudf.DataFrame enchancements & Series.values support
- PR #2392 Remove dlpack submodule; make cuDF's Cython API externally accessible
- PR #2430 Updated Java bindings to use the new unary API
- PR #2406 Moved all existing `table` related files to a `legacy/` directory
- PR #2350 Performance related changes to get_dummies
- PR #2420 Remove `cudautils.astype` and replace with `typecast.apply_cast`
- PR #2456 Small improvement to typecast utility
- PR #2458 Fix handling of thirdparty packages in `isort` config
- PR #2459 IO Readers: Consolidate all readers to use `datasource` class
- PR #2475 Exposed type_dispatcher.hpp, nvcategory_util.hpp and wrapper_types.hpp in the include folder
- PR #2484 Enabled building libcudf as a static library
- PR #2453 Streamline CUDA_REL environment variable
- PR #2483 Bundle Boost filesystem dependency in the Java jar
- PR #2486 Java API hash functions
- PR #2481 Adds the ignore_null_keys option to the java api
- PR #2490 Java api: support multiple aggregates for the same column
- PR #2510 Java api: uses table based apply_boolean_mask
- PR #2432 Use pandas formatting for console, html, and latex output
- PR #2573 Bump numba version to 0.45.1
- PR #2606 Fix references to notebooks-contrib

## Bug Fixes

- PR #2086 Fixed quantile api behavior mismatch in series & dataframe
- PR #2128 Add offset param to host buffer readers in java API.
- PR #2145 Work around binops validity checks for java
- PR #2146 Work around unary_math validity checks for java
- PR #2151 Fixes bug in cudf::copy_range where null_count was invalid
- PR #2139 matching to pandas describe behavior & fixing nan values issue
- PR #2161 Implicitly convert unsigned to signed integer types in binops
- PR #2154 CSV Reader: Fix bools misdetected as strings dtype
- PR #2178 Fix bug in rolling bindings where a view of an ephemeral column was being taken
- PR #2180 Fix issue with isort reordering `importorskip` below imports depending on them
- PR #2187 fix to honor dtype when numpy arrays are passed to columnops.as_column
- PR #2190 Fix issue in astype conversion of string column to 'str'
- PR #2208 Fix issue with calling `head()` on one row dataframe
- PR #2229 Propagate exceptions from Cython cdef functions
- PR #2234 Fix issue with local build script not properly building
- PR #2223 Fix CUDA invalid configuration errors reported after loading small compressed ORC files
- PR #2162 Setting is_unique and is_monotonic-related attributes
- PR #2244 Fix ORC RLEv2 delta mode decoding with nonzero residual delta width
- PR #2297 Work around `var/std` unsupported only at debug build
- PR #2302 Fixed java serialization corner case
- PR #2355 Handle float16 in binary operations
- PR #2311 Fix copy behaviour for GenericIndex
- PR #2349 Fix issues with String filter in java API
- PR #2323 Fix groupby on categoricals
- PR #2328 Ensure order is preserved in CategoricalAccessor._set_categories
- PR #2202 Fix issue with unary ops mishandling empty input
- PR #2326 Fix for bug in DLPack when reading multiple columns
- PR #2324 Fix cudf Docker build
- PR #2325 Fix ORC RLEv2 patched base mode decoding with nonzero patch width
- PR #2235 Fix get_dummies to be compatible with dask
- PR #2332 Zero initialize gdf_dtype_extra_info
- PR #2355 Handle float16 in binary operations
- PR #2360 Fix missing dtype handling in cudf.Series & columnops.as_column
- PR #2364 Fix quantile api and other trivial issues around it
- PR #2361 Fixed issue with `codes` of CategoricalIndex
- PR #2357 Fixed inconsistent type of index created with from_pandas vs direct construction
- PR #2389 Fixed Rolling __getattr__ and __getitem__ for offset based windows
- PR #2402 Fixed bug in valid mask computation in cudf::copy_if (apply_boolean_mask)
- PR #2401 Fix to a scalar datetime(of type Days) issue
- PR #2386 Correctly allocate output valids in groupby
- PR #2411 Fixed failures on binary op on single element string column
- PR #2422 Fix Pandas logical binary operation incompatibilites
- PR #2447 Fix CodeCov posting build statuses temporarily
- PR #2450 Fix erroneous null handling in `cudf.DataFrame`'s `apply_rows`
- PR #2470 Fix issues with empty strings and string categories (Java)
- PR #2471 Fix String Column Validity.
- PR #2481 Fix java validity buffer serialization
- PR #2485 Updated bytes calculation to use size_t to avoid overflow in column concat
- PR #2461 Fix groupby multiple aggregations same column
- PR #2514 Fix cudf::drop_nulls threshold handling in Cython
- PR #2516 Fix utilities include paths and meta.yaml header paths
- PR #2517 Fix device memory leak in to_dlpack tensor deleter
- PR #2431 Fix local build generated file ownerships
- PR #2511 Added import of orc, refactored exception handlers to not squash fatal exceptions
- PR #2527 Fix index and column input handling in dask_cudf read_parquet
- PR #2466 Fix `dataframe.query` returning null rows erroneously
- PR #2548 Orc reader: fix non-deterministic data decoding at chunk boundaries
- PR #2557 fix cudautils import in string.py
- PR #2521 Fix casting datetimes from/to the same resolution
- PR #2545 Fix MultiIndexes with datetime levels
- PR #2560 Remove duplicate `dlpack` definition in conda recipe
- PR #2567 Fix ColumnVector.fromScalar issues while dealing with null scalars
- PR #2565 Orc reader: fix incorrect data decoding of int64 data types
- PR #2577 Fix search benchmark compilation error by adding necessary header
- PR #2604 Fix a bug in copying.pyx:_normalize_types that upcasted int32 to int64


# cuDF 0.8.0 (27 June 2019)

## New Features

- PR #1524 Add GPU-accelerated JSON Lines parser with limited feature set
- PR #1569 Add support for Json objects to the JSON Lines reader
- PR #1622 Add Series.loc
- PR #1654 Add cudf::apply_boolean_mask: faster replacement for gdf_apply_stencil
- PR #1487 cython gather/scatter
- PR #1310 Implemented the slice/split functionality.
- PR #1630 Add Python layer to the GPU-accelerated JSON reader
- PR #1745 Add rounding of numeric columns via Numba
- PR #1772 JSON reader: add support for BytesIO and StringIO input
- PR #1527 Support GDF_BOOL8 in readers and writers
- PR #1819 Logical operators (AND, OR, NOT) for libcudf and cuDF
- PR #1813 ORC Reader: Add support for stripe selection
- PR #1828 JSON Reader: add suport for bool8 columns
- PR #1833 Add column iterator with/without nulls
- PR #1665 Add the point-in-polygon GIS function
- PR #1863 Series and Dataframe methods for all and any
- PR #1908 cudf::copy_range and cudf::fill for copying/assigning an index or range to a constant
- PR #1921 Add additional formats for typecasting to/from strings
- PR #1807 Add Series.dropna()
- PR #1987 Allow user defined functions in the form of ptx code to be passed to binops
- PR #1948 Add operator functions like `Series.add()` to DataFrame and Series
- PR #1954 Add skip test argument to GPU build script
- PR #2018 Add bindings for new groupby C++ API
- PR #1984 Add rolling window operations Series.rolling() and DataFrame.rolling()
- PR #1542 Python method and bindings for to_csv
- PR #1995 Add Java API
- PR #1998 Add google benchmark to cudf
- PR #1845 Add cudf::drop_duplicates, DataFrame.drop_duplicates
- PR #1652 Added `Series.where()` feature
- PR #2074 Java Aggregates, logical ops, and better RMM support
- PR #2140 Add a `cudf::transform` function
- PR #2068 Concatenation of different typed columns

## Improvements

- PR #1538 Replacing LesserRTTI with inequality_comparator
- PR #1703 C++: Added non-aggregating `insert` to `concurrent_unordered_map` with specializations to store pairs with a single atomicCAS when possible.
- PR #1422 C++: Added a RAII wrapper for CUDA streams
- PR #1701 Added `unique` method for stringColumns
- PR #1713 Add documentation for Dask-XGBoost
- PR #1666 CSV Reader: Improve performance for files with large number of columns
- PR #1725 Enable the ability to use a single column groupby as its own index
- PR #1759 Add an example showing simultaneous rolling averages to `apply_grouped` documentation
- PR #1746 C++: Remove unused code: `windowed_ops.cu`, `sorting.cu`, `hash_ops.cu`
- PR #1748 C++: Add `bool` nullability flag to `device_table` row operators
- PR #1764 Improve Numerical column: `mean_var` and `mean`
- PR #1767 Speed up Python unit tests
- PR #1770 Added build.sh script, updated CI scripts and documentation
- PR #1739 ORC Reader: Add more pytest coverage
- PR #1696 Added null support in `Series.replace()`.
- PR #1390 Added some basic utility functions for `gdf_column`'s
- PR #1791 Added general column comparison code for testing
- PR #1795 Add printing of git submodule info to `print_env.sh`
- PR #1796 Removing old sort based group by code and gdf_filter
- PR #1811 Added funtions for copying/allocating `cudf::table`s
- PR #1838 Improve columnops.column_empty so that it returns typed columns instead of a generic Column
- PR #1890 Add utils.get_dummies- a pandas-like wrapper around one_hot-encoding
- PR #1823 CSV Reader: default the column type to string for empty dataframes
- PR #1827 Create bindings for scalar-vector binops, and update one_hot_encoding to use them
- PR #1817 Operators now support different sized dataframes as long as they don't share different sized columns
- PR #1855 Transition replace_nulls to new C++ API and update corresponding Cython/Python code
- PR #1858 Add `std::initializer_list` constructor to `column_wrapper`
- PR #1846 C++ type-erased gdf_equal_columns test util; fix gdf_equal_columns logic error
- PR #1390 Added some basic utility functions for `gdf_column`s
- PR #1391 Tidy up bit-resolution-operation and bitmask class code
- PR #1882 Add iloc functionality to MultiIndex dataframes
- PR #1884 Rolling windows: general enhancements and better coverage for unit tests
- PR #1886 support GDF_STRING_CATEGORY columns in apply_boolean_mask, drop_nulls and other libcudf functions
- PR #1896 Improve performance of groupby with levels specified in dask-cudf
- PR #1915 Improve iloc performance for non-contiguous row selection
- PR #1859 Convert read_json into a C++ API
- PR #1919 Rename libcudf namespace gdf to namespace cudf
- PR #1850 Support left_on and right_on for DataFrame merge operator
- PR #1930 Specialize constructor for `cudf::bool8` to cast argument to `bool`
- PR #1938 Add default constructor for `column_wrapper`
- PR #1930 Specialize constructor for `cudf::bool8` to cast argument to `bool`
- PR #1952 consolidate libcudf public API headers in include/cudf
- PR #1949 Improved selection with boolmask using libcudf `apply_boolean_mask`
- PR #1956 Add support for nulls in `query()`
- PR #1973 Update `std::tuple` to `std::pair` in top-most libcudf APIs and C++ transition guide
- PR #1981 Convert read_csv into a C++ API
- PR #1868 ORC Reader: Support row index for speed up on small/medium datasets
- PR #1964 Added support for list-like types in Series.str.cat
- PR #2005 Use HTML5 details tag in bug report issue template
- PR #2003 Removed few redundant unit-tests from test_string.py::test_string_cat
- PR #1944 Groupby design improvements
- PR #2017 Convert `read_orc()` into a C++ API
- PR #2011 Convert `read_parquet()` into a C++ API
- PR #1756 Add documentation "10 Minutes to cuDF and dask_cuDF"
- PR #2034 Adding support for string columns concatenation using "add" binary operator
- PR #2042 Replace old "10 Minutes" guide with new guide for docs build process
- PR #2036 Make library of common test utils to speed up tests compilation
- PR #2022 Facilitating get_dummies to be a high level api too
- PR #2050 Namespace IO readers and add back free-form `read_xxx` functions
- PR #2104 Add a functional ``sort=`` keyword argument to groupby
- PR #2108 Add `find_and_replace` for StringColumn for replacing single values
- PR #1803 cuDF/CuPy interoperability documentation

## Bug Fixes

- PR #1465 Fix for test_orc.py and test_sparse_df.py test failures
- PR #1583 Fix underlying issue in `as_index()` that was causing `Series.quantile()` to fail
- PR #1680 Add errors= keyword to drop() to fix cudf-dask bug
- PR #1651 Fix `query` function on empty dataframe
- PR #1616 Fix CategoricalColumn to access categories by index instead of iteration
- PR #1660 Fix bug in `loc` when indexing with a column name (a string)
- PR #1683 ORC reader: fix timestamp conversion to UTC
- PR #1613 Improve CategoricalColumn.fillna(-1) performance
- PR #1642 Fix failure of CSV_TEST gdf_csv_test.SkiprowsNrows on multiuser systems
- PR #1709 Fix handling of `datetime64[ms]` in `dataframe.select_dtypes`
- PR #1704 CSV Reader: Add support for the plus sign in number fields
- PR #1687 CSV reader: return an empty dataframe for zero size input
- PR #1757 Concatenating columns with null columns
- PR #1755 Add col_level keyword argument to melt
- PR #1758 Fix df.set_index() when setting index from an empty column
- PR #1749 ORC reader: fix long strings of NULL values resulting in incorrect data
- PR #1742 Parquet Reader: Fix index column name to match PANDAS compat
- PR #1782 Update libcudf doc version
- PR #1783 Update conda dependencies
- PR #1786 Maintain the original series name in series.unique output
- PR #1760 CSV Reader: fix segfault when dtype list only includes columns from usecols list
- PR #1831 build.sh: Assuming python is in PATH instead of using PYTHON env var
- PR #1839 Raise an error instead of segfaulting when transposing a DataFrame with StringColumns
- PR #1840 Retain index correctly during merge left_on right_on
- PR #1825 cuDF: Multiaggregation Groupby Failures
- PR #1789 CSV Reader: Fix missing support for specifying `int8` and `int16` dtypes
- PR #1857 Cython Bindings: Handle `bool` columns while calling `column_view_from_NDArrays`
- PR #1849 Allow DataFrame support methods to pass arguments to the methods
- PR #1847 Fixed #1375 by moving the nvstring check into the wrapper function
- PR #1864 Fixing cudf reduction for POWER platform
- PR #1869 Parquet reader: fix Dask timestamps not matching with Pandas (convert to milliseconds)
- PR #1876 add dtype=bool for `any`, `all` to treat integer column correctly
- PR #1875 CSV reader: take NaN values into account in dtype detection
- PR #1873 Add column dtype checking for the all/any methods
- PR #1902 Bug with string iteration in _apply_basic_agg
- PR #1887 Fix for initialization issue in pq_read_arg,orc_read_arg
- PR #1867 JSON reader: add support for null/empty fields, including the 'null' literal
- PR #1891 Fix bug #1750 in string column comparison
- PR #1909 Support of `to_pandas()` of boolean series with null values
- PR #1923 Use prefix removal when two aggs are called on a SeriesGroupBy
- PR #1914 Zero initialize gdf_column local variables
- PR #1959 Add support for comparing boolean Series to scalar
- PR #1966 Ignore index fix in series append
- PR #1967 Compute index __sizeof__ only once for DataFrame __sizeof__
- PR #1977 Support CUDA installation in default system directories
- PR #1982 Fixes incorrect index name after join operation
- PR #1985 Implement `GDF_PYMOD`, a special modulo that follows python's sign rules
- PR #1991 Parquet reader: fix decoding of NULLs
- PR #1990 Fixes a rendering bug in the `apply_grouped` documentation
- PR #1978 Fix for values being filled in an empty dataframe
- PR #2001 Correctly create MultiColumn from Pandas MultiColumn
- PR #2006 Handle empty dataframe groupby construction for dask
- PR #1965 Parquet Reader: Fix duplicate index column when it's already in `use_cols`
- PR #2033 Add pip to conda environment files to fix warning
- PR #2028 CSV Reader: Fix reading of uncompressed files without a recognized file extension
- PR #2073 Fix an issue when gathering columns with NVCategory and nulls
- PR #2053 cudf::apply_boolean_mask return empty column for empty boolean mask
- PR #2066 exclude `IteratorTest.mean_var_output` test from debug build
- PR #2069 Fix JNI code to use read_csv and read_parquet APIs
- PR #2071 Fix bug with unfound transitive dependencies for GTests in Ubuntu 18.04
- PR #2089 Configure Sphinx to render params correctly
- PR #2091 Fix another bug with unfound transitive dependencies for `cudftestutils` in Ubuntu 18.04
- PR #2115 Just apply `--disable-new-dtags` instead of trying to define all the transitive dependencies
- PR #2106 Fix errors in JitCache tests caused by sharing of device memory between processes
- PR #2120 Fix errors in JitCache tests caused by running multiple threads on the same data
- PR #2102 Fix memory leak in groupby
- PR #2113 fixed typo in to_csv code example


# cudf 0.7.2 (16 May 2019)

## New Features

- PR #1735 Added overload for atomicAdd on int64. Streamlined implementation of custom atomic overloads.
- PR #1741 Add MultiIndex concatenation

## Bug Fixes

- PR #1718 Fix issue with SeriesGroupBy MultiIndex in dask-cudf
- PR #1734 Python: fix performance regression for groupby count() aggregations
- PR #1768 Cython: fix handling read only schema buffers in gpuarrow reader


# cudf 0.7.1 (11 May 2019)

## New Features

- PR #1702 Lazy load MultiIndex to return groupby performance to near optimal.

## Bug Fixes

- PR #1708 Fix handling of `datetime64[ms]` in `dataframe.select_dtypes`


# cuDF 0.7.0 (10 May 2019)

## New Features

- PR #982 Implement gdf_group_by_without_aggregations and gdf_unique_indices functions
- PR #1142 Add `GDF_BOOL` column type
- PR #1194 Implement overloads for CUDA atomic operations
- PR #1292 Implemented Bitwise binary ops AND, OR, XOR (&, |, ^)
- PR #1235 Add GPU-accelerated Parquet Reader
- PR #1335 Added local_dict arg in `DataFrame.query()`.
- PR #1282 Add Series and DataFrame.describe()
- PR #1356 Rolling windows
- PR #1381 Add DataFrame._get_numeric_data
- PR #1388 Add CODEOWNERS file to auto-request reviews based on where changes are made
- PR #1396 Add DataFrame.drop method
- PR #1413 Add DataFrame.melt method
- PR #1412 Add DataFrame.pop()
- PR #1419 Initial CSV writer function
- PR #1441 Add Series level cumulative ops (cumsum, cummin, cummax, cumprod)
- PR #1420 Add script to build and test on a local gpuCI image
- PR #1440 Add DatetimeColumn.min(), DatetimeColumn.max()
- PR #1455 Add Series.Shift via Numba kernel
- PR #1441 Add Series level cumulative ops (cumsum, cummin, cummax, cumprod)
- PR #1461 Add Python coverage test to gpu build
- PR #1445 Parquet Reader: Add selective reading of rows and row group
- PR #1532 Parquet Reader: Add support for INT96 timestamps
- PR #1516 Add Series and DataFrame.ndim
- PR #1556 Add libcudf C++ transition guide
- PR #1466 Add GPU-accelerated ORC Reader
- PR #1565 Add build script for nightly doc builds
- PR #1508 Add Series isna, isnull, and notna
- PR #1456 Add Series.diff() via Numba kernel
- PR #1588 Add Index `astype` typecasting
- PR #1301 MultiIndex support
- PR #1599 Level keyword supported in groupby
- PR #929 Add support operations to dataframe
- PR #1609 Groupby accept list of Series
- PR #1658 Support `group_keys=True` keyword in groupby method

## Improvements

- PR #1531 Refactor closures as private functions in gpuarrow
- PR #1404 Parquet reader page data decoding speedup
- PR #1076 Use `type_dispatcher` in join, quantiles, filter, segmented sort, radix sort and hash_groupby
- PR #1202 Simplify README.md
- PR #1149 CSV Reader: Change convertStrToValue() functions to `__device__` only
- PR #1238 Improve performance of the CUDA trie used in the CSV reader
- PR #1245 Use file cache for JIT kernels
- PR #1278 Update CONTRIBUTING for new conda environment yml naming conventions
- PR #1163 Refactored UnaryOps. Reduced API to two functions: `gdf_unary_math` and `gdf_cast`. Added `abs`, `-`, and `~` ops. Changed bindings to Cython
- PR #1284 Update docs version
- PR #1287 add exclude argument to cudf.select_dtype function
- PR #1286 Refactor some of the CSV Reader kernels into generic utility functions
- PR #1291 fillna in `Series.to_gpu_array()` and `Series.to_array()` can accept the scalar too now.
- PR #1005 generic `reduction` and `scan` support
- PR #1349 Replace modernGPU sort join with thrust.
- PR #1363 Add a dataframe.mean(...) that raises NotImplementedError to satisfy `dask.dataframe.utils.is_dataframe_like`
- PR #1319 CSV Reader: Use column wrapper for gdf_column output alloc/dealloc
- PR #1376 Change series quantile default to linear
- PR #1399 Replace CFFI bindings for NVTX functions with Cython bindings
- PR #1389 Refactored `set_null_count()`
- PR #1386 Added macros `GDF_TRY()`, `CUDF_TRY()` and `ASSERT_CUDF_SUCCEEDED()`
- PR #1435 Rework CMake and conda recipes to depend on installed libraries
- PR #1391 Tidy up bit-resolution-operation and bitmask class code
- PR #1439 Add cmake variable to enable compiling CUDA code with -lineinfo
- PR #1462 Add ability to read parquet files from arrow::io::RandomAccessFile
- PR #1453 Convert CSV Reader CFFI to Cython
- PR #1479 Convert Parquet Reader CFFI to Cython
- PR #1397 Add a utility function for producing an overflow-safe kernel launch grid configuration
- PR #1382 Add GPU parsing of nested brackets to cuIO parsing utilities
- PR #1481 Add cudf::table constructor to allocate a set of `gdf_column`s
- PR #1484 Convert GroupBy CFFI to Cython
- PR #1463 Allow and default melt keyword argument var_name to be None
- PR #1486 Parquet Reader: Use device_buffer rather than device_ptr
- PR #1525 Add cudatoolkit conda dependency
- PR #1520 Renamed `src/dataframe` to `src/table` and moved `table.hpp`. Made `types.hpp` to be type declarations only.
- PR #1492 Convert transpose CFFI to Cython
- PR #1495 Convert binary and unary ops CFFI to Cython
- PR #1503 Convert sorting and hashing ops CFFI to Cython
- PR #1522 Use latest release version in update-version CI script
- PR #1533 Remove stale join CFFI, fix memory leaks in join Cython
- PR #1521 Added `row_bitmask` to compute bitmask for rows of a table. Merged `valids_ops.cu` and `bitmask_ops.cu`
- PR #1553 Overload `hash_row` to avoid using intial hash values. Updated `gdf_hash` to select between overloads
- PR #1585 Updated `cudf::table` to maintain own copy of wrapped `gdf_column*`s
- PR #1559 Add `except +` to all Cython function definitions to catch C++ exceptions properly
- PR #1617 `has_nulls` and `column_dtypes` for `cudf::table`
- PR #1590 Remove CFFI from the build / install process entirely
- PR #1536 Convert gpuarrow CFFI to Cython
- PR #1655 Add `Column._pointer` as a way to access underlying `gdf_column*` of a `Column`
- PR #1655 Update readme conda install instructions for cudf version 0.6 and 0.7


## Bug Fixes

- PR #1233 Fix dtypes issue while adding the column to `str` dataframe.
- PR #1254 CSV Reader: fix data type detection for floating-point numbers in scientific notation
- PR #1289 Fix looping over each value instead of each category in concatenation
- PR #1293 Fix Inaccurate error message in join.pyx
- PR #1308 Add atomicCAS overload for `int8_t`, `int16_t`
- PR #1317 Fix catch polymorphic exception by reference in ipc.cu
- PR #1325 Fix dtype of null bitmasks to int8
- PR #1326 Update build documentation to use -DCMAKE_CXX11_ABI=ON
- PR #1334 Add "na_position" argument to CategoricalColumn sort_by_values
- PR #1321 Fix out of bounds warning when checking Bzip2 header
- PR #1359 Add atomicAnd/Or/Xor for integers
- PR #1354 Fix `fillna()` behaviour when replacing values with different dtypes
- PR #1347 Fixed core dump issue while passing dict_dtypes without column names in `cudf.read_csv()`
- PR #1379 Fixed build failure caused due to error: 'col_dtype' may be used uninitialized
- PR #1392 Update cudf Dockerfile and package_versions.sh
- PR #1385 Added INT8 type to `_schema_to_dtype` for use in GpuArrowReader
- PR #1393 Fixed a bug in `gdf_count_nonzero_mask()` for the case of 0 bits to count
- PR #1395 Update CONTRIBUTING to use the environment variable CUDF_HOME
- PR #1416 Fix bug at gdf_quantile_exact and gdf_quantile_appox
- PR #1421 Fix remove creation of series multiple times during `add_column()`
- PR #1405 CSV Reader: Fix memory leaks on read_csv() failure
- PR #1328 Fix CategoricalColumn to_arrow() null mask
- PR #1433 Fix NVStrings/categories includes
- PR #1432 Update NVStrings to 0.7.* to coincide with 0.7 development
- PR #1483 Modify CSV reader to avoid cropping blank quoted characters in non-string fields
- PR #1446 Merge 1275 hotfix from master into branch-0.7
- PR #1447 Fix legacy groupby apply docstring
- PR #1451 Fix hash join estimated result size is not correct
- PR #1454 Fix local build script improperly change directory permissions
- PR #1490 Require Dask 1.1.0+ for `is_dataframe_like` test or skip otherwise.
- PR #1491 Use more specific directories & groups in CODEOWNERS
- PR #1497 Fix Thrust issue on CentOS caused by missing default constructor of host_vector elements
- PR #1498 Add missing include guard to device_atomics.cuh and separated DEVICE_ATOMICS_TEST
- PR #1506 Fix csv-write call to updated NVStrings method
- PR #1510 Added nvstrings `fillna()` function
- PR #1507 Parquet Reader: Default string data to GDF_STRING
- PR #1535 Fix doc issue to ensure correct labelling of cudf.series
- PR #1537 Fix `undefined reference` link error in HashPartitionTest
- PR #1548 Fix ci/local/build.sh README from using an incorrect image example
- PR #1551 CSV Reader: Fix integer column name indexing
- PR #1586 Fix broken `scalar_wrapper::operator==`
- PR #1591 ORC/Parquet Reader: Fix missing import for FileNotFoundError exception
- PR #1573 Parquet Reader: Fix crash due to clash with ORC reader datasource
- PR #1607 Revert change of `column.to_dense_buffer` always return by copy for performance concerns
- PR #1618 ORC reader: fix assert & data output when nrows/skiprows isn't aligned to stripe boundaries
- PR #1631 Fix failure of TYPES_TEST on some gcc-7 based systems.
- PR #1641 CSV Reader: Fix skip_blank_lines behavior with Windows line terminators (\r\n)
- PR #1648 ORC reader: fix non-deterministic output when skiprows is non-zero
- PR #1676 Fix groupby `as_index` behaviour with `MultiIndex`
- PR #1659 Fix bug caused by empty groupbys and multiindex slicing throwing exceptions
- PR #1656 Correct Groupby failure in dask when un-aggregable columns are left in dataframe.
- PR #1689 Fix groupby performance regression
- PR #1694 Add Cython as a runtime dependency since it's required in `setup.py`


# cuDF 0.6.1 (25 Mar 2019)

## Bug Fixes

- PR #1275 Fix CentOS exception in DataFrame.hash_partition from using value "returned" by a void function


# cuDF 0.6.0 (22 Mar 2019)

## New Features

- PR #760 Raise `FileNotFoundError` instead of `GDF_FILE_ERROR` in `read_csv` if the file does not exist
- PR #539 Add Python bindings for replace function
- PR #823 Add Doxygen configuration to enable building HTML documentation for libcudf C/C++ API
- PR #807 CSV Reader: Add byte_range parameter to specify the range in the input file to be read
- PR #857 Add Tail method for Series/DataFrame and update Head method to use iloc
- PR #858 Add series feature hashing support
- PR #871 CSV Reader: Add support for NA values, including user specified strings
- PR #893 Adds PyArrow based parquet readers / writers to Python, fix category dtype handling, fix arrow ingest buffer size issues
- PR #867 CSV Reader: Add support for ignoring blank lines and comment lines
- PR #887 Add Series digitize method
- PR #895 Add Series groupby
- PR #898 Add DataFrame.groupby(level=0) support
- PR #920 Add feather, JSON, HDF5 readers / writers from PyArrow / Pandas
- PR #888 CSV Reader: Add prefix parameter for column names, used when parsing without a header
- PR #913 Add DLPack support: convert between cuDF DataFrame and DLTensor
- PR #939 Add ORC reader from PyArrow
- PR #918 Add Series.groupby(level=0) support
- PR #906 Add binary and comparison ops to DataFrame
- PR #958 Support unary and binary ops on indexes
- PR #964 Add `rename` method to `DataFrame`, `Series`, and `Index`
- PR #985 Add `Series.to_frame` method
- PR #985 Add `drop=` keyword to reset_index method
- PR #994 Remove references to pygdf
- PR #990 Add external series groupby support
- PR #988 Add top-level merge function to cuDF
- PR #992 Add comparison binaryops to DateTime columns
- PR #996 Replace relative path imports with absolute paths in tests
- PR #995 CSV Reader: Add index_col parameter to specify the column name or index to be used as row labels
- PR #1004 Add `from_gpu_matrix` method to DataFrame
- PR #997 Add property index setter
- PR #1007 Replace relative path imports with absolute paths in cudf
- PR #1013 select columns with df.columns
- PR #1016 Rename Series.unique_count() to nunique() to match pandas API
- PR #947 Prefixsum to handle nulls and float types
- PR #1029 Remove rest of relative path imports
- PR #1021 Add filtered selection with assignment for Dataframes
- PR #872 Adding NVCategory support to cudf apis
- PR #1052 Add left/right_index and left/right_on keywords to merge
- PR #1091 Add `indicator=` and `suffixes=` keywords to merge
- PR #1107 Add unsupported keywords to Series.fillna
- PR #1032 Add string support to cuDF python
- PR #1136 Removed `gdf_concat`
- PR #1153 Added function for getting the padded allocation size for valid bitmask
- PR #1148 Add cudf.sqrt for dataframes and Series
- PR #1159 Add Python bindings for libcudf dlpack functions
- PR #1155 Add __array_ufunc__ for DataFrame and Series for sqrt
- PR #1168 to_frame for series accepts a name argument


## Improvements

- PR #1218 Add dask-cudf page to API docs
- PR #892 Add support for heterogeneous types in binary ops with JIT
- PR #730 Improve performance of `gdf_table` constructor
- PR #561 Add Doxygen style comments to Join CUDA functions
- PR #813 unified libcudf API functions by replacing gpu_ with gdf_
- PR #822 Add support for `__cuda_array_interface__` for ingest
- PR #756 Consolidate common helper functions from unordered map and multimap
- PR #753 Improve performance of groupby sum and average, especially for cases with few groups.
- PR #836 Add ingest support for arrow chunked arrays in Column, Series, DataFrame creation
- PR #763 Format doxygen comments for csv_read_arg struct
- PR #532 CSV Reader: Use type dispatcher instead of switch block
- PR #694 Unit test utilities improvements
- PR #878 Add better indexing to Groupby
- PR #554 Add `empty` method and `is_monotonic` attribute to `Index`
- PR #1040 Fixed up Doxygen comment tags
- PR #909 CSV Reader: Avoid host->device->host copy for header row data
- PR #916 Improved unit testing and error checking for `gdf_column_concat`
- PR #941 Replace `numpy` call in `Series.hash_encode` with `numba`
- PR #942 Added increment/decrement operators for wrapper types
- PR #943 Updated `count_nonzero_mask` to return `num_rows` when the mask is null
- PR #952 Added trait to map C++ type to `gdf_dtype`
- PR #966 Updated RMM submodule.
- PR #998 Add IO reader/writer modules to API docs, fix for missing cudf.Series docs
- PR #1017 concatenate along columns for Series and DataFrames
- PR #1002 Support indexing a dataframe with another boolean dataframe
- PR #1018 Better concatenation for Series and Dataframes
- PR #1036 Use Numpydoc style docstrings
- PR #1047 Adding gdf_dtype_extra_info to gdf_column_view_augmented
- PR #1054 Added default ctor to SerialTrieNode to overcome Thrust issue in CentOS7 + CUDA10
- PR #1024 CSV Reader: Add support for hexadecimal integers in integral-type columns
- PR #1033 Update `fillna()` to use libcudf function `gdf_replace_nulls`
- PR #1066 Added inplace assignment for columns and select_dtypes for dataframes
- PR #1026 CSV Reader: Change the meaning and type of the quoting parameter to match Pandas
- PR #1100 Adds `CUDF_EXPECTS` error-checking macro
- PR #1092 Fix select_dtype docstring
- PR #1111 Added cudf::table
- PR #1108 Sorting for datetime columns
- PR #1120 Return a `Series` (not a `Column`) from `Series.cat.set_categories()`
- PR #1128 CSV Reader: The last data row does not need to be line terminated
- PR #1183 Bump Arrow version to 0.12.1
- PR #1208 Default to CXX11_ABI=ON
- PR #1252 Fix NVStrings dependencies for cuda 9.2 and 10.0
- PR #2037 Optimize the existing `gather` and `scatter` routines in `libcudf`

## Bug Fixes

- PR #821 Fix flake8 issues revealed by flake8 update
- PR #808 Resolved renamed `d_columns_valids` variable name
- PR #820 CSV Reader: fix the issue where reader adds additional rows when file uses \r\n as a line terminator
- PR #780 CSV Reader: Fix scientific notation parsing and null values for empty quotes
- PR #815 CSV Reader: Fix data parsing when tabs are present in the input CSV file
- PR #850 Fix bug where left joins where the left df has 0 rows causes a crash
- PR #861 Fix memory leak by preserving the boolean mask index
- PR #875 Handle unnamed indexes in to/from arrow functions
- PR #877 Fix ingest of 1 row arrow tables in from arrow function
- PR #876 Added missing `<type_traits>` include
- PR #889 Deleted test_rmm.py which has now moved to RMM repo
- PR #866 Merge v0.5.1 numpy ABI hotfix into 0.6
- PR #917 value_counts return int type on empty columns
- PR #611 Renamed `gdf_reduce_optimal_output_size()` -> `gdf_reduction_get_intermediate_output_size()`
- PR #923 fix index for negative slicing for cudf dataframe and series
- PR #927 CSV Reader: Fix category GDF_CATEGORY hashes not being computed properly
- PR #921 CSV Reader: Fix parsing errors with delim_whitespace, quotations in the header row, unnamed columns
- PR #933 Fix handling objects of all nulls in series creation
- PR #940 CSV Reader: Fix an issue where the last data row is missing when using byte_range
- PR #945 CSV Reader: Fix incorrect datetime64 when milliseconds or space separator are used
- PR #959 Groupby: Problem with column name lookup
- PR #950 Converting dataframe/recarry with non-contiguous arrays
- PR #963 CSV Reader: Fix another issue with missing data rows when using byte_range
- PR #999 Fix 0 sized kernel launches and empty sort_index exception
- PR #993 Fix dtype in selecting 0 rows from objects
- PR #1009 Fix performance regression in `to_pandas` method on DataFrame
- PR #1008 Remove custom dask communication approach
- PR #1001 CSV Reader: Fix a memory access error when reading a large (>2GB) file with date columns
- PR #1019 Binary Ops: Fix error when one input column has null mask but other doesn't
- PR #1014 CSV Reader: Fix false positives in bool value detection
- PR #1034 CSV Reader: Fix parsing floating point precision and leading zero exponents
- PR #1044 CSV Reader: Fix a segfault when byte range aligns with a page
- PR #1058 Added support for `DataFrame.loc[scalar]`
- PR #1060 Fix column creation with all valid nan values
- PR #1073 CSV Reader: Fix an issue where a column name includes the return character
- PR #1090 Updating Doxygen Comments
- PR #1080 Fix dtypes returned from loc / iloc because of lists
- PR #1102 CSV Reader: Minor fixes and memory usage improvements
- PR #1174: Fix release script typo
- PR #1137 Add prebuild script for CI
- PR #1118 Enhanced the `DataFrame.from_records()` feature
- PR #1129 Fix join performance with index parameter from using numpy array
- PR #1145 Issue with .agg call on multi-column dataframes
- PR #908 Some testing code cleanup
- PR #1167 Fix issue with null_count not being set after inplace fillna()
- PR #1184 Fix iloc performance regression
- PR #1185 Support left_on/right_on and also on=str in merge
- PR #1200 Fix allocating bitmasks with numba instead of rmm in allocate_mask function
- PR #1213 Fix bug with csv reader requesting subset of columns using wrong datatype
- PR #1223 gpuCI: Fix label on rapidsai channel on gpu build scripts
- PR #1242 Add explicit Thrust exec policy to fix NVCATEGORY_TEST segfault on some platforms
- PR #1246 Fix categorical tests that failed due to bad implicit type conversion
- PR #1255 Fix overwriting conda package main label uploads
- PR #1259 Add dlpack includes to pip build


# cuDF 0.5.1 (05 Feb 2019)

## Bug Fixes

- PR #842 Avoid using numpy via cimport to prevent ABI issues in Cython compilation


# cuDF 0.5.0 (28 Jan 2019)

## New Features

- PR #722 Add bzip2 decompression support to `read_csv()`
- PR #693 add ZLIB-based GZIP/ZIP support to `read_csv_strings()`
- PR #411 added null support to gdf_order_by (new API) and cudf_table::sort
- PR #525 Added GitHub Issue templates for bugs, documentation, new features, and questions
- PR #501 CSV Reader: Add support for user-specified decimal point and thousands separator to read_csv_strings()
- PR #455 CSV Reader: Add support for user-specified decimal point and thousands separator to read_csv()
- PR #439 add `DataFrame.drop` method similar to pandas
- PR #356 add `DataFrame.transpose` method and `DataFrame.T` property similar to pandas
- PR #505 CSV Reader: Add support for user-specified boolean values
- PR #350 Implemented Series replace function
- PR #490 Added print_env.sh script to gather relevant environment details when reporting cuDF issues
- PR #474 add ZLIB-based GZIP/ZIP support to `read_csv()`
- PR #547 Added melt similar to `pandas.melt()`
- PR #491 Add CI test script to check for updates to CHANGELOG.md in PRs
- PR #550 Add CI test script to check for style issues in PRs
- PR #558 Add CI scripts for cpu-based conda and gpu-based test builds
- PR #524 Add Boolean Indexing
- PR #564 Update python `sort_values` method to use updated libcudf `gdf_order_by` API
- PR #509 CSV Reader: Input CSV file can now be passed in as a text or a binary buffer
- PR #607 Add `__iter__` and iteritems to DataFrame class
- PR #643 added a new api gdf_replace_nulls that allows a user to replace nulls in a column

## Improvements

- PR #426 Removed sort-based groupby and refactored existing groupby APIs. Also improves C++/CUDA compile time.
- PR #461 Add `CUDF_HOME` variable in README.md to replace relative pathing.
- PR #472 RMM: Created centralized rmm::device_vector alias and rmm::exec_policy
- PR #500 Improved the concurrent hash map class to support partitioned (multi-pass) hash table building.
- PR #454 Improve CSV reader docs and examples
- PR #465 Added templated C++ API for RMM to avoid explicit cast to `void**`
- PR #513 `.gitignore` tweaks
- PR #521 Add `assert_eq` function for testing
- PR #502 Simplify Dockerfile for local dev, eliminate old conda/pip envs
- PR #549 Adds `-rdynamic` compiler flag to nvcc for Debug builds
- PR #472 RMM: Created centralized rmm::device_vector alias and rmm::exec_policy
- PR #577 Added external C++ API for scatter/gather functions
- PR #500 Improved the concurrent hash map class to support partitioned (multi-pass) hash table building
- PR #583 Updated `gdf_size_type` to `int`
- PR #500 Improved the concurrent hash map class to support partitioned (multi-pass) hash table building
- PR #617 Added .dockerignore file. Prevents adding stale cmake cache files to the docker container
- PR #658 Reduced `JOIN_TEST` time by isolating overflow test of hash table size computation
- PR #664 Added Debuging instructions to README
- PR #651 Remove noqa marks in `__init__.py` files
- PR #671 CSV Reader: uncompressed buffer input can be parsed without explicitly specifying compression as None
- PR #684 Make RMM a submodule
- PR #718 Ensure sum, product, min, max methods pandas compatibility on empty datasets
- PR #720 Refactored Index classes to make them more Pandas-like, added CategoricalIndex
- PR #749 Improve to_arrow and from_arrow Pandas compatibility
- PR #766 Remove TravisCI references, remove unused variables from CMake, fix ARROW_VERSION in Cmake
- PR #773 Add build-args back to Dockerfile and handle dependencies based on environment yml file
- PR #781 Move thirdparty submodules to root and symlink in /cpp
- PR #843 Fix broken cudf/python API examples, add new methods to the API index

## Bug Fixes

- PR #569 CSV Reader: Fix days being off-by-one when parsing some dates
- PR #531 CSV Reader: Fix incorrect parsing of quoted numbers
- PR #465 Added templated C++ API for RMM to avoid explicit cast to `void**`
- PR #473 Added missing <random> include
- PR #478 CSV Reader: Add api support for auto column detection, header, mangle_dupe_cols, usecols
- PR #495 Updated README to correct where cffi pytest should be executed
- PR #501 Fix the intermittent segfault caused by the `thousands` and `compression` parameters in the csv reader
- PR #502 Simplify Dockerfile for local dev, eliminate old conda/pip envs
- PR #512 fix bug for `on` parameter in `DataFrame.merge` to allow for None or single column name
- PR #511 Updated python/cudf/bindings/join.pyx to fix cudf merge printing out dtypes
- PR #513 `.gitignore` tweaks
- PR #521 Add `assert_eq` function for testing
- PR #537 Fix CMAKE_CUDA_STANDARD_REQURIED typo in CMakeLists.txt
- PR #447 Fix silent failure in initializing DataFrame from generator
- PR #545 Temporarily disable csv reader thousands test to prevent segfault (test re-enabled in PR #501)
- PR #559 Fix Assertion error while using `applymap` to change the output dtype
- PR #575 Update `print_env.sh` script to better handle missing commands
- PR #612 Prevent an exception from occuring with true division on integer series.
- PR #630 Fix deprecation warning for `pd.core.common.is_categorical_dtype`
- PR #622 Fix Series.append() behaviour when appending values with different numeric dtype
- PR #603 Fix error while creating an empty column using None.
- PR #673 Fix array of strings not being caught in from_pandas
- PR #644 Fix return type and column support of dataframe.quantile()
- PR #634 Fix create `DataFrame.from_pandas()` with numeric column names
- PR #654 Add resolution check for GDF_TIMESTAMP in Join
- PR #648 Enforce one-to-one copy required when using `numba>=0.42.0`
- PR #645 Fix cmake build type handling not setting debug options when CMAKE_BUILD_TYPE=="Debug"
- PR #669 Fix GIL deadlock when launching multiple python threads that make Cython calls
- PR #665 Reworked the hash map to add a way to report the destination partition for a key
- PR #670 CMAKE: Fix env include path taking precedence over libcudf source headers
- PR #674 Check for gdf supported column types
- PR #677 Fix 'gdf_csv_test_Dates' gtest failure due to missing nrows parameter
- PR #604 Fix the parsing errors while reading a csv file using `sep` instead of `delimiter`.
- PR #686 Fix converting nulls to NaT values when converting Series to Pandas/Numpy
- PR #689 CSV Reader: Fix behavior with skiprows+header to match pandas implementation
- PR #691 Fixes Join on empty input DFs
- PR #706 CSV Reader: Fix broken dtype inference when whitespace is in data
- PR #717 CSV reader: fix behavior when parsing a csv file with no data rows
- PR #724 CSV Reader: fix build issue due to parameter type mismatch in a std::max call
- PR #734 Prevents reading undefined memory in gpu_expand_mask_bits numba kernel
- PR #747 CSV Reader: fix an issue where CUDA allocations fail with some large input files
- PR #750 Fix race condition for handling NVStrings in CMake
- PR #719 Fix merge column ordering
- PR #770 Fix issue where RMM submodule pointed to wrong branch and pin other to correct branches
- PR #778 Fix hard coded ABI off setting
- PR #784 Update RMM submodule commit-ish and pip paths
- PR #794 Update `rmm::exec_policy` usage to fix segmentation faults when used as temprory allocator.
- PR #800 Point git submodules to branches of forks instead of exact commits


# cuDF 0.4.0 (05 Dec 2018)

## New Features

- PR #398 add pandas-compatible `DataFrame.shape()` and `Series.shape()`
- PR #394 New documentation feature "10 Minutes to cuDF"
- PR #361 CSV Reader: Add support for strings with delimiters

## Improvements

 - PR #436 Improvements for type_dispatcher and wrapper structs
 - PR #429 Add CHANGELOG.md (this file)
 - PR #266 use faster CUDA-accelerated DataFrame column/Series concatenation.
 - PR #379 new C++ `type_dispatcher` reduces code complexity in supporting many data types.
 - PR #349 Improve performance for creating columns from memoryview objects
 - PR #445 Update reductions to use type_dispatcher. Adds integer types support to sum_of_squares.
 - PR #448 Improve installation instructions in README.md
 - PR #456 Change default CMake build to Release, and added option for disabling compilation of tests

## Bug Fixes

 - PR #444 Fix csv_test CUDA too many resources requested fail.
 - PR #396 added missing output buffer in validity tests for groupbys.
 - PR #408 Dockerfile updates for source reorganization
 - PR #437 Add cffi to Dockerfile conda env, fixes "cannot import name 'librmm'"
 - PR #417 Fix `map_test` failure with CUDA 10
 - PR #414 Fix CMake installation include file paths
 - PR #418 Properly cast string dtypes to programmatic dtypes when instantiating columns
 - PR #427 Fix and tests for Concatenation illegal memory access with nulls


# cuDF 0.3.0 (23 Nov 2018)

## New Features

 - PR #336 CSV Reader string support

## Improvements

 - PR #354 source code refactored for better organization. CMake build system overhaul. Beginning of transition to Cython bindings.
 - PR #290 Add support for typecasting to/from datetime dtype
 - PR #323 Add handling pyarrow boolean arrays in input/out, add tests
 - PR #325 GDF_VALIDITY_UNSUPPORTED now returned for algorithms that don't support non-empty valid bitmasks
 - PR #381 Faster InputTooLarge Join test completes in ms rather than minutes.
 - PR #373 .gitignore improvements
 - PR #367 Doc cleanup & examples for DataFrame methods
 - PR #333 Add Rapids Memory Manager documentation
 - PR #321 Rapids Memory Manager adds file/line location logging and convenience macros
 - PR #334 Implement DataFrame `__copy__` and `__deepcopy__`
 - PR #271 Add NVTX ranges to pygdf
 - PR #311 Document system requirements for conda install

## Bug Fixes

 - PR #337 Retain index on `scale()` function
 - PR #344 Fix test failure due to PyArrow 0.11 Boolean handling
 - PR #364 Remove noexcept from managed_allocator;  CMakeLists fix for NVstrings
 - PR #357 Fix bug that made all series be considered booleans for indexing
 - PR #351 replace conda env configuration for developers
 - PRs #346 #360 Fix CSV reading of negative numbers
 - PR #342 Fix CMake to use conda-installed nvstrings
 - PR #341 Preserve categorical dtype after groupby aggregations
 - PR #315 ReadTheDocs build update to fix missing libcuda.so
 - PR #320 FIX out-of-bounds access error in reductions.cu
 - PR #319 Fix out-of-bounds memory access in libcudf count_valid_bits
 - PR #303 Fix printing empty dataframe


# cuDF 0.2.0 and cuDF 0.1.0

These were initial releases of cuDF based on previously separate pyGDF and libGDF libraries.<|MERGE_RESOLUTION|>--- conflicted
+++ resolved
@@ -83,12 +83,9 @@
 - PR #4177 Use `uint8` type for host array copy of `Buffer`
 - PR #4183 Update Google Test Execution
 - PR #4182 Rename cuDF serialize functions to be more generic
-<<<<<<< HEAD
 - PR #4191 Porting sort.pyx to use new libcudf APIs
-=======
 - PR #4196 reduce CHANGELOG.md merge conflicts
 - PR #4197 Added notebook testing to gpuCI gpu build
->>>>>>> 52c383d1
 
 ## Bug Fixes
 
