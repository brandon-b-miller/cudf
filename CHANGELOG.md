# cuDF 0.12.0 (Date TBD)

## New Features

## Improvements

## Bug Fixes


# cuDF 0.11.0 (Date TBD)

## New Features
- PR #2905 Added `Series.median()` and null support for `Series.quantile()`
- PR #2930 JSON Reader: Support ARROW_RANDOM_FILE input
- PR #2956 Add `cudf::stack` and `cudf::tile`
- PR #2980 Added nvtext is_vowel/is_consonant functions
- PR #2987 Add `inplace` arg to `DataFrame.reset_index` and `Series`
- PR #3011 Added libcudf++ transition guide
- PR #3129 Add strings column factory from `std::vector`s
- PR #3054 Add parquet reader support for decimal data types
- PR #3022 adds DataFrame.astype for cuDF dataframes
- PR #2962 Add isnull(), notnull() and related functions
- PR #3025 Move search files to legacy
- PR #3068 Add `scalar` class
- PR #3094 Adding `any` and `all` support from libcudf
- PR #3130 Define and implement new `column_wrapper`
- PR #3143 Define and implement new copying APIs `slice` and `split`
- PR #3161 Move merge files to legacy
- PR #3079 Added support to write ORC files given a local path
- PR #3192 Add dtype param to cast `DataFrame` on init
- PR #3213 Port cuIO to libcudf++
- PR #3222 Add nvtext character tokenizer
- PR #3223 Java expose underlying buffers
- PR #3300 Add `DataFrame.insert`
- PR #3263 Define and implement new `valid_if`
- PR #3278 Add `to_host` utility to copy `column_view` to host
- PR #3087 Add new cudf::experimental bool8 wrapper
- PR #3219 Construct column from column_view
- PR #3144 Define and implement new hashing APIs `hash` and `hash_partition`
- PR #3229 Define and implement new search APIs
- PR #3308 java add API for memory usage callbacks
- PR #2691 Row-wise reduction and scan operations via CuPy
- PR #3291 Add normalize_nans_and_zeros
- PR #3187 Define and implement new replace APIs
- PR #3356 Add vertical concatenation for table/columns
- PR #3344 java split API
- PR #2791 Add `groupby.std()`
- PR #3368 Enable dropna argument in dask_cudf groupby
- PR #3298 add null replacement iterator for column_device_view
- PR #3297 Define and implement new groupby API.
- PR #3396 Update device_atomics with new bool8 and timestamp specializations
- PR #3411 Java host memory management API
- PR #3393 Implement df.cov and enable covariance/correlation in dask_cudf
- PR #3401 Add dask_cudf ORC writer (to_orc)
- PR #3331 Add copy_if_else
- PR #3427 Define and Implement new multi-search API
- PR #3442 Add Bool-index + Multi column + DataFrame support for set-item
- PR #3172 Define and implement new fill/repeat/copy_range APIs
- PR #3497 Add DataFrame.drop(..., inplace=False) argument

## Improvements

- PR #2904 Move gpu decompressors to cudf::io namespace
- PR #2977 Moved old C++ test utilities to legacy directory.
- PR #2965 Fix slow orc reader perf with large uncompressed blocks
- PR #2995 Move JIT type utilities to legacy directory
- PR #2927 Add ``Table`` and ``TableView`` extension classes that wrap legacy cudf::table
- PR #3005 Renames `cudf::exp` namespace to `cudf::experimental`
- PR #3008 Make safe versions of `is_null` and `is_valid` in `column_device_view`
- PR #3026 Move fill and repeat files to legacy
- PR #3027 Move copying.hpp and related source to legacy folder
- PR #3014 Snappy decompression optimizations
- PR #3032 Use `asarray` to coerce indices to a NumPy array
- PR #2996 IO Readers: Replace `cuio::device_buffer` with `rmm::device_buffer`
- PR #3051 Specialized hash function for strings column
- PR #3065 Select and Concat for cudf::experimental::table
- PR #3080 Move `valid_if.cuh` to `legacy/`
- PR #3052 Moved replace.hpp functionality to legacy
- PR #3091 Move join files to legacy
- PR #3092 Implicitly init RMM if Java allocates before init
- PR #3029 Update gdf_ numeric types with stdint and move to cudf namespace
- PR #3052 Moved replace.hpp functionality to legacy
- PR #2955 Add cmake option to only build for present GPU architecture
- PR #3070 Move functions.h and related source to legacy
- PR #2951 Allow set_index to handle a list of column names
- PR #3093 Move groupby files to legacy
- PR #2988 Removing GIS functionality (now part of cuSpatial library)
- PR #3067 Java method to return size of device memory buffer
- PR #3083 Improved some binary operation tests to include null testing.
- PR #3084 Update to arrow-cpp and pyarrow 0.15.0
- PR #3071 Move cuIO to legacy
- PR #3126 Round 2 of snappy decompression optimizations
- PR #3046 Define and implement new copying APIs `empty_like` and `allocate_like`
- PR #3128 Support MultiIndex in DataFrame.join
- PR #2971 Added initial gather and scatter methods for strings_column_view
- PR #3133 Port NVStrings to cudf column: count_characters and count_bytes
- PR #2991 Added strings column functions concatenate and join_strings
- PR #3028 Define and implement new `gather` APIs.
- PR #3135 Add nvtx utilities to cudf::nvtx namespace
- PR #3021 Java host side concat of serialized buffers
- PR #3138 Move unary files to legacy
- PR #3170 Port NVStrings substring functions to cudf strings column
- PR #3159 Port NVStrings is-chars-types function to cudf strings column
- PR #3154 Make `table_view_base.column()` const and add `mutable_table_view.column()`
- PR #3175 Set cmake cuda version variables
- PR #3171 Move deprecated error macros to legacy
- PR #3191 Port NVStrings integer convert ops to cudf column
- PR #3189 Port NVStrings find ops to cudf column
- PR #3352 Port NVStrings convert float functions to cudf strings column
- PR #3193 Add cuPy as a formal dependency
- PR #3195 Support for zero columned `table_view`
- PR #3165 Java device memory size for string category
- PR #3205 Move transform files to legacy
- PR #3202 Rename and move error.hpp to public headers
- PR #2878 Use upstream merge code in dask_cudf
- PR #3217 Port NVStrings upper and lower case conversion functions
- PR #3350 Port NVStrings booleans convert functions
- PR #3231 Add `column::release()` to give up ownership of contents.
- PR #3157 Use enum class rather than enum for mask_allocation_policy
- PR #3232 Port NVStrings datetime conversion to cudf strings column
- PR #3136 Define and implement new transpose API
- PR #3237 Define and implement new transform APIs
- PR #3245 Move binaryop files to legacy
- PR #3241 Move stream_compaction files to legacy
- PR #3166 Move reductions to legacy
- PR #3261 Small cleanup: remove `== true`
- PR #3271 Update rmm API based on `rmm.reinitialize(...)` change
- PR #3266 Remove optional checks for CuPy
- PR #3268 Adding null ordering per column feature when sorting
- PR #3239 Adding floating point specialization to comparators for NaNs
- PR #3270 Move predicates files to legacy
- PR #3281 Add to_host specialization for strings in column test utilities
- PR #3282 Add `num_bitmask_words`
- PR #3252 Add new factory methods to include passing an existing null mask
- PR #3288 Make `bit.cuh` utilities usable from host code.
- PR #3287 Move rolling windows files to legacy
- PR #3182 Define and implement new unary APIs `is_null` and `is_not_null`
- PR #3314 Drop `cython` from run requirements
- PR #3301 Add tests for empty column wrapper.
- PR #3294 Update to arrow-cpp and pyarrow 0.15.1
- PR #3310 Add `row_hasher` and `element_hasher` utilities
- PR #3272 Support non-default streams when creating/destroying hash maps
- PR #3286 Clean up the starter code on README
<<<<<<< HEAD
- PR #3351 Add warning when filepath resolves to multiple files in cudf readers
=======
- PR #3332 Port NVStrings replace to cudf strings column
- PR #3354 Define and implement new `scatter` APIs
- PR #3322 Port NVStrings pad operations to cudf strings column
- PR #3345 Add cache member for number of characters in string_view class
- PR #3299 Define and implement new `is_sorted` APIs
- PR #3328 Partition by stripes in dask_cudf ORC reader
- PR #3243 Use upstream join code in dask_cudf
- PR #3371 Add `select` method to `table_view`
- PR #3309 Add java and JNI bindings for search bounds
- PR #3305 Define and implement new rolling window APIs
- PR #3380 Concatenate columns of strings
- PR #3382 Add fill function for strings column
- PR #3391 Move device_atomics_tests.cu files to legacy
- PR #3303 Define and implement new stream compaction APIs `copy_if`, `drop_nulls`,
           `apply_boolean_mask`, `drop_duplicate` and `unique_count`.
- PR #3387 Strings column gather function
- PR #3440 Strings column scatter function
- PR #3389 Move quantiles.hpp + group_quantiles.hpp files to legacy
- PR #3397 Port unary cast to libcudf++
- PR #3398 Move reshape.hpp files to legacy
- PR #3423 Port NVStrings htoi to cudf strings column
- PR #3425 Strings column copy_if_else implementation
- PR #3422 Move utilities to legacy
- PR #3201 Define and implement new datetime_ops APIs
- PR #3461 Add a new overload to allocate_like() that takes explicit type and size params.
- PR #3421 Port NVStrings find_multiple to cudf strings column
- PR #3448 Port scatter_to_tables to libcudf++
- PR #3458 Update strings sections in the transition guide
- PR #3462 Add `make_empty_column` and update `empty_like`.
- PR #3465 Port `aggregation` traits and utilities.
- PR #3214 Define and implement new unary operations APIs
- PR #3475 Add `bitmask_to_host` column utility
- PR #3487 Add is_boolean trait and random timestamp generator for testing
- PR #3492 Small cleanup (remove std::abs) and comment
- PR #3407 Allow multiple row-groups per task in dask_cudf read_parquet
- PR #3512 Remove unused CUDA conda labels
- PR #3500 cudf::fill()/cudf::repeat() support for strings columns.
- PR #3438 Update scalar and scalar_device_view to better support strings
- PR #3414 Add copy_range function for strings column
>>>>>>> 1604fa2d

## Bug Fixes

- PR #2895 Fixed dask_cudf group_split behavior to handle upstream rearrange_by_divisions
- PR #3048 Support for zero columned tables
- PR #3030 Fix snappy decoding regression in PR #3014
- PR #3041 Fixed exp to experimental namespace name change issue
- PR #3056 Add additional cmake hint for finding local build of RMM files
- PR #3060 Move copying.hpp includes to legacy
- PR #3139 Fixed java RMM auto initalization
- PR #3141 Java fix for relocated IO headers
- PR #3149 Rename column_wrapper.cuh to column_wrapper.hpp
- PR #3168 Fix mutable_column_device_view head const_cast
- PR #3199 Update JNI includes for legacy moves
- PR #3204 ORC writer: Fix ByteRLE encoding of NULLs
- PR #2994 Fix split_out-support but with hash_object_dispatch
- PR #3212 Fix string to date casting when format is not specified
- PR #3218 Fixes `row_lexicographic_comparator` issue with handling two tables
- PR #3228 Default initialize RMM when Java native dependencies are loaded
- PR #3012 replacing instances of `to_gpu_array` with `mem`
- PR #3236 Fix Numba 0.46+/CuPy 6.3 interface compatibility
- PR #3276 Update JNI includes for legacy moves
- PR #3256 Fix orc writer crash with multiple string columns
- PR #3211 Fix breaking change caused by rapidsai/rmm#167
- PR #3265 Fix dangling pointer in `is_sorted`
- PR #3267 ORC writer: fix incorrect ByteRLE encoding of long literal runs
- PR #3277 Fix invalid reference to deleted temporary in `is_sorted`.
- PR #3274 ORC writer: fix integer RLEv2 mode2 unsigned base value encoding
- PR #3279 Fix shutdown hang issues with pinned memory pool init executor
- PR #3280 Invalid children check in mutable_column_device_view
- PR #3289 fix java memory usage API for empty columns
- PR #3293 Fix loading of csv files zipped on MacOS (disabled zip min version check)
- PR #3295 Fix storing storing invalid RMM exec policies.
- PR #3307 Add pd.RangeIndex to from_pandas to fix dask_cudf meta_nonempty bug
- PR #3313 Fix public headers including non-public headers
- PR #3318 Revert arrow to 0.15.0 temporarily to unblock downstream projects CI
- PR #3317 Fix index-argument bug in dask_cudf parquet reader
- PR #3323 Fix `insert` non-assert test case
- PR #3341 Fix `Series` constructor converting NoneType to "None"
- PR #3326 Fix and test for detail::gather map iterator type inference
- PR #3334 Remove zero-size exception check from make_strings_column factories
- PR #3333 Fix compilation issues with `constexpr` functions not marked `__device__`
- PR #3340 Make all benchmarks use cudf base fixture to initialize RMM pool
- PR #3337 Fix Java to pad validity buffers to 64-byte boundary
- PR #3362 Fix `find_and_replace` upcasting series for python scalars and lists
- PR #3357 Disabling `column_view` iterators for non fixed-width types
- PR #3383 Fix : properly compute null counts for rolling_window.
- PR #3386 Removing external includes from `column_view.hpp`
- PR #3369 Add write_partition to dask_cudf to fix to_parquet bug
- PR #3388 Support getitem with bools when DataFrame has a MultiIndex
- PR #3408 Fix String and Column (De-)Serialization
- PR #3372 Fix dask-distributed scatter_by_map bug
- PR #3419 Fix a bug in parse_into_parts (incomplete input causing walking past the end of string).
- PR #3413 Fix dask_cudf read_csv file-list bug
- PR #3416 Fix memory leak in ColumnVector when pulling strings off the GPU
- PR #3424 Fix benchmark build by adding libcudacxx to benchmark's CMakeLists.txt
- PR #3435 Fix diff and shift for empty series
- PR #3439 Fix index-name bug in StringColumn concat
- PR #3445 Fix ORC Writer default stripe size
- PR #3459 Fix printing of invalid entries
- PR #3466 Fix gather null mask allocation for invalid index
- PR #3468 Fix memory leak issue in `drop_duplicates`
- PR #3474 Fix small doc error in capitalize Docs
- PR #3491 Fix more doc errors in NVStrings
- PR #3478 Fix as_index deep copy via Index.rename inplace arg
- PR #3476 Fix ORC reader timezone conversion
- PR #3188 Repr slices up large DataFrames
- PR #3519 Fix strings column concatenate handling zero-sized columns
- PR #3530 Fix copy_if_else test case fail issue
- PR #3523 Fix lgenfe issue with debug build
- PR #3532 Fix potential use-after-free in cudf parquet reader
- PR #3540 Fix unary_op null_mask bug and add missing test cases

# cuDF 0.10.0 (16 Oct 2019)

## New Features

- PR #2423 Added `groupby.quantile()`
- PR #2522 Add Java bindings for NVStrings backed upper and lower case mutators
- PR #2605 Added Sort based groupby in libcudf
- PR #2607 Add Java bindings for parsing JSON
- PR #2629 Add dropna= parameter to groupby
- PR #2585 ORC & Parquet Readers: Remove millisecond timestamp restriction
- PR #2507 Add GPU-accelerated ORC Writer
- PR #2559 Add Series.tolist()
- PR #2653 Add Java bindings for rolling window operations
- PR #2480 Merge `custreamz` codebase into `cudf` repo
- PR #2674 Add __contains__ for Index/Series/Column
- PR #2635 Add support to read from remote and cloud sources like s3, gcs, hdfs
- PR #2722 Add Java bindings for NVTX ranges
- PR #2702 Add make_bool to dataset generation functions
- PR #2394 Move `rapidsai/custrings` into `cudf`
- PR #2734 Final sync of custrings source into cudf
- PR #2724 Add libcudf support for __contains__
- PR #2777 Add python bindings for porter stemmer measure functionality
- PR #2781 Add issorted to is_monotonic
- PR #2685 Add cudf::scatter_to_tables and cython binding
- PR #2743 Add Java bindings for NVStrings timestamp2long as part of String ColumnVector casting
- PR #2785 Add nvstrings Python docs
- PR #2786 Add benchmarks option to root build.sh
- PR #2802 Add `cudf::repeat()` and `cudf.Series.repeat()`
- PR #2773 Add Fisher's unbiased kurtosis and skew for Series/DataFrame
- PR #2748 Parquet Reader: Add option to specify loading of PANDAS index
- PR #2807 Add scatter_by_map to DataFrame python API
- PR #2836 Add nvstrings.code_points method
- PR #2844 Add Series/DataFrame notnull
- PR #2858 Add GTest type list utilities
- PR #2870 Add support for grouping by Series of arbitrary length
- PR #2719 Series covariance and Pearson correlation
- PR #2207 Beginning of libcudf overhaul: introduce new column and table types
- PR #2869 Add `cudf.CategoricalDtype`
- PR #2838 CSV Reader: Support ARROW_RANDOM_FILE input
- PR #2655 CuPy-based Series and Dataframe .values property
- PR #2803 Added `edit_distance_matrix()` function to calculate pairwise edit distance for each string on a given nvstrings object.
- PR #2811 Start of cudf strings column work based on 2207
- PR #2872 Add Java pinned memory pool allocator
- PR #2969 Add findAndReplaceAll to ColumnVector
- PR #2814 Add Datetimeindex.weekday
- PR #2999 Add timestamp conversion support for string categories
- PR #2918 Add cudf::column timestamp wrapper types

## Improvements

- PR #2578 Update legacy_groupby to use libcudf group_by_without_aggregation
- PR #2581 Removed `managed` allocator from hash map classes.
- PR #2571 Remove unnecessary managed memory from gdf_column_concat
- PR #2648 Cython/Python reorg
- PR #2588 Update Series.append documentation
- PR #2632 Replace dask-cudf set_index code with upstream
- PR #2682 Add cudf.set_allocator() function for easier allocator init
- PR #2642 Improve null printing and testing
- PR #2747 Add missing Cython headers / cudftestutil lib to conda package for cuspatial build
- PR #2706 Compute CSV format in device code to speedup performance
- PR #2673 Add support for np.longlong type
- PR #2703 move dask serialization dispatch into cudf
- PR #2728 Add YYMMDD to version tag for nightly conda packages
- PR #2729 Handle file-handle input in to_csv
- PR #2741 CSV Reader: Move kernel functions into its own file
- PR #2766 Improve nvstrings python cmake flexibility
- PR #2756 Add out_time_unit option to csv reader, support timestamp resolutions
- PR #2771 Stopgap alias for to_gpu_matrix()
- PR #2783 Support mapping input columns to function arguments in apply kernels
- PR #2645 libcudf unique_count for Series.nunique
- PR #2817 Dask-cudf: `read_parquet` support for remote filesystems
- PR #2823 improve java data movement debugging
- PR #2806 CSV Reader: Clean-up row offset operations
- PR #2640 Add dask wait/persist exmaple to 10 minute guide
- PR #2828 Optimizations of kernel launch configuration for `DataFrame.apply_rows` and `DataFrame.apply_chunks`
- PR #2831 Add `column` argument to `DataFrame.drop`
- PR #2775 Various optimizations to improve __getitem__ and __setitem__ performance
- PR #2810 cudf::allocate_like can optionally always allocate a mask.
- PR #2833 Parquet reader: align page data allocation sizes to 4-bytes to satisfy cuda-memcheck
- PR #2832 Using the new Python bindings for UCX
- PR #2856 Update group_split_cudf to use scatter_by_map
- PR #2890 Optionally keep serialized table data on the host.
- PR #2778 Doc: Updated and fixed some docstrings that were formatted incorrectly.
- PR #2830 Use YYMMDD tag in custreamz nightly build
- PR #2875 Java: Remove synchronized from register methods in MemoryCleaner
- PR #2887 Minor snappy decompression optimization
- PR #2899 Use new RMM API based on Cython
- PR #2788 Guide to Python UDFs
- PR #2919 Change java API to use operators in groupby namespace
- PR #2909 CSV Reader: Avoid row offsets host vector default init
- PR #2834 DataFrame supports setting columns via attribute syntax `df.x = col`
- PR #3147 DataFrame can be initialized from rows via list of tuples
- PR #3539 Restrict CuPy to 6

## Bug Fixes

- PR #2584 ORC Reader: fix parsing of `DECIMAL` index positions
- PR #2619 Fix groupby serialization/deserialization
- PR #2614 Update Java version to match
- PR #2601 Fixes nlargest(1) issue in Series and Dataframe
- PR #2610 Fix a bug in index serialization (properly pass DeviceNDArray)
- PR #2621 Fixes the floordiv issue of not promoting float type when rhs is 0
- PR #2611 Types Test: fix static casting from negative int to string
- PR #2618 IO Readers: Fix datasource memory map failure for multiple reads
- PR #2628 groupby_without_aggregation non-nullable input table produces non-nullable output
- PR #2615 fix string category partitioning in java API
- PR #2641 fix string category and timeunit concat in the java API
- PR #2649 Fix groupby issue resulting from column_empty bug
- PR #2658 Fix astype() for null categorical columns
- PR #2660 fix column string category and timeunit concat in the java API
- PR #2664 ORC reader: fix `skip_rows` larger than first stripe
- PR #2654 Allow Java gdfOrderBy to work with string categories
- PR #2669 AVRO reader: fix non-deterministic output
- PR #2668 Update Java bindings to specify timestamp units for ORC and Parquet readers
- PR #2679 AVRO reader: fix cuda errors when decoding compressed streams
- PR #2692 Add concatenation for data-frame with different headers (empty and non-empty)
- PR #2651 Remove nvidia driver installation from ci/cpu/build.sh
- PR #2697 Ensure csv reader sets datetime column time units
- PR #2698 Return RangeIndex from contiguous slice of RangeIndex
- PR #2672 Fix null and integer handling in round
- PR #2704 Parquet Reader: Fix crash when loading string column with nulls
- PR #2725 Fix Jitify issue with running on Turing using CUDA version < 10
- PR #2731 Fix building of benchmarks
- PR #2738 Fix java to find new NVStrings locations
- PR #2736 Pin Jitify branch to v0.10 version
- PR #2742 IO Readers: Fix possible silent failures when creating `NvStrings` instance
- PR #2753 Fix java quantile API calls
- PR #2762 Fix validity processing for time in java
- PR #2796 Fix handling string slicing and other nvstrings delegated methods with dask
- PR #2769 Fix link to API docs in README.md
- PR #2772 Handle multiindex pandas Series #2772
- PR #2749 Fix apply_rows/apply_chunks pessimistic null mask to use in_cols null masks only
- PR #2752 CSV Reader: Fix exception when there's no rows to process
- PR #2716 Added Exception for `StringMethods` in string methods
- PR #2787 Fix Broadcasting `None` to `cudf-series`
- PR #2794 Fix async race in NVCategory::get_value and get_value_bounds
- PR #2795 Fix java build/cast error
- PR #2496 Fix improper merge of two dataframes when names differ
- PR #2824 Fix issue with incorrect result when Numeric Series replace is called several times
- PR #2751 Replace value with null
- PR #2765 Fix Java inequality comparisons for string category
- PR #2818 Fix java join API to use new C++ join API
- PR #2841 Fix nvstrings.slice and slice_from for range (0,0)
- PR #2837 Fix join benchmark
- PR #2809 Add hash_df and group_split dispatch functions for dask
- PR #2843 Parquet reader: fix skip_rows when not aligned with page or row_group boundaries
- PR #2851 Deleted existing dask-cudf/record.txt
- PR #2854 Fix column creation from ephemeral objects exposing __cuda_array_interface__
- PR #2860 Fix boolean indexing when the result is a single row
- PR #2859 Fix tail method issue for string columns
- PR #2852 Fixed `cumsum()` and `cumprod()` on boolean series.
- PR #2865 DaskIO: Fix `read_csv` and `read_orc` when input is list of files
- PR #2750 Fixed casting values to cudf::bool8 so non-zero values always cast to true
- PR #2873 Fixed dask_cudf read_partition bug by generating ParquetDatasetPiece
- PR #2850 Fixes dask_cudf.read_parquet on partitioned datasets
- PR #2896 Properly handle `axis` string keywords in `concat`
- PR #2926 Update rounding algorithm to avoid using fmod
- PR #2968 Fix Java dependency loading when using NVTX
- PR #2963 Fix ORC writer uncompressed block indexing
- PR #2928 CSV Reader: Fix using `byte_range` for large datasets
- PR #2983 Fix sm_70+ race condition in gpu_unsnap
- PR #2964 ORC Writer: Segfault when writing mixed numeric and string columns
- PR #3007 Java: Remove unit test that frees RMM invalid pointer
- PR #3009 Fix orc reader RLEv2 patch position regression from PR #2507
- PR #3002 Fix CUDA invalid configuration errors reported after loading an ORC file without data
- PR #3035 Update update-version.sh for new docs locations
- PR #3038 Fix uninitialized stream parameter in device_table deleter
- PR #3064 Fixes groupby performance issue
- PR #3061 Add rmmInitialize to nvstrings gtests
- PR #3058 Fix UDF doc markdown formatting
- PR #3059 Add nvstrings python build instructions to contributing.md


# cuDF 0.9.0 (21 Aug 2019)

## New Features

- PR #1993 Add CUDA-accelerated series aggregations: mean, var, std
- PR #2111 IO Readers: Support memory buffer, file-like object, and URL inputs
- PR #2012 Add `reindex()` to DataFrame and Series
- PR #2097 Add GPU-accelerated AVRO reader
- PR #2098 Support binary ops on DFs and Series with mismatched indices
- PR #2160 Merge `dask-cudf` codebase into `cudf` repo
- PR #2149 CSV Reader: Add `hex` dtype for explicit hexadecimal parsing
- PR #2156 Add `upper_bound()` and `lower_bound()` for libcudf tables and `searchsorted()` for cuDF Series
- PR #2158 CSV Reader: Support single, non-list/dict argument for `dtype`
- PR #2177 CSV Reader: Add `parse_dates` parameter for explicit date inference
- PR #1744 cudf::apply_boolean_mask and cudf::drop_nulls support for cudf::table inputs (multi-column)
- PR #2196 Add `DataFrame.dropna()`
- PR #2197 CSV Writer: add `chunksize` parameter for `to_csv`
- PR #2215 `type_dispatcher` benchmark
- PR #2179 Add Java quantiles
- PR #2157 Add __array_function__ to DataFrame and Series
- PR #2212 Java support for ORC reader
- PR #2224 Add DataFrame isna, isnull, notna functions
- PR #2236 Add Series.drop_duplicates
- PR #2105 Add hash-based join benchmark
- PR #2316 Add unique, nunique, and value_counts for datetime columns
- PR #2337 Add Java support for slicing a ColumnVector
- PR #2049 Add cudf::merge (sorted merge)
- PR #2368 Full cudf+dask Parquet Support
- PR #2380 New cudf::is_sorted checks whether cudf::table is sorted
- PR #2356 Java column vector standard deviation support
- PR #2221 MultiIndex full indexing - Support iloc and wildcards for loc
- PR #2429 Java support for getting length of strings in a ColumnVector
- PR #2415 Add `value_counts` for series of any type
- PR #2446 Add __array_function__ for index
- PR #2437 ORC reader: Add 'use_np_dtypes' option
- PR #2382 Add CategoricalAccessor add, remove, rename, and ordering methods
- PR #2464 Native implement `__cuda_array_interface__` for Series/Index/Column objects
- PR #2425 Rolling window now accepts array-based user-defined functions
- PR #2442 Add __setitem__
- PR #2449 Java support for getting byte count of strings in a ColumnVector
- PR #2492 Add groupby.size() method
- PR #2358 Add cudf::nans_to_nulls: convert floating point column into bitmask
- PR #2489 Add drop argument to set_index
- PR #2491 Add Java bindings for ORC reader 'use_np_dtypes' option
- PR #2213 Support s/ms/us/ns DatetimeColumn time unit resolutions
- PR #2536 Add _constructor properties to Series and DataFrame

## Improvements

- PR #2103 Move old `column` and `bitmask` files into `legacy/` directory
- PR #2109 added name to Python column classes
- PR #1947 Cleanup serialization code
- PR #2125 More aggregate in java API
- PR #2127 Add in java Scalar tests
- PR #2088 Refactor of Python groupby code
- PR #2130 Java serialization and deserialization of tables.
- PR #2131 Chunk rows logic added to csv_writer
- PR #2129 Add functions in the Java API to support nullable column filtering
- PR #2165 made changes to get_dummies api for it to be available in MethodCache
- PR #2171 Add CodeCov integration, fix doc version, make --skip-tests work when invoking with source
- PR #2184 handle remote orc files for dask-cudf
- PR #2186 Add `getitem` and `getattr` style access to Rolling objects
- PR #2168 Use cudf.Column for CategoricalColumn's categories instead of a tuple
- PR #2193 DOC: cudf::type_dispatcher documentation for specializing dispatched functors
- PR #2199 Better java support for appending strings
- PR #2176 Added column dtype support for datetime, int8, int16 to csv_writer
- PR #2209 Matching `get_dummies` & `select_dtypes` behavior to pandas
- PR #2217 Updated Java bindings to use the new groupby API
- PR #2214 DOC: Update doc instructions to build/install `cudf` and `dask-cudf`
- PR #2220 Update Java bindings for reduction rename
- PR #2232 Move CodeCov upload from build script to Jenkins
- PR #2225 refactor to use libcudf for gathering columns in dataframes
- PR #2293 Improve join performance (faster compute_join_output_size)
- PR #2300 Create separate dask codeowners for dask-cudf codebase
- PR #2304 gdf_group_by_without_aggregations returns gdf_column
- PR #2309 Java readers: remove redundant copy of result pointers
- PR #2307 Add `black` and `isort` to style checker script
- PR #2345 Restore removal of old groupby implementation
- PR #2342 Improve `astype()` to operate all ways
- PR #2329 using libcudf cudf::copy for column deep copy
- PR #2344 DOC: docs on code formatting for contributors
- PR #2376 Add inoperative axis= and win_type= arguments to Rolling()
- PR #2378 remove dask for (de-)serialization of cudf objects
- PR #2353 Bump Arrow and Dask versions
- PR #2377 Replace `standard_python_slice` with just `slice.indices()`
- PR #2373 cudf.DataFrame enchancements & Series.values support
- PR #2392 Remove dlpack submodule; make cuDF's Cython API externally accessible
- PR #2430 Updated Java bindings to use the new unary API
- PR #2406 Moved all existing `table` related files to a `legacy/` directory
- PR #2350 Performance related changes to get_dummies
- PR #2420 Remove `cudautils.astype` and replace with `typecast.apply_cast`
- PR #2456 Small improvement to typecast utility
- PR #2458 Fix handling of thirdparty packages in `isort` config
- PR #2459 IO Readers: Consolidate all readers to use `datasource` class
- PR #2475 Exposed type_dispatcher.hpp, nvcategory_util.hpp and wrapper_types.hpp in the include folder
- PR #2484 Enabled building libcudf as a static library
- PR #2453 Streamline CUDA_REL environment variable
- PR #2483 Bundle Boost filesystem dependency in the Java jar
- PR #2486 Java API hash functions
- PR #2481 Adds the ignore_null_keys option to the java api
- PR #2490 Java api: support multiple aggregates for the same column
- PR #2510 Java api: uses table based apply_boolean_mask
- PR #2432 Use pandas formatting for console, html, and latex output
- PR #2573 Bump numba version to 0.45.1
- PR #2606 Fix references to notebooks-contrib

## Bug Fixes

- PR #2086 Fixed quantile api behavior mismatch in series & dataframe
- PR #2128 Add offset param to host buffer readers in java API.
- PR #2145 Work around binops validity checks for java
- PR #2146 Work around unary_math validity checks for java
- PR #2151 Fixes bug in cudf::copy_range where null_count was invalid
- PR #2139 matching to pandas describe behavior & fixing nan values issue
- PR #2161 Implicitly convert unsigned to signed integer types in binops
- PR #2154 CSV Reader: Fix bools misdetected as strings dtype
- PR #2178 Fix bug in rolling bindings where a view of an ephemeral column was being taken
- PR #2180 Fix issue with isort reordering `importorskip` below imports depending on them
- PR #2187 fix to honor dtype when numpy arrays are passed to columnops.as_column
- PR #2190 Fix issue in astype conversion of string column to 'str'
- PR #2208 Fix issue with calling `head()` on one row dataframe
- PR #2229 Propagate exceptions from Cython cdef functions
- PR #2234 Fix issue with local build script not properly building
- PR #2223 Fix CUDA invalid configuration errors reported after loading small compressed ORC files
- PR #2162 Setting is_unique and is_monotonic-related attributes
- PR #2244 Fix ORC RLEv2 delta mode decoding with nonzero residual delta width
- PR #2297 Work around `var/std` unsupported only at debug build
- PR #2302 Fixed java serialization corner case
- PR #2355 Handle float16 in binary operations
- PR #2311 Fix copy behaviour for GenericIndex
- PR #2349 Fix issues with String filter in java API
- PR #2323 Fix groupby on categoricals
- PR #2328 Ensure order is preserved in CategoricalAccessor._set_categories
- PR #2202 Fix issue with unary ops mishandling empty input
- PR #2326 Fix for bug in DLPack when reading multiple columns
- PR #2324 Fix cudf Docker build
- PR #2325 Fix ORC RLEv2 patched base mode decoding with nonzero patch width
- PR #2235 Fix get_dummies to be compatible with dask
- PR #2332 Zero initialize gdf_dtype_extra_info
- PR #2355 Handle float16 in binary operations
- PR #2360 Fix missing dtype handling in cudf.Series & columnops.as_column
- PR #2364 Fix quantile api and other trivial issues around it
- PR #2361 Fixed issue with `codes` of CategoricalIndex
- PR #2357 Fixed inconsistent type of index created with from_pandas vs direct construction
- PR #2389 Fixed Rolling __getattr__ and __getitem__ for offset based windows
- PR #2402 Fixed bug in valid mask computation in cudf::copy_if (apply_boolean_mask)
- PR #2401 Fix to a scalar datetime(of type Days) issue
- PR #2386 Correctly allocate output valids in groupby
- PR #2411 Fixed failures on binary op on single element string column
- PR #2422 Fix Pandas logical binary operation incompatibilites
- PR #2447 Fix CodeCov posting build statuses temporarily
- PR #2450 Fix erroneous null handling in `cudf.DataFrame`'s `apply_rows`
- PR #2470 Fix issues with empty strings and string categories (Java)
- PR #2471 Fix String Column Validity.
- PR #2481 Fix java validity buffer serialization
- PR #2485 Updated bytes calculation to use size_t to avoid overflow in column concat
- PR #2461 Fix groupby multiple aggregations same column
- PR #2514 Fix cudf::drop_nulls threshold handling in Cython
- PR #2516 Fix utilities include paths and meta.yaml header paths
- PR #2517 Fix device memory leak in to_dlpack tensor deleter
- PR #2431 Fix local build generated file ownerships
- PR #2511 Added import of orc, refactored exception handlers to not squash fatal exceptions
- PR #2527 Fix index and column input handling in dask_cudf read_parquet
- PR #2466 Fix `dataframe.query` returning null rows erroneously
- PR #2548 Orc reader: fix non-deterministic data decoding at chunk boundaries
- PR #2557 fix cudautils import in string.py
- PR #2521 Fix casting datetimes from/to the same resolution
- PR #2545 Fix MultiIndexes with datetime levels
- PR #2560 Remove duplicate `dlpack` definition in conda recipe
- PR #2567 Fix ColumnVector.fromScalar issues while dealing with null scalars
- PR #2565 Orc reader: fix incorrect data decoding of int64 data types
- PR #2577 Fix search benchmark compilation error by adding necessary header
- PR #2604 Fix a bug in copying.pyx:_normalize_types that upcasted int32 to int64


# cuDF 0.8.0 (27 June 2019)

## New Features

- PR #1524 Add GPU-accelerated JSON Lines parser with limited feature set
- PR #1569 Add support for Json objects to the JSON Lines reader
- PR #1622 Add Series.loc
- PR #1654 Add cudf::apply_boolean_mask: faster replacement for gdf_apply_stencil
- PR #1487 cython gather/scatter
- PR #1310 Implemented the slice/split functionality.
- PR #1630 Add Python layer to the GPU-accelerated JSON reader
- PR #1745 Add rounding of numeric columns via Numba
- PR #1772 JSON reader: add support for BytesIO and StringIO input
- PR #1527 Support GDF_BOOL8 in readers and writers
- PR #1819 Logical operators (AND, OR, NOT) for libcudf and cuDF
- PR #1813 ORC Reader: Add support for stripe selection
- PR #1828 JSON Reader: add suport for bool8 columns
- PR #1833 Add column iterator with/without nulls
- PR #1665 Add the point-in-polygon GIS function
- PR #1863 Series and Dataframe methods for all and any
- PR #1908 cudf::copy_range and cudf::fill for copying/assigning an index or range to a constant
- PR #1921 Add additional formats for typecasting to/from strings
- PR #1807 Add Series.dropna()
- PR #1987 Allow user defined functions in the form of ptx code to be passed to binops
- PR #1948 Add operator functions like `Series.add()` to DataFrame and Series
- PR #1954 Add skip test argument to GPU build script
- PR #2018 Add bindings for new groupby C++ API
- PR #1984 Add rolling window operations Series.rolling() and DataFrame.rolling()
- PR #1542 Python method and bindings for to_csv
- PR #1995 Add Java API
- PR #1998 Add google benchmark to cudf
- PR #1845 Add cudf::drop_duplicates, DataFrame.drop_duplicates
- PR #1652 Added `Series.where()` feature
- PR #2074 Java Aggregates, logical ops, and better RMM support
- PR #2140 Add a `cudf::transform` function
- PR #2068 Concatenation of different typed columns

## Improvements

- PR #1538 Replacing LesserRTTI with inequality_comparator
- PR #1703 C++: Added non-aggregating `insert` to `concurrent_unordered_map` with specializations to store pairs with a single atomicCAS when possible.
- PR #1422 C++: Added a RAII wrapper for CUDA streams
- PR #1701 Added `unique` method for stringColumns
- PR #1713 Add documentation for Dask-XGBoost
- PR #1666 CSV Reader: Improve performance for files with large number of columns
- PR #1725 Enable the ability to use a single column groupby as its own index
- PR #1759 Add an example showing simultaneous rolling averages to `apply_grouped` documentation
- PR #1746 C++: Remove unused code: `windowed_ops.cu`, `sorting.cu`, `hash_ops.cu`
- PR #1748 C++: Add `bool` nullability flag to `device_table` row operators
- PR #1764 Improve Numerical column: `mean_var` and `mean`
- PR #1767 Speed up Python unit tests
- PR #1770 Added build.sh script, updated CI scripts and documentation
- PR #1739 ORC Reader: Add more pytest coverage
- PR #1696 Added null support in `Series.replace()`.
- PR #1390 Added some basic utility functions for `gdf_column`'s
- PR #1791 Added general column comparison code for testing
- PR #1795 Add printing of git submodule info to `print_env.sh`
- PR #1796 Removing old sort based group by code and gdf_filter
- PR #1811 Added funtions for copying/allocating `cudf::table`s
- PR #1838 Improve columnops.column_empty so that it returns typed columns instead of a generic Column
- PR #1890 Add utils.get_dummies- a pandas-like wrapper around one_hot-encoding
- PR #1823 CSV Reader: default the column type to string for empty dataframes
- PR #1827 Create bindings for scalar-vector binops, and update one_hot_encoding to use them
- PR #1817 Operators now support different sized dataframes as long as they don't share different sized columns
- PR #1855 Transition replace_nulls to new C++ API and update corresponding Cython/Python code
- PR #1858 Add `std::initializer_list` constructor to `column_wrapper`
- PR #1846 C++ type-erased gdf_equal_columns test util; fix gdf_equal_columns logic error
- PR #1390 Added some basic utility functions for `gdf_column`s
- PR #1391 Tidy up bit-resolution-operation and bitmask class code
- PR #1882 Add iloc functionality to MultiIndex dataframes
- PR #1884 Rolling windows: general enhancements and better coverage for unit tests
- PR #1886 support GDF_STRING_CATEGORY columns in apply_boolean_mask, drop_nulls and other libcudf functions
- PR #1896 Improve performance of groupby with levels specified in dask-cudf
- PR #1915 Improve iloc performance for non-contiguous row selection
- PR #1859 Convert read_json into a C++ API
- PR #1919 Rename libcudf namespace gdf to namespace cudf
- PR #1850 Support left_on and right_on for DataFrame merge operator
- PR #1930 Specialize constructor for `cudf::bool8` to cast argument to `bool`
- PR #1938 Add default constructor for `column_wrapper`
- PR #1930 Specialize constructor for `cudf::bool8` to cast argument to `bool`
- PR #1952 consolidate libcudf public API headers in include/cudf
- PR #1949 Improved selection with boolmask using libcudf `apply_boolean_mask`
- PR #1956 Add support for nulls in `query()`
- PR #1973 Update `std::tuple` to `std::pair` in top-most libcudf APIs and C++ transition guide
- PR #1981 Convert read_csv into a C++ API
- PR #1868 ORC Reader: Support row index for speed up on small/medium datasets
- PR #1964 Added support for list-like types in Series.str.cat
- PR #2005 Use HTML5 details tag in bug report issue template
- PR #2003 Removed few redundant unit-tests from test_string.py::test_string_cat
- PR #1944 Groupby design improvements
- PR #2017 Convert `read_orc()` into a C++ API
- PR #2011 Convert `read_parquet()` into a C++ API
- PR #1756 Add documentation "10 Minutes to cuDF and dask_cuDF"
- PR #2034 Adding support for string columns concatenation using "add" binary operator
- PR #2042 Replace old "10 Minutes" guide with new guide for docs build process
- PR #2036 Make library of common test utils to speed up tests compilation
- PR #2022 Facilitating get_dummies to be a high level api too
- PR #2050 Namespace IO readers and add back free-form `read_xxx` functions
- PR #2104 Add a functional ``sort=`` keyword argument to groupby
- PR #2108 Add `find_and_replace` for StringColumn for replacing single values
- PR #1803 cuDF/CuPy interoperability documentation

## Bug Fixes

- PR #1465 Fix for test_orc.py and test_sparse_df.py test failures
- PR #1583 Fix underlying issue in `as_index()` that was causing `Series.quantile()` to fail
- PR #1680 Add errors= keyword to drop() to fix cudf-dask bug
- PR #1651 Fix `query` function on empty dataframe
- PR #1616 Fix CategoricalColumn to access categories by index instead of iteration
- PR #1660 Fix bug in `loc` when indexing with a column name (a string)
- PR #1683 ORC reader: fix timestamp conversion to UTC
- PR #1613 Improve CategoricalColumn.fillna(-1) performance
- PR #1642 Fix failure of CSV_TEST gdf_csv_test.SkiprowsNrows on multiuser systems
- PR #1709 Fix handling of `datetime64[ms]` in `dataframe.select_dtypes`
- PR #1704 CSV Reader: Add support for the plus sign in number fields
- PR #1687 CSV reader: return an empty dataframe for zero size input
- PR #1757 Concatenating columns with null columns
- PR #1755 Add col_level keyword argument to melt
- PR #1758 Fix df.set_index() when setting index from an empty column
- PR #1749 ORC reader: fix long strings of NULL values resulting in incorrect data
- PR #1742 Parquet Reader: Fix index column name to match PANDAS compat
- PR #1782 Update libcudf doc version
- PR #1783 Update conda dependencies
- PR #1786 Maintain the original series name in series.unique output
- PR #1760 CSV Reader: fix segfault when dtype list only includes columns from usecols list
- PR #1831 build.sh: Assuming python is in PATH instead of using PYTHON env var
- PR #1839 Raise an error instead of segfaulting when transposing a DataFrame with StringColumns
- PR #1840 Retain index correctly during merge left_on right_on
- PR #1825 cuDF: Multiaggregation Groupby Failures
- PR #1789 CSV Reader: Fix missing support for specifying `int8` and `int16` dtypes
- PR #1857 Cython Bindings: Handle `bool` columns while calling `column_view_from_NDArrays`
- PR #1849 Allow DataFrame support methods to pass arguments to the methods
- PR #1847 Fixed #1375 by moving the nvstring check into the wrapper function
- PR #1864 Fixing cudf reduction for POWER platform
- PR #1869 Parquet reader: fix Dask timestamps not matching with Pandas (convert to milliseconds)
- PR #1876 add dtype=bool for `any`, `all` to treat integer column correctly
- PR #1875 CSV reader: take NaN values into account in dtype detection
- PR #1873 Add column dtype checking for the all/any methods
- PR #1902 Bug with string iteration in _apply_basic_agg
- PR #1887 Fix for initialization issue in pq_read_arg,orc_read_arg
- PR #1867 JSON reader: add support for null/empty fields, including the 'null' literal
- PR #1891 Fix bug #1750 in string column comparison
- PR #1909 Support of `to_pandas()` of boolean series with null values
- PR #1923 Use prefix removal when two aggs are called on a SeriesGroupBy
- PR #1914 Zero initialize gdf_column local variables
- PR #1959 Add support for comparing boolean Series to scalar
- PR #1966 Ignore index fix in series append
- PR #1967 Compute index __sizeof__ only once for DataFrame __sizeof__
- PR #1977 Support CUDA installation in default system directories
- PR #1982 Fixes incorrect index name after join operation
- PR #1985 Implement `GDF_PYMOD`, a special modulo that follows python's sign rules
- PR #1991 Parquet reader: fix decoding of NULLs
- PR #1990 Fixes a rendering bug in the `apply_grouped` documentation
- PR #1978 Fix for values being filled in an empty dataframe
- PR #2001 Correctly create MultiColumn from Pandas MultiColumn
- PR #2006 Handle empty dataframe groupby construction for dask
- PR #1965 Parquet Reader: Fix duplicate index column when it's already in `use_cols`
- PR #2033 Add pip to conda environment files to fix warning
- PR #2028 CSV Reader: Fix reading of uncompressed files without a recognized file extension
- PR #2073 Fix an issue when gathering columns with NVCategory and nulls
- PR #2053 cudf::apply_boolean_mask return empty column for empty boolean mask
- PR #2066 exclude `IteratorTest.mean_var_output` test from debug build
- PR #2069 Fix JNI code to use read_csv and read_parquet APIs
- PR #2071 Fix bug with unfound transitive dependencies for GTests in Ubuntu 18.04
- PR #2089 Configure Sphinx to render params correctly
- PR #2091 Fix another bug with unfound transitive dependencies for `cudftestutils` in Ubuntu 18.04
- PR #2115 Just apply `--disable-new-dtags` instead of trying to define all the transitive dependencies
- PR #2106 Fix errors in JitCache tests caused by sharing of device memory between processes
- PR #2120 Fix errors in JitCache tests caused by running multiple threads on the same data
- PR #2102 Fix memory leak in groupby
- PR #2113 fixed typo in to_csv code example


# cudf 0.7.2 (16 May 2019)

## New Features

- PR #1735 Added overload for atomicAdd on int64. Streamlined implementation of custom atomic overloads.
- PR #1741 Add MultiIndex concatenation

## Bug Fixes

- PR #1718 Fix issue with SeriesGroupBy MultiIndex in dask-cudf
- PR #1734 Python: fix performance regression for groupby count() aggregations
- PR #1768 Cython: fix handling read only schema buffers in gpuarrow reader


# cudf 0.7.1 (11 May 2019)

## New Features

- PR #1702 Lazy load MultiIndex to return groupby performance to near optimal.

## Bug Fixes

- PR #1708 Fix handling of `datetime64[ms]` in `dataframe.select_dtypes`


# cuDF 0.7.0 (10 May 2019)

## New Features

- PR #982 Implement gdf_group_by_without_aggregations and gdf_unique_indices functions
- PR #1142 Add `GDF_BOOL` column type
- PR #1194 Implement overloads for CUDA atomic operations
- PR #1292 Implemented Bitwise binary ops AND, OR, XOR (&, |, ^)
- PR #1235 Add GPU-accelerated Parquet Reader
- PR #1335 Added local_dict arg in `DataFrame.query()`.
- PR #1282 Add Series and DataFrame.describe()
- PR #1356 Rolling windows
- PR #1381 Add DataFrame._get_numeric_data
- PR #1388 Add CODEOWNERS file to auto-request reviews based on where changes are made
- PR #1396 Add DataFrame.drop method
- PR #1413 Add DataFrame.melt method
- PR #1412 Add DataFrame.pop()
- PR #1419 Initial CSV writer function
- PR #1441 Add Series level cumulative ops (cumsum, cummin, cummax, cumprod)
- PR #1420 Add script to build and test on a local gpuCI image
- PR #1440 Add DatetimeColumn.min(), DatetimeColumn.max()
- PR #1455 Add Series.Shift via Numba kernel
- PR #1441 Add Series level cumulative ops (cumsum, cummin, cummax, cumprod)
- PR #1461 Add Python coverage test to gpu build
- PR #1445 Parquet Reader: Add selective reading of rows and row group
- PR #1532 Parquet Reader: Add support for INT96 timestamps
- PR #1516 Add Series and DataFrame.ndim
- PR #1556 Add libcudf C++ transition guide
- PR #1466 Add GPU-accelerated ORC Reader
- PR #1565 Add build script for nightly doc builds
- PR #1508 Add Series isna, isnull, and notna
- PR #1456 Add Series.diff() via Numba kernel
- PR #1588 Add Index `astype` typecasting
- PR #1301 MultiIndex support
- PR #1599 Level keyword supported in groupby
- PR #929 Add support operations to dataframe
- PR #1609 Groupby accept list of Series
- PR #1658 Support `group_keys=True` keyword in groupby method

## Improvements

- PR #1531 Refactor closures as private functions in gpuarrow
- PR #1404 Parquet reader page data decoding speedup
- PR #1076 Use `type_dispatcher` in join, quantiles, filter, segmented sort, radix sort and hash_groupby
- PR #1202 Simplify README.md
- PR #1149 CSV Reader: Change convertStrToValue() functions to `__device__` only
- PR #1238 Improve performance of the CUDA trie used in the CSV reader
- PR #1245 Use file cache for JIT kernels
- PR #1278 Update CONTRIBUTING for new conda environment yml naming conventions
- PR #1163 Refactored UnaryOps. Reduced API to two functions: `gdf_unary_math` and `gdf_cast`. Added `abs`, `-`, and `~` ops. Changed bindings to Cython
- PR #1284 Update docs version
- PR #1287 add exclude argument to cudf.select_dtype function
- PR #1286 Refactor some of the CSV Reader kernels into generic utility functions
- PR #1291 fillna in `Series.to_gpu_array()` and `Series.to_array()` can accept the scalar too now.
- PR #1005 generic `reduction` and `scan` support
- PR #1349 Replace modernGPU sort join with thrust.
- PR #1363 Add a dataframe.mean(...) that raises NotImplementedError to satisfy `dask.dataframe.utils.is_dataframe_like`
- PR #1319 CSV Reader: Use column wrapper for gdf_column output alloc/dealloc
- PR #1376 Change series quantile default to linear
- PR #1399 Replace CFFI bindings for NVTX functions with Cython bindings
- PR #1389 Refactored `set_null_count()`
- PR #1386 Added macros `GDF_TRY()`, `CUDF_TRY()` and `ASSERT_CUDF_SUCCEEDED()`
- PR #1435 Rework CMake and conda recipes to depend on installed libraries
- PR #1391 Tidy up bit-resolution-operation and bitmask class code
- PR #1439 Add cmake variable to enable compiling CUDA code with -lineinfo
- PR #1462 Add ability to read parquet files from arrow::io::RandomAccessFile
- PR #1453 Convert CSV Reader CFFI to Cython
- PR #1479 Convert Parquet Reader CFFI to Cython
- PR #1397 Add a utility function for producing an overflow-safe kernel launch grid configuration
- PR #1382 Add GPU parsing of nested brackets to cuIO parsing utilities
- PR #1481 Add cudf::table constructor to allocate a set of `gdf_column`s
- PR #1484 Convert GroupBy CFFI to Cython
- PR #1463 Allow and default melt keyword argument var_name to be None
- PR #1486 Parquet Reader: Use device_buffer rather than device_ptr
- PR #1525 Add cudatoolkit conda dependency
- PR #1520 Renamed `src/dataframe` to `src/table` and moved `table.hpp`. Made `types.hpp` to be type declarations only.
- PR #1492 Convert transpose CFFI to Cython
- PR #1495 Convert binary and unary ops CFFI to Cython
- PR #1503 Convert sorting and hashing ops CFFI to Cython
- PR #1522 Use latest release version in update-version CI script
- PR #1533 Remove stale join CFFI, fix memory leaks in join Cython
- PR #1521 Added `row_bitmask` to compute bitmask for rows of a table. Merged `valids_ops.cu` and `bitmask_ops.cu`
- PR #1553 Overload `hash_row` to avoid using intial hash values. Updated `gdf_hash` to select between overloads
- PR #1585 Updated `cudf::table` to maintain own copy of wrapped `gdf_column*`s
- PR #1559 Add `except +` to all Cython function definitions to catch C++ exceptions properly
- PR #1617 `has_nulls` and `column_dtypes` for `cudf::table`
- PR #1590 Remove CFFI from the build / install process entirely
- PR #1536 Convert gpuarrow CFFI to Cython
- PR #1655 Add `Column._pointer` as a way to access underlying `gdf_column*` of a `Column`
- PR #1655 Update readme conda install instructions for cudf version 0.6 and 0.7


## Bug Fixes

- PR #1233 Fix dtypes issue while adding the column to `str` dataframe.
- PR #1254 CSV Reader: fix data type detection for floating-point numbers in scientific notation
- PR #1289 Fix looping over each value instead of each category in concatenation
- PR #1293 Fix Inaccurate error message in join.pyx
- PR #1308 Add atomicCAS overload for `int8_t`, `int16_t`
- PR #1317 Fix catch polymorphic exception by reference in ipc.cu
- PR #1325 Fix dtype of null bitmasks to int8
- PR #1326 Update build documentation to use -DCMAKE_CXX11_ABI=ON
- PR #1334 Add "na_position" argument to CategoricalColumn sort_by_values
- PR #1321 Fix out of bounds warning when checking Bzip2 header
- PR #1359 Add atomicAnd/Or/Xor for integers
- PR #1354 Fix `fillna()` behaviour when replacing values with different dtypes
- PR #1347 Fixed core dump issue while passing dict_dtypes without column names in `cudf.read_csv()`
- PR #1379 Fixed build failure caused due to error: 'col_dtype' may be used uninitialized
- PR #1392 Update cudf Dockerfile and package_versions.sh
- PR #1385 Added INT8 type to `_schema_to_dtype` for use in GpuArrowReader
- PR #1393 Fixed a bug in `gdf_count_nonzero_mask()` for the case of 0 bits to count
- PR #1395 Update CONTRIBUTING to use the environment variable CUDF_HOME
- PR #1416 Fix bug at gdf_quantile_exact and gdf_quantile_appox
- PR #1421 Fix remove creation of series multiple times during `add_column()`
- PR #1405 CSV Reader: Fix memory leaks on read_csv() failure
- PR #1328 Fix CategoricalColumn to_arrow() null mask
- PR #1433 Fix NVStrings/categories includes
- PR #1432 Update NVStrings to 0.7.* to coincide with 0.7 development
- PR #1483 Modify CSV reader to avoid cropping blank quoted characters in non-string fields
- PR #1446 Merge 1275 hotfix from master into branch-0.7
- PR #1447 Fix legacy groupby apply docstring
- PR #1451 Fix hash join estimated result size is not correct
- PR #1454 Fix local build script improperly change directory permissions
- PR #1490 Require Dask 1.1.0+ for `is_dataframe_like` test or skip otherwise.
- PR #1491 Use more specific directories & groups in CODEOWNERS
- PR #1497 Fix Thrust issue on CentOS caused by missing default constructor of host_vector elements
- PR #1498 Add missing include guard to device_atomics.cuh and separated DEVICE_ATOMICS_TEST
- PR #1506 Fix csv-write call to updated NVStrings method
- PR #1510 Added nvstrings `fillna()` function
- PR #1507 Parquet Reader: Default string data to GDF_STRING
- PR #1535 Fix doc issue to ensure correct labelling of cudf.series
- PR #1537 Fix `undefined reference` link error in HashPartitionTest
- PR #1548 Fix ci/local/build.sh README from using an incorrect image example
- PR #1551 CSV Reader: Fix integer column name indexing
- PR #1586 Fix broken `scalar_wrapper::operator==`
- PR #1591 ORC/Parquet Reader: Fix missing import for FileNotFoundError exception
- PR #1573 Parquet Reader: Fix crash due to clash with ORC reader datasource
- PR #1607 Revert change of `column.to_dense_buffer` always return by copy for performance concerns
- PR #1618 ORC reader: fix assert & data output when nrows/skiprows isn't aligned to stripe boundaries
- PR #1631 Fix failure of TYPES_TEST on some gcc-7 based systems.
- PR #1641 CSV Reader: Fix skip_blank_lines behavior with Windows line terminators (\r\n)
- PR #1648 ORC reader: fix non-deterministic output when skiprows is non-zero
- PR #1676 Fix groupby `as_index` behaviour with `MultiIndex`
- PR #1659 Fix bug caused by empty groupbys and multiindex slicing throwing exceptions
- PR #1656 Correct Groupby failure in dask when un-aggregable columns are left in dataframe.
- PR #1689 Fix groupby performance regression
- PR #1694 Add Cython as a runtime dependency since it's required in `setup.py`


# cuDF 0.6.1 (25 Mar 2019)

## Bug Fixes

- PR #1275 Fix CentOS exception in DataFrame.hash_partition from using value "returned" by a void function


# cuDF 0.6.0 (22 Mar 2019)

## New Features

- PR #760 Raise `FileNotFoundError` instead of `GDF_FILE_ERROR` in `read_csv` if the file does not exist
- PR #539 Add Python bindings for replace function
- PR #823 Add Doxygen configuration to enable building HTML documentation for libcudf C/C++ API
- PR #807 CSV Reader: Add byte_range parameter to specify the range in the input file to be read
- PR #857 Add Tail method for Series/DataFrame and update Head method to use iloc
- PR #858 Add series feature hashing support
- PR #871 CSV Reader: Add support for NA values, including user specified strings
- PR #893 Adds PyArrow based parquet readers / writers to Python, fix category dtype handling, fix arrow ingest buffer size issues
- PR #867 CSV Reader: Add support for ignoring blank lines and comment lines
- PR #887 Add Series digitize method
- PR #895 Add Series groupby
- PR #898 Add DataFrame.groupby(level=0) support
- PR #920 Add feather, JSON, HDF5 readers / writers from PyArrow / Pandas
- PR #888 CSV Reader: Add prefix parameter for column names, used when parsing without a header
- PR #913 Add DLPack support: convert between cuDF DataFrame and DLTensor
- PR #939 Add ORC reader from PyArrow
- PR #918 Add Series.groupby(level=0) support
- PR #906 Add binary and comparison ops to DataFrame
- PR #958 Support unary and binary ops on indexes
- PR #964 Add `rename` method to `DataFrame`, `Series`, and `Index`
- PR #985 Add `Series.to_frame` method
- PR #985 Add `drop=` keyword to reset_index method
- PR #994 Remove references to pygdf
- PR #990 Add external series groupby support
- PR #988 Add top-level merge function to cuDF
- PR #992 Add comparison binaryops to DateTime columns
- PR #996 Replace relative path imports with absolute paths in tests
- PR #995 CSV Reader: Add index_col parameter to specify the column name or index to be used as row labels
- PR #1004 Add `from_gpu_matrix` method to DataFrame
- PR #997 Add property index setter
- PR #1007 Replace relative path imports with absolute paths in cudf
- PR #1013 select columns with df.columns
- PR #1016 Rename Series.unique_count() to nunique() to match pandas API
- PR #947 Prefixsum to handle nulls and float types
- PR #1029 Remove rest of relative path imports
- PR #1021 Add filtered selection with assignment for Dataframes
- PR #872 Adding NVCategory support to cudf apis
- PR #1052 Add left/right_index and left/right_on keywords to merge
- PR #1091 Add `indicator=` and `suffixes=` keywords to merge
- PR #1107 Add unsupported keywords to Series.fillna
- PR #1032 Add string support to cuDF python
- PR #1136 Removed `gdf_concat`
- PR #1153 Added function for getting the padded allocation size for valid bitmask
- PR #1148 Add cudf.sqrt for dataframes and Series
- PR #1159 Add Python bindings for libcudf dlpack functions
- PR #1155 Add __array_ufunc__ for DataFrame and Series for sqrt
- PR #1168 to_frame for series accepts a name argument


## Improvements

- PR #1218 Add dask-cudf page to API docs
- PR #892 Add support for heterogeneous types in binary ops with JIT
- PR #730 Improve performance of `gdf_table` constructor
- PR #561 Add Doxygen style comments to Join CUDA functions
- PR #813 unified libcudf API functions by replacing gpu_ with gdf_
- PR #822 Add support for `__cuda_array_interface__` for ingest
- PR #756 Consolidate common helper functions from unordered map and multimap
- PR #753 Improve performance of groupby sum and average, especially for cases with few groups.
- PR #836 Add ingest support for arrow chunked arrays in Column, Series, DataFrame creation
- PR #763 Format doxygen comments for csv_read_arg struct
- PR #532 CSV Reader: Use type dispatcher instead of switch block
- PR #694 Unit test utilities improvements
- PR #878 Add better indexing to Groupby
- PR #554 Add `empty` method and `is_monotonic` attribute to `Index`
- PR #1040 Fixed up Doxygen comment tags
- PR #909 CSV Reader: Avoid host->device->host copy for header row data
- PR #916 Improved unit testing and error checking for `gdf_column_concat`
- PR #941 Replace `numpy` call in `Series.hash_encode` with `numba`
- PR #942 Added increment/decrement operators for wrapper types
- PR #943 Updated `count_nonzero_mask` to return `num_rows` when the mask is null
- PR #952 Added trait to map C++ type to `gdf_dtype`
- PR #966 Updated RMM submodule.
- PR #998 Add IO reader/writer modules to API docs, fix for missing cudf.Series docs
- PR #1017 concatenate along columns for Series and DataFrames
- PR #1002 Support indexing a dataframe with another boolean dataframe
- PR #1018 Better concatenation for Series and Dataframes
- PR #1036 Use Numpydoc style docstrings
- PR #1047 Adding gdf_dtype_extra_info to gdf_column_view_augmented
- PR #1054 Added default ctor to SerialTrieNode to overcome Thrust issue in CentOS7 + CUDA10
- PR #1024 CSV Reader: Add support for hexadecimal integers in integral-type columns
- PR #1033 Update `fillna()` to use libcudf function `gdf_replace_nulls`
- PR #1066 Added inplace assignment for columns and select_dtypes for dataframes
- PR #1026 CSV Reader: Change the meaning and type of the quoting parameter to match Pandas
- PR #1100 Adds `CUDF_EXPECTS` error-checking macro
- PR #1092 Fix select_dtype docstring
- PR #1111 Added cudf::table
- PR #1108 Sorting for datetime columns
- PR #1120 Return a `Series` (not a `Column`) from `Series.cat.set_categories()`
- PR #1128 CSV Reader: The last data row does not need to be line terminated
- PR #1183 Bump Arrow version to 0.12.1
- PR #1208 Default to CXX11_ABI=ON
- PR #1252 Fix NVStrings dependencies for cuda 9.2 and 10.0
- PR #2037 Optimize the existing `gather` and `scatter` routines in `libcudf`

## Bug Fixes

- PR #821 Fix flake8 issues revealed by flake8 update
- PR #808 Resolved renamed `d_columns_valids` variable name
- PR #820 CSV Reader: fix the issue where reader adds additional rows when file uses \r\n as a line terminator
- PR #780 CSV Reader: Fix scientific notation parsing and null values for empty quotes
- PR #815 CSV Reader: Fix data parsing when tabs are present in the input CSV file
- PR #850 Fix bug where left joins where the left df has 0 rows causes a crash
- PR #861 Fix memory leak by preserving the boolean mask index
- PR #875 Handle unnamed indexes in to/from arrow functions
- PR #877 Fix ingest of 1 row arrow tables in from arrow function
- PR #876 Added missing `<type_traits>` include
- PR #889 Deleted test_rmm.py which has now moved to RMM repo
- PR #866 Merge v0.5.1 numpy ABI hotfix into 0.6
- PR #917 value_counts return int type on empty columns
- PR #611 Renamed `gdf_reduce_optimal_output_size()` -> `gdf_reduction_get_intermediate_output_size()`
- PR #923 fix index for negative slicing for cudf dataframe and series
- PR #927 CSV Reader: Fix category GDF_CATEGORY hashes not being computed properly
- PR #921 CSV Reader: Fix parsing errors with delim_whitespace, quotations in the header row, unnamed columns
- PR #933 Fix handling objects of all nulls in series creation
- PR #940 CSV Reader: Fix an issue where the last data row is missing when using byte_range
- PR #945 CSV Reader: Fix incorrect datetime64 when milliseconds or space separator are used
- PR #959 Groupby: Problem with column name lookup
- PR #950 Converting dataframe/recarry with non-contiguous arrays
- PR #963 CSV Reader: Fix another issue with missing data rows when using byte_range
- PR #999 Fix 0 sized kernel launches and empty sort_index exception
- PR #993 Fix dtype in selecting 0 rows from objects
- PR #1009 Fix performance regression in `to_pandas` method on DataFrame
- PR #1008 Remove custom dask communication approach
- PR #1001 CSV Reader: Fix a memory access error when reading a large (>2GB) file with date columns
- PR #1019 Binary Ops: Fix error when one input column has null mask but other doesn't
- PR #1014 CSV Reader: Fix false positives in bool value detection
- PR #1034 CSV Reader: Fix parsing floating point precision and leading zero exponents
- PR #1044 CSV Reader: Fix a segfault when byte range aligns with a page
- PR #1058 Added support for `DataFrame.loc[scalar]`
- PR #1060 Fix column creation with all valid nan values
- PR #1073 CSV Reader: Fix an issue where a column name includes the return character
- PR #1090 Updating Doxygen Comments
- PR #1080 Fix dtypes returned from loc / iloc because of lists
- PR #1102 CSV Reader: Minor fixes and memory usage improvements
- PR #1174: Fix release script typo
- PR #1137 Add prebuild script for CI
- PR #1118 Enhanced the `DataFrame.from_records()` feature
- PR #1129 Fix join performance with index parameter from using numpy array
- PR #1145 Issue with .agg call on multi-column dataframes
- PR #908 Some testing code cleanup
- PR #1167 Fix issue with null_count not being set after inplace fillna()
- PR #1184 Fix iloc performance regression
- PR #1185 Support left_on/right_on and also on=str in merge
- PR #1200 Fix allocating bitmasks with numba instead of rmm in allocate_mask function
- PR #1213 Fix bug with csv reader requesting subset of columns using wrong datatype
- PR #1223 gpuCI: Fix label on rapidsai channel on gpu build scripts
- PR #1242 Add explicit Thrust exec policy to fix NVCATEGORY_TEST segfault on some platforms
- PR #1246 Fix categorical tests that failed due to bad implicit type conversion
- PR #1255 Fix overwriting conda package main label uploads
- PR #1259 Add dlpack includes to pip build


# cuDF 0.5.1 (05 Feb 2019)

## Bug Fixes

- PR #842 Avoid using numpy via cimport to prevent ABI issues in Cython compilation


# cuDF 0.5.0 (28 Jan 2019)

## New Features

- PR #722 Add bzip2 decompression support to `read_csv()`
- PR #693 add ZLIB-based GZIP/ZIP support to `read_csv_strings()`
- PR #411 added null support to gdf_order_by (new API) and cudf_table::sort
- PR #525 Added GitHub Issue templates for bugs, documentation, new features, and questions
- PR #501 CSV Reader: Add support for user-specified decimal point and thousands separator to read_csv_strings()
- PR #455 CSV Reader: Add support for user-specified decimal point and thousands separator to read_csv()
- PR #439 add `DataFrame.drop` method similar to pandas
- PR #356 add `DataFrame.transpose` method and `DataFrame.T` property similar to pandas
- PR #505 CSV Reader: Add support for user-specified boolean values
- PR #350 Implemented Series replace function
- PR #490 Added print_env.sh script to gather relevant environment details when reporting cuDF issues
- PR #474 add ZLIB-based GZIP/ZIP support to `read_csv()`
- PR #547 Added melt similar to `pandas.melt()`
- PR #491 Add CI test script to check for updates to CHANGELOG.md in PRs
- PR #550 Add CI test script to check for style issues in PRs
- PR #558 Add CI scripts for cpu-based conda and gpu-based test builds
- PR #524 Add Boolean Indexing
- PR #564 Update python `sort_values` method to use updated libcudf `gdf_order_by` API
- PR #509 CSV Reader: Input CSV file can now be passed in as a text or a binary buffer
- PR #607 Add `__iter__` and iteritems to DataFrame class
- PR #643 added a new api gdf_replace_nulls that allows a user to replace nulls in a column

## Improvements

- PR #426 Removed sort-based groupby and refactored existing groupby APIs. Also improves C++/CUDA compile time.
- PR #461 Add `CUDF_HOME` variable in README.md to replace relative pathing.
- PR #472 RMM: Created centralized rmm::device_vector alias and rmm::exec_policy
- PR #500 Improved the concurrent hash map class to support partitioned (multi-pass) hash table building.
- PR #454 Improve CSV reader docs and examples
- PR #465 Added templated C++ API for RMM to avoid explicit cast to `void**`
- PR #513 `.gitignore` tweaks
- PR #521 Add `assert_eq` function for testing
- PR #502 Simplify Dockerfile for local dev, eliminate old conda/pip envs
- PR #549 Adds `-rdynamic` compiler flag to nvcc for Debug builds
- PR #472 RMM: Created centralized rmm::device_vector alias and rmm::exec_policy
- PR #577 Added external C++ API for scatter/gather functions
- PR #500 Improved the concurrent hash map class to support partitioned (multi-pass) hash table building
- PR #583 Updated `gdf_size_type` to `int`
- PR #500 Improved the concurrent hash map class to support partitioned (multi-pass) hash table building
- PR #617 Added .dockerignore file. Prevents adding stale cmake cache files to the docker container
- PR #658 Reduced `JOIN_TEST` time by isolating overflow test of hash table size computation
- PR #664 Added Debuging instructions to README
- PR #651 Remove noqa marks in `__init__.py` files
- PR #671 CSV Reader: uncompressed buffer input can be parsed without explicitly specifying compression as None
- PR #684 Make RMM a submodule
- PR #718 Ensure sum, product, min, max methods pandas compatibility on empty datasets
- PR #720 Refactored Index classes to make them more Pandas-like, added CategoricalIndex
- PR #749 Improve to_arrow and from_arrow Pandas compatibility
- PR #766 Remove TravisCI references, remove unused variables from CMake, fix ARROW_VERSION in Cmake
- PR #773 Add build-args back to Dockerfile and handle dependencies based on environment yml file
- PR #781 Move thirdparty submodules to root and symlink in /cpp
- PR #843 Fix broken cudf/python API examples, add new methods to the API index

## Bug Fixes

- PR #569 CSV Reader: Fix days being off-by-one when parsing some dates
- PR #531 CSV Reader: Fix incorrect parsing of quoted numbers
- PR #465 Added templated C++ API for RMM to avoid explicit cast to `void**`
- PR #473 Added missing <random> include
- PR #478 CSV Reader: Add api support for auto column detection, header, mangle_dupe_cols, usecols
- PR #495 Updated README to correct where cffi pytest should be executed
- PR #501 Fix the intermittent segfault caused by the `thousands` and `compression` parameters in the csv reader
- PR #502 Simplify Dockerfile for local dev, eliminate old conda/pip envs
- PR #512 fix bug for `on` parameter in `DataFrame.merge` to allow for None or single column name
- PR #511 Updated python/cudf/bindings/join.pyx to fix cudf merge printing out dtypes
- PR #513 `.gitignore` tweaks
- PR #521 Add `assert_eq` function for testing
- PR #537 Fix CMAKE_CUDA_STANDARD_REQURIED typo in CMakeLists.txt
- PR #447 Fix silent failure in initializing DataFrame from generator
- PR #545 Temporarily disable csv reader thousands test to prevent segfault (test re-enabled in PR #501)
- PR #559 Fix Assertion error while using `applymap` to change the output dtype
- PR #575 Update `print_env.sh` script to better handle missing commands
- PR #612 Prevent an exception from occuring with true division on integer series.
- PR #630 Fix deprecation warning for `pd.core.common.is_categorical_dtype`
- PR #622 Fix Series.append() behaviour when appending values with different numeric dtype
- PR #603 Fix error while creating an empty column using None.
- PR #673 Fix array of strings not being caught in from_pandas
- PR #644 Fix return type and column support of dataframe.quantile()
- PR #634 Fix create `DataFrame.from_pandas()` with numeric column names
- PR #654 Add resolution check for GDF_TIMESTAMP in Join
- PR #648 Enforce one-to-one copy required when using `numba>=0.42.0`
- PR #645 Fix cmake build type handling not setting debug options when CMAKE_BUILD_TYPE=="Debug"
- PR #669 Fix GIL deadlock when launching multiple python threads that make Cython calls
- PR #665 Reworked the hash map to add a way to report the destination partition for a key
- PR #670 CMAKE: Fix env include path taking precedence over libcudf source headers
- PR #674 Check for gdf supported column types
- PR #677 Fix 'gdf_csv_test_Dates' gtest failure due to missing nrows parameter
- PR #604 Fix the parsing errors while reading a csv file using `sep` instead of `delimiter`.
- PR #686 Fix converting nulls to NaT values when converting Series to Pandas/Numpy
- PR #689 CSV Reader: Fix behavior with skiprows+header to match pandas implementation
- PR #691 Fixes Join on empty input DFs
- PR #706 CSV Reader: Fix broken dtype inference when whitespace is in data
- PR #717 CSV reader: fix behavior when parsing a csv file with no data rows
- PR #724 CSV Reader: fix build issue due to parameter type mismatch in a std::max call
- PR #734 Prevents reading undefined memory in gpu_expand_mask_bits numba kernel
- PR #747 CSV Reader: fix an issue where CUDA allocations fail with some large input files
- PR #750 Fix race condition for handling NVStrings in CMake
- PR #719 Fix merge column ordering
- PR #770 Fix issue where RMM submodule pointed to wrong branch and pin other to correct branches
- PR #778 Fix hard coded ABI off setting
- PR #784 Update RMM submodule commit-ish and pip paths
- PR #794 Update `rmm::exec_policy` usage to fix segmentation faults when used as temprory allocator.
- PR #800 Point git submodules to branches of forks instead of exact commits


# cuDF 0.4.0 (05 Dec 2018)

## New Features

- PR #398 add pandas-compatible `DataFrame.shape()` and `Series.shape()`
- PR #394 New documentation feature "10 Minutes to cuDF"
- PR #361 CSV Reader: Add support for strings with delimiters

## Improvements

 - PR #436 Improvements for type_dispatcher and wrapper structs
 - PR #429 Add CHANGELOG.md (this file)
 - PR #266 use faster CUDA-accelerated DataFrame column/Series concatenation.
 - PR #379 new C++ `type_dispatcher` reduces code complexity in supporting many data types.
 - PR #349 Improve performance for creating columns from memoryview objects
 - PR #445 Update reductions to use type_dispatcher. Adds integer types support to sum_of_squares.
 - PR #448 Improve installation instructions in README.md
 - PR #456 Change default CMake build to Release, and added option for disabling compilation of tests

## Bug Fixes

 - PR #444 Fix csv_test CUDA too many resources requested fail.
 - PR #396 added missing output buffer in validity tests for groupbys.
 - PR #408 Dockerfile updates for source reorganization
 - PR #437 Add cffi to Dockerfile conda env, fixes "cannot import name 'librmm'"
 - PR #417 Fix `map_test` failure with CUDA 10
 - PR #414 Fix CMake installation include file paths
 - PR #418 Properly cast string dtypes to programmatic dtypes when instantiating columns
 - PR #427 Fix and tests for Concatenation illegal memory access with nulls


# cuDF 0.3.0 (23 Nov 2018)

## New Features

 - PR #336 CSV Reader string support

## Improvements

 - PR #354 source code refactored for better organization. CMake build system overhaul. Beginning of transition to Cython bindings.
 - PR #290 Add support for typecasting to/from datetime dtype
 - PR #323 Add handling pyarrow boolean arrays in input/out, add tests
 - PR #325 GDF_VALIDITY_UNSUPPORTED now returned for algorithms that don't support non-empty valid bitmasks
 - PR #381 Faster InputTooLarge Join test completes in ms rather than minutes.
 - PR #373 .gitignore improvements
 - PR #367 Doc cleanup & examples for DataFrame methods
 - PR #333 Add Rapids Memory Manager documentation
 - PR #321 Rapids Memory Manager adds file/line location logging and convenience macros
 - PR #334 Implement DataFrame `__copy__` and `__deepcopy__`
 - PR #271 Add NVTX ranges to pygdf
 - PR #311 Document system requirements for conda install

## Bug Fixes

 - PR #337 Retain index on `scale()` function
 - PR #344 Fix test failure due to PyArrow 0.11 Boolean handling
 - PR #364 Remove noexcept from managed_allocator;  CMakeLists fix for NVstrings
 - PR #357 Fix bug that made all series be considered booleans for indexing
 - PR #351 replace conda env configuration for developers
 - PRs #346 #360 Fix CSV reading of negative numbers
 - PR #342 Fix CMake to use conda-installed nvstrings
 - PR #341 Preserve categorical dtype after groupby aggregations
 - PR #315 ReadTheDocs build update to fix missing libcuda.so
 - PR #320 FIX out-of-bounds access error in reductions.cu
 - PR #319 Fix out-of-bounds memory access in libcudf count_valid_bits
 - PR #303 Fix printing empty dataframe


# cuDF 0.2.0 and cuDF 0.1.0

These were initial releases of cuDF based on previously separate pyGDF and libGDF libraries.<|MERGE_RESOLUTION|>--- conflicted
+++ resolved
@@ -3,6 +3,8 @@
 ## New Features
 
 ## Improvements
+
+- PR #3351 Add warning when filepath resolves to multiple files in cudf readers
 
 ## Bug Fixes
 
@@ -141,9 +143,6 @@
 - PR #3310 Add `row_hasher` and `element_hasher` utilities
 - PR #3272 Support non-default streams when creating/destroying hash maps
 - PR #3286 Clean up the starter code on README
-<<<<<<< HEAD
-- PR #3351 Add warning when filepath resolves to multiple files in cudf readers
-=======
 - PR #3332 Port NVStrings replace to cudf strings column
 - PR #3354 Define and implement new `scatter` APIs
 - PR #3322 Port NVStrings pad operations to cudf strings column
@@ -183,7 +182,6 @@
 - PR #3500 cudf::fill()/cudf::repeat() support for strings columns.
 - PR #3438 Update scalar and scalar_device_view to better support strings
 - PR #3414 Add copy_range function for strings column
->>>>>>> 1604fa2d
 
 ## Bug Fixes
 
