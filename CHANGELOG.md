# cuDF 0.12.0 (Date TBD)

## New Features

- PR #3224 Define and implement new join APIs.
- PR #3284 Add gpu-accelerated parquet writer
- PR #3254 Python redesign for libcudf++
- PR #3336 Add `from_dlpack` and `to_dlpack`
- PR #3555 Add column names support to libcudf++ io readers and writers
- PR #3619 Support CuPy 7
- PR #3604 Add nvtext ngrams-tokenize function
- PR #3610 Add memory_usage to DataFrame and Series APIs
- PR #3627 Adding cudf::sort and cudf::sort_by_key
<<<<<<< HEAD
- PR #3597 Implement new sort based groupby
- PR #3776 Column equivalence comparator (using epsilon for float equality)
=======
>>>>>>> 3b616924
- PR #3690 Add bools_to_mask
- PR #3683 Added support for multiple delimiters in `nvtext.token_count()`

## Improvements

- PR #3351 Add warning when filepath resolves to multiple files in cudf readers
- PR #3370 Port NVStrings strip functions
- PR #3453 Port NVStrings IPv4 convert functions to cudf strings column
- PR #3441 Port NVStrings url encode/decode to cudf strings column
- PR #3364 Port NVStrings split functions
- PR #3463 Port NVStrings partition/rpartition to cudf strings column
- PR #3502 ORC reader: add option to read DECIMALs as INT64
- PR #3461 Add a new overload to allocate_like() that takes explicit type and size params.
- PR #3590 Specialize hash functions for floating point
- PR #3569 Use `np.asarray` in `StringColumn.deserialize`
- PR #3553 Support Python NoneType in numeric binops
- PR #3511 Support DataFrame / Series mixed arithmetic
- PR #3567 Include `strides` in `__cuda_array_interface__`
- PR #3608 Update OPS codeowner group name
- PR #3431 Port NVStrings translate to cudf strings column
- PR #3620 Add stream parameter to unary ops detail API
- PR #3593 Adding begin/end for mutable_column_device_view
- PR #3587 Merge CHECK_STREAM & CUDA_CHECK_LAST to CHECK_CUDA
- PR #3655 Use move with make_pair to avoid copy construction
- PR #3402 Define and implement new quantiles APIs
- PR #3612 Add ability to customize the JIT kernel cache path
- PR #3647 Remove PatchedNumbaDeviceArray with CuPy 6.6.0
- PR #3641 Remove duplicate definitions of CUDA_DEVICE_CALLABLE
- PR #3640 Enable memory_usage in dask_cudf (also adds pd.Index from_pandas)
- PR #3654 Update Jitify submodule ref to include gcc-8 fix
- PR #3639 Define and implement `nans_to_nulls`
- PR #3699 Stringify libcudacxx headers for binary op JIT
- PR #3697 Improve column insert performance for wide frames
- PR #3616 Add aggregation infrastructure for argmax/argmin.
<<<<<<< HEAD
- PR #3710 Remove multiple CMake configuration steps from root build script
- PR #3657 Define and implement compiled binops for string column comparisons
=======
- PR #3699 Stringify libcudacxx headers for binary op JIT
- PR #3697 Improve column insert performance for wide frames
- PR #3710 Remove multiple CMake configuration steps from root build script
- PR #3657 Define and implement compiled binops for string column comparisons
- PR #3520 Change read_parquet defaults and add warnings
>>>>>>> 3b616924

## Bug Fixes

- PR #3550 Update Java package to 0.12
- PR #3549 Fix index name issue with iloc with RangeIndex
- PR #3562 Fix 4GB limit for gzipped-compressed csv files
- PR #2981 enable build.sh to build all targets without installation
- PR #3563 Use `__cuda_array_interface__` for serialization
- PR #3564 Fix cuda memory access error in gather_bitmask_kernel
- PR #3548 Replaced CUDA_RT_CALL with CUDA_TRY
- PR #3622 Fix new warnings and errors when building with gcc-8
- PR #3588 Remove avro reader column order reversal
- PR #3629 Fix hash map test failure
- PR #3637 Fix sorted set_index operations in dask_cudf
- PR #3663 Fix libcudf++ ORC reader microseconds and milliseconds conversion
- PR #3668 Fixing CHECK_CUDA debug build issue
- PR #3684 Fix ends_with logic for matching string case
- PR #3687 Fixed bug while passing input GPU memory pointer in `nvtext.scatter_count()`
- PR #3701 Fix hash_partition hashing all columns instead of columns_to_hash
- PR #3694 Allow for null columns parameter in csv_writer`
- PR #3706 Removed extra type-dispatcher call from merge
- PR #3704 Changed the default delimiter to `whitespace` for nvtext methods.
- PR #3724 Update rmm version to match release
- PR #3743 Fix for `None` data in `__array_interface__`
- PR #3731 Fix performance of zero sized dataframe slice
- PR #3709 Fix inner_join incorrect result issue
- PR #3734 Update numba to 0.46 in conda files
- PR #3738 Update libxx cython types.hpp path
- PR #3672 Fix to_host issue with column_view having offset
- PR #3730 CSV reader: Set invalid float values to NaN/null
- PR #3670 Floor when casting between timestamps of different precisions
- PR #3728 Fix apply_boolean_mask issue with non-null string column


# cuDF 0.11.0 (11 Dec 2019)

## New Features

- PR #2905 Added `Series.median()` and null support for `Series.quantile()`
- PR #2930 JSON Reader: Support ARROW_RANDOM_FILE input
- PR #2956 Add `cudf::stack` and `cudf::tile`
- PR #2980 Added nvtext is_vowel/is_consonant functions
- PR #2987 Add `inplace` arg to `DataFrame.reset_index` and `Series`
- PR #3011 Added libcudf++ transition guide
- PR #3129 Add strings column factory from `std::vector`s
- PR #3054 Add parquet reader support for decimal data types
- PR #3022 adds DataFrame.astype for cuDF dataframes
- PR #2962 Add isnull(), notnull() and related functions
- PR #3025 Move search files to legacy
- PR #3068 Add `scalar` class
- PR #3094 Adding `any` and `all` support from libcudf
- PR #3130 Define and implement new `column_wrapper`
- PR #3143 Define and implement new copying APIs `slice` and `split`
- PR #3161 Move merge files to legacy
- PR #3079 Added support to write ORC files given a local path
- PR #3192 Add dtype param to cast `DataFrame` on init
- PR #3213 Port cuIO to libcudf++
- PR #3222 Add nvtext character tokenizer
- PR #3223 Java expose underlying buffers
- PR #3300 Add `DataFrame.insert`
- PR #3263 Define and implement new `valid_if`
- PR #3278 Add `to_host` utility to copy `column_view` to host
- PR #3087 Add new cudf::experimental bool8 wrapper
- PR #3219 Construct column from column_view
- PR #3250 Define and implement new merge APIs
- PR #3144 Define and implement new hashing APIs `hash` and `hash_partition`
- PR #3229 Define and implement new search APIs
- PR #3308 java add API for memory usage callbacks
- PR #2691 Row-wise reduction and scan operations via CuPy
- PR #3291 Add normalize_nans_and_zeros
- PR #3187 Define and implement new replace APIs
- PR #3356 Add vertical concatenation for table/columns
- PR #3344 java split API
- PR #2791 Add `groupby.std()`
- PR #3368 Enable dropna argument in dask_cudf groupby
- PR #3298 add null replacement iterator for column_device_view
- PR #3297 Define and implement new groupby API.
- PR #3396 Update device_atomics with new bool8 and timestamp specializations
- PR #3411 Java host memory management API
- PR #3393 Implement df.cov and enable covariance/correlation in dask_cudf
- PR #3401 Add dask_cudf ORC writer (to_orc)
- PR #3331 Add copy_if_else
- PR #3427 Define and Implement new multi-search API
- PR #3442 Add Bool-index + Multi column + DataFrame support for set-item
- PR #3172 Define and implement new fill/repeat/copy_range APIs
- PR #3490 Add pair iterators for columns
- PR #3497 Add DataFrame.drop(..., inplace=False) argument
- PR #3469 Add string functionality for replace API
- PR #3527 Add string functionality for merge API
- PR #3557 Add contiguous_split() function.
- PR #3507 Define and implement new binary operation APIs
- PR #3273 Define and implement new reduction APIs

## Improvements

- PR #2904 Move gpu decompressors to cudf::io namespace
- PR #2977 Moved old C++ test utilities to legacy directory.
- PR #2965 Fix slow orc reader perf with large uncompressed blocks
- PR #2995 Move JIT type utilities to legacy directory
- PR #2927 Add ``Table`` and ``TableView`` extension classes that wrap legacy cudf::table
- PR #3005 Renames `cudf::exp` namespace to `cudf::experimental`
- PR #3008 Make safe versions of `is_null` and `is_valid` in `column_device_view`
- PR #3026 Move fill and repeat files to legacy
- PR #3027 Move copying.hpp and related source to legacy folder
- PR #3014 Snappy decompression optimizations
- PR #3032 Use `asarray` to coerce indices to a NumPy array
- PR #2996 IO Readers: Replace `cuio::device_buffer` with `rmm::device_buffer`
- PR #3051 Specialized hash function for strings column
- PR #3065 Select and Concat for cudf::experimental::table
- PR #3080 Move `valid_if.cuh` to `legacy/`
- PR #3052 Moved replace.hpp functionality to legacy
- PR #3091 Move join files to legacy
- PR #3092 Implicitly init RMM if Java allocates before init
- PR #3029 Update gdf_ numeric types with stdint and move to cudf namespace
- PR #3052 Moved replace.hpp functionality to legacy
- PR #2955 Add cmake option to only build for present GPU architecture
- PR #3070 Move functions.h and related source to legacy
- PR #2951 Allow set_index to handle a list of column names
- PR #3093 Move groupby files to legacy
- PR #2988 Removing GIS functionality (now part of cuSpatial library)
- PR #3067 Java method to return size of device memory buffer
- PR #3083 Improved some binary operation tests to include null testing.
- PR #3084 Update to arrow-cpp and pyarrow 0.15.0
- PR #3071 Move cuIO to legacy
- PR #3126 Round 2 of snappy decompression optimizations
- PR #3046 Define and implement new copying APIs `empty_like` and `allocate_like`
- PR #3128 Support MultiIndex in DataFrame.join
- PR #2971 Added initial gather and scatter methods for strings_column_view
- PR #3133 Port NVStrings to cudf column: count_characters and count_bytes
- PR #2991 Added strings column functions concatenate and join_strings
- PR #3028 Define and implement new `gather` APIs.
- PR #3135 Add nvtx utilities to cudf::nvtx namespace
- PR #3021 Java host side concat of serialized buffers
- PR #3138 Move unary files to legacy
- PR #3170 Port NVStrings substring functions to cudf strings column
- PR #3159 Port NVStrings is-chars-types function to cudf strings column
- PR #3154 Make `table_view_base.column()` const and add `mutable_table_view.column()`
- PR #3175 Set cmake cuda version variables
- PR #3171 Move deprecated error macros to legacy
- PR #3191 Port NVStrings integer convert ops to cudf column
- PR #3189 Port NVStrings find ops to cudf column
- PR #3352 Port NVStrings convert float functions to cudf strings column
- PR #3193 Add cuPy as a formal dependency
- PR #3195 Support for zero columned `table_view`
- PR #3165 Java device memory size for string category
- PR #3205 Move transform files to legacy
- PR #3202 Rename and move error.hpp to public headers
- PR #2878 Use upstream merge code in dask_cudf
- PR #3217 Port NVStrings upper and lower case conversion functions
- PR #3350 Port NVStrings booleans convert functions
- PR #3231 Add `column::release()` to give up ownership of contents.
- PR #3157 Use enum class rather than enum for mask_allocation_policy
- PR #3232 Port NVStrings datetime conversion to cudf strings column
- PR #3136 Define and implement new transpose API
- PR #3237 Define and implement new transform APIs
- PR #3245 Move binaryop files to legacy
- PR #3241 Move stream_compaction files to legacy
- PR #3166 Move reductions to legacy
- PR #3261 Small cleanup: remove `== true`
- PR #3271 Update rmm API based on `rmm.reinitialize(...)` change
- PR #3266 Remove optional checks for CuPy
- PR #3268 Adding null ordering per column feature when sorting
- PR #3239 Adding floating point specialization to comparators for NaNs
- PR #3270 Move predicates files to legacy
- PR #3281 Add to_host specialization for strings in column test utilities
- PR #3282 Add `num_bitmask_words`
- PR #3252 Add new factory methods to include passing an existing null mask
- PR #3288 Make `bit.cuh` utilities usable from host code.
- PR #3287 Move rolling windows files to legacy
- PR #3182 Define and implement new unary APIs `is_null` and `is_not_null`
- PR #3314 Drop `cython` from run requirements
- PR #3301 Add tests for empty column wrapper.
- PR #3294 Update to arrow-cpp and pyarrow 0.15.1
- PR #3292 Port NVStrings regex contains function
- PR #3310 Add `row_hasher` and `element_hasher` utilities
- PR #3272 Support non-default streams when creating/destroying hash maps
- PR #3286 Clean up the starter code on README
- PR #3332 Port NVStrings replace to cudf strings column
- PR #3354 Define and implement new `scatter` APIs
- PR #3322 Port NVStrings pad operations to cudf strings column
- PR #3345 Add cache member for number of characters in string_view class
- PR #3299 Define and implement new `is_sorted` APIs
- PR #3328 Partition by stripes in dask_cudf ORC reader
- PR #3243 Use upstream join code in dask_cudf
- PR #3371 Add `select` method to `table_view`
- PR #3309 Add java and JNI bindings for search bounds
- PR #3305 Define and implement new rolling window APIs
- PR #3380 Concatenate columns of strings
- PR #3382 Add fill function for strings column
- PR #3391 Move device_atomics_tests.cu files to legacy
- PR #3303 Define and implement new stream compaction APIs `copy_if`, `drop_nulls`,
           `apply_boolean_mask`, `drop_duplicate` and `unique_count`.
- PR #3387 Strings column gather function
- PR #3440 Strings column scatter function
- PR #3389 Move quantiles.hpp + group_quantiles.hpp files to legacy
- PR #3397 Port unary cast to libcudf++
- PR #3398 Move reshape.hpp files to legacy
- PR #3395 Port NVStrings regex extract to cudf strings column
- PR #3423 Port NVStrings htoi to cudf strings column
- PR #3425 Strings column copy_if_else implementation
- PR #3422 Move utilities to legacy
- PR #3201 Define and implement new datetime_ops APIs
- PR #3421 Port NVStrings find_multiple to cudf strings column
- PR #3448 Port scatter_to_tables to libcudf++
- PR #3458 Update strings sections in the transition guide
- PR #3462 Add `make_empty_column` and update `empty_like`.
- PR #3465 Port `aggregation` traits and utilities.
- PR #3214 Define and implement new unary operations APIs
- PR #3475 Add `bitmask_to_host` column utility
- PR #3487 Add is_boolean trait and random timestamp generator for testing
- PR #3492 Small cleanup (remove std::abs) and comment
- PR #3407 Allow multiple row-groups per task in dask_cudf read_parquet
- PR #3512 Remove unused CUDA conda labels
- PR #3500 cudf::fill()/cudf::repeat() support for strings columns.
- PR #3438 Update scalar and scalar_device_view to better support strings
- PR #3414 Add copy_range function for strings column
- PR #3451 Add support for implicit typecasting of join columns

## Bug Fixes

- PR #2895 Fixed dask_cudf group_split behavior to handle upstream rearrange_by_divisions
- PR #3048 Support for zero columned tables
- PR #3030 Fix snappy decoding regression in PR #3014
- PR #3041 Fixed exp to experimental namespace name change issue
- PR #3056 Add additional cmake hint for finding local build of RMM files
- PR #3060 Move copying.hpp includes to legacy
- PR #3139 Fixed java RMM auto initalization
- PR #3141 Java fix for relocated IO headers
- PR #3149 Rename column_wrapper.cuh to column_wrapper.hpp
- PR #3168 Fix mutable_column_device_view head const_cast
- PR #3199 Update JNI includes for legacy moves
- PR #3204 ORC writer: Fix ByteRLE encoding of NULLs
- PR #2994 Fix split_out-support but with hash_object_dispatch
- PR #3212 Fix string to date casting when format is not specified
- PR #3218 Fixes `row_lexicographic_comparator` issue with handling two tables
- PR #3228 Default initialize RMM when Java native dependencies are loaded
- PR #3012 replacing instances of `to_gpu_array` with `mem`
- PR #3236 Fix Numba 0.46+/CuPy 6.3 interface compatibility
- PR #3276 Update JNI includes for legacy moves
- PR #3256 Fix orc writer crash with multiple string columns
- PR #3211 Fix breaking change caused by rapidsai/rmm#167
- PR #3265 Fix dangling pointer in `is_sorted`
- PR #3267 ORC writer: fix incorrect ByteRLE encoding of long literal runs
- PR #3277 Fix invalid reference to deleted temporary in `is_sorted`.
- PR #3274 ORC writer: fix integer RLEv2 mode2 unsigned base value encoding
- PR #3279 Fix shutdown hang issues with pinned memory pool init executor
- PR #3280 Invalid children check in mutable_column_device_view
- PR #3289 fix java memory usage API for empty columns
- PR #3293 Fix loading of csv files zipped on MacOS (disabled zip min version check)
- PR #3295 Fix storing storing invalid RMM exec policies.
- PR #3307 Add pd.RangeIndex to from_pandas to fix dask_cudf meta_nonempty bug
- PR #3313 Fix public headers including non-public headers
- PR #3318 Revert arrow to 0.15.0 temporarily to unblock downstream projects CI
- PR #3317 Fix index-argument bug in dask_cudf parquet reader
- PR #3323 Fix `insert` non-assert test case
- PR #3341 Fix `Series` constructor converting NoneType to "None"
- PR #3326 Fix and test for detail::gather map iterator type inference
- PR #3334 Remove zero-size exception check from make_strings_column factories
- PR #3333 Fix compilation issues with `constexpr` functions not marked `__device__`
- PR #3340 Make all benchmarks use cudf base fixture to initialize RMM pool
- PR #3337 Fix Java to pad validity buffers to 64-byte boundary
- PR #3362 Fix `find_and_replace` upcasting series for python scalars and lists
- PR #3357 Disabling `column_view` iterators for non fixed-width types
- PR #3383 Fix : properly compute null counts for rolling_window.
- PR #3386 Removing external includes from `column_view.hpp`
- PR #3369 Add write_partition to dask_cudf to fix to_parquet bug
- PR #3388 Support getitem with bools when DataFrame has a MultiIndex
- PR #3408 Fix String and Column (De-)Serialization
- PR #3372 Fix dask-distributed scatter_by_map bug
- PR #3419 Fix a bug in parse_into_parts (incomplete input causing walking past the end of string).
- PR #3413 Fix dask_cudf read_csv file-list bug
- PR #3416 Fix memory leak in ColumnVector when pulling strings off the GPU
- PR #3424 Fix benchmark build by adding libcudacxx to benchmark's CMakeLists.txt
- PR #3435 Fix diff and shift for empty series
- PR #3439 Fix index-name bug in StringColumn concat
- PR #3445 Fix ORC Writer default stripe size
- PR #3459 Fix printing of invalid entries
- PR #3466 Fix gather null mask allocation for invalid index
- PR #3468 Fix memory leak issue in `drop_duplicates`
- PR #3474 Fix small doc error in capitalize Docs
- PR #3491 Fix more doc errors in NVStrings
- PR #3478 Fix as_index deep copy via Index.rename inplace arg
- PR #3476 Fix ORC reader timezone conversion
- PR #3188 Repr slices up large DataFrames
- PR #3519 Fix strings column concatenate handling zero-sized columns
- PR #3530 Fix copy_if_else test case fail issue
- PR #3523 Fix lgenfe issue with debug build
- PR #3532 Fix potential use-after-free in cudf parquet reader
- PR #3540 Fix unary_op null_mask bug and add missing test cases
- PR #3559 Use HighLevelGraph api in DataFrame constructor (Fix upstream compatibility)
- PR #3572 Fix CI Issue with hypothesis tests that are flaky


# cuDF 0.10.0 (16 Oct 2019)

## New Features

- PR #2423 Added `groupby.quantile()`
- PR #2522 Add Java bindings for NVStrings backed upper and lower case mutators
- PR #2605 Added Sort based groupby in libcudf
- PR #2607 Add Java bindings for parsing JSON
- PR #2629 Add dropna= parameter to groupby
- PR #2585 ORC & Parquet Readers: Remove millisecond timestamp restriction
- PR #2507 Add GPU-accelerated ORC Writer
- PR #2559 Add Series.tolist()
- PR #2653 Add Java bindings for rolling window operations
- PR #2480 Merge `custreamz` codebase into `cudf` repo
- PR #2674 Add __contains__ for Index/Series/Column
- PR #2635 Add support to read from remote and cloud sources like s3, gcs, hdfs
- PR #2722 Add Java bindings for NVTX ranges
- PR #2702 Add make_bool to dataset generation functions
- PR #2394 Move `rapidsai/custrings` into `cudf`
- PR #2734 Final sync of custrings source into cudf
- PR #2724 Add libcudf support for __contains__
- PR #2777 Add python bindings for porter stemmer measure functionality
- PR #2781 Add issorted to is_monotonic
- PR #2685 Add cudf::scatter_to_tables and cython binding
- PR #2743 Add Java bindings for NVStrings timestamp2long as part of String ColumnVector casting
- PR #2785 Add nvstrings Python docs
- PR #2786 Add benchmarks option to root build.sh
- PR #2802 Add `cudf::repeat()` and `cudf.Series.repeat()`
- PR #2773 Add Fisher's unbiased kurtosis and skew for Series/DataFrame
- PR #2748 Parquet Reader: Add option to specify loading of PANDAS index
- PR #2807 Add scatter_by_map to DataFrame python API
- PR #2836 Add nvstrings.code_points method
- PR #2844 Add Series/DataFrame notnull
- PR #2858 Add GTest type list utilities
- PR #2870 Add support for grouping by Series of arbitrary length
- PR #2719 Series covariance and Pearson correlation
- PR #2207 Beginning of libcudf overhaul: introduce new column and table types
- PR #2869 Add `cudf.CategoricalDtype`
- PR #2838 CSV Reader: Support ARROW_RANDOM_FILE input
- PR #2655 CuPy-based Series and Dataframe .values property
- PR #2803 Added `edit_distance_matrix()` function to calculate pairwise edit distance for each string on a given nvstrings object.
- PR #2811 Start of cudf strings column work based on 2207
- PR #2872 Add Java pinned memory pool allocator
- PR #2969 Add findAndReplaceAll to ColumnVector
- PR #2814 Add Datetimeindex.weekday
- PR #2999 Add timestamp conversion support for string categories
- PR #2918 Add cudf::column timestamp wrapper types

## Improvements

- PR #2578 Update legacy_groupby to use libcudf group_by_without_aggregation
- PR #2581 Removed `managed` allocator from hash map classes.
- PR #2571 Remove unnecessary managed memory from gdf_column_concat
- PR #2648 Cython/Python reorg
- PR #2588 Update Series.append documentation
- PR #2632 Replace dask-cudf set_index code with upstream
- PR #2682 Add cudf.set_allocator() function for easier allocator init
- PR #2642 Improve null printing and testing
- PR #2747 Add missing Cython headers / cudftestutil lib to conda package for cuspatial build
- PR #2706 Compute CSV format in device code to speedup performance
- PR #2673 Add support for np.longlong type
- PR #2703 move dask serialization dispatch into cudf
- PR #2728 Add YYMMDD to version tag for nightly conda packages
- PR #2729 Handle file-handle input in to_csv
- PR #2741 CSV Reader: Move kernel functions into its own file
- PR #2766 Improve nvstrings python cmake flexibility
- PR #2756 Add out_time_unit option to csv reader, support timestamp resolutions
- PR #2771 Stopgap alias for to_gpu_matrix()
- PR #2783 Support mapping input columns to function arguments in apply kernels
- PR #2645 libcudf unique_count for Series.nunique
- PR #2817 Dask-cudf: `read_parquet` support for remote filesystems
- PR #2823 improve java data movement debugging
- PR #2806 CSV Reader: Clean-up row offset operations
- PR #2640 Add dask wait/persist exmaple to 10 minute guide
- PR #2828 Optimizations of kernel launch configuration for `DataFrame.apply_rows` and `DataFrame.apply_chunks`
- PR #2831 Add `column` argument to `DataFrame.drop`
- PR #2775 Various optimizations to improve __getitem__ and __setitem__ performance
- PR #2810 cudf::allocate_like can optionally always allocate a mask.
- PR #2833 Parquet reader: align page data allocation sizes to 4-bytes to satisfy cuda-memcheck
- PR #2832 Using the new Python bindings for UCX
- PR #2856 Update group_split_cudf to use scatter_by_map
- PR #2890 Optionally keep serialized table data on the host.
- PR #2778 Doc: Updated and fixed some docstrings that were formatted incorrectly.
- PR #2830 Use YYMMDD tag in custreamz nightly build
- PR #2875 Java: Remove synchronized from register methods in MemoryCleaner
- PR #2887 Minor snappy decompression optimization
- PR #2899 Use new RMM API based on Cython
- PR #2788 Guide to Python UDFs
- PR #2919 Change java API to use operators in groupby namespace
- PR #2909 CSV Reader: Avoid row offsets host vector default init
- PR #2834 DataFrame supports setting columns via attribute syntax `df.x = col`
- PR #3147 DataFrame can be initialized from rows via list of tuples
- PR #3539 Restrict CuPy to 6

## Bug Fixes

- PR #2584 ORC Reader: fix parsing of `DECIMAL` index positions
- PR #2619 Fix groupby serialization/deserialization
- PR #2614 Update Java version to match
- PR #2601 Fixes nlargest(1) issue in Series and Dataframe
- PR #2610 Fix a bug in index serialization (properly pass DeviceNDArray)
- PR #2621 Fixes the floordiv issue of not promoting float type when rhs is 0
- PR #2611 Types Test: fix static casting from negative int to string
- PR #2618 IO Readers: Fix datasource memory map failure for multiple reads
- PR #2628 groupby_without_aggregation non-nullable input table produces non-nullable output
- PR #2615 fix string category partitioning in java API
- PR #2641 fix string category and timeunit concat in the java API
- PR #2649 Fix groupby issue resulting from column_empty bug
- PR #2658 Fix astype() for null categorical columns
- PR #2660 fix column string category and timeunit concat in the java API
- PR #2664 ORC reader: fix `skip_rows` larger than first stripe
- PR #2654 Allow Java gdfOrderBy to work with string categories
- PR #2669 AVRO reader: fix non-deterministic output
- PR #2668 Update Java bindings to specify timestamp units for ORC and Parquet readers
- PR #2679 AVRO reader: fix cuda errors when decoding compressed streams
- PR #2692 Add concatenation for data-frame with different headers (empty and non-empty)
- PR #2651 Remove nvidia driver installation from ci/cpu/build.sh
- PR #2697 Ensure csv reader sets datetime column time units
- PR #2698 Return RangeIndex from contiguous slice of RangeIndex
- PR #2672 Fix null and integer handling in round
- PR #2704 Parquet Reader: Fix crash when loading string column with nulls
- PR #2725 Fix Jitify issue with running on Turing using CUDA version < 10
- PR #2731 Fix building of benchmarks
- PR #2738 Fix java to find new NVStrings locations
- PR #2736 Pin Jitify branch to v0.10 version
- PR #2742 IO Readers: Fix possible silent failures when creating `NvStrings` instance
- PR #2753 Fix java quantile API calls
- PR #2762 Fix validity processing for time in java
- PR #2796 Fix handling string slicing and other nvstrings delegated methods with dask
- PR #2769 Fix link to API docs in README.md
- PR #2772 Handle multiindex pandas Series #2772
- PR #2749 Fix apply_rows/apply_chunks pessimistic null mask to use in_cols null masks only
- PR #2752 CSV Reader: Fix exception when there's no rows to process
- PR #2716 Added Exception for `StringMethods` in string methods
- PR #2787 Fix Broadcasting `None` to `cudf-series`
- PR #2794 Fix async race in NVCategory::get_value and get_value_bounds
- PR #2795 Fix java build/cast error
- PR #2496 Fix improper merge of two dataframes when names differ
- PR #2824 Fix issue with incorrect result when Numeric Series replace is called several times
- PR #2751 Replace value with null
- PR #2765 Fix Java inequality comparisons for string category
- PR #2818 Fix java join API to use new C++ join API
- PR #2841 Fix nvstrings.slice and slice_from for range (0,0)
- PR #2837 Fix join benchmark
- PR #2809 Add hash_df and group_split dispatch functions for dask
- PR #2843 Parquet reader: fix skip_rows when not aligned with page or row_group boundaries
- PR #2851 Deleted existing dask-cudf/record.txt
- PR #2854 Fix column creation from ephemeral objects exposing __cuda_array_interface__
- PR #2860 Fix boolean indexing when the result is a single row
- PR #2859 Fix tail method issue for string columns
- PR #2852 Fixed `cumsum()` and `cumprod()` on boolean series.
- PR #2865 DaskIO: Fix `read_csv` and `read_orc` when input is list of files
- PR #2750 Fixed casting values to cudf::bool8 so non-zero values always cast to true
- PR #2873 Fixed dask_cudf read_partition bug by generating ParquetDatasetPiece
- PR #2850 Fixes dask_cudf.read_parquet on partitioned datasets
- PR #2896 Properly handle `axis` string keywords in `concat`
- PR #2926 Update rounding algorithm to avoid using fmod
- PR #2968 Fix Java dependency loading when using NVTX
- PR #2963 Fix ORC writer uncompressed block indexing
- PR #2928 CSV Reader: Fix using `byte_range` for large datasets
- PR #2983 Fix sm_70+ race condition in gpu_unsnap
- PR #2964 ORC Writer: Segfault when writing mixed numeric and string columns
- PR #3007 Java: Remove unit test that frees RMM invalid pointer
- PR #3009 Fix orc reader RLEv2 patch position regression from PR #2507
- PR #3002 Fix CUDA invalid configuration errors reported after loading an ORC file without data
- PR #3035 Update update-version.sh for new docs locations
- PR #3038 Fix uninitialized stream parameter in device_table deleter
- PR #3064 Fixes groupby performance issue
- PR #3061 Add rmmInitialize to nvstrings gtests
- PR #3058 Fix UDF doc markdown formatting
- PR #3059 Add nvstrings python build instructions to contributing.md


# cuDF 0.9.0 (21 Aug 2019)

## New Features

- PR #1993 Add CUDA-accelerated series aggregations: mean, var, std
- PR #2111 IO Readers: Support memory buffer, file-like object, and URL inputs
- PR #2012 Add `reindex()` to DataFrame and Series
- PR #2097 Add GPU-accelerated AVRO reader
- PR #2098 Support binary ops on DFs and Series with mismatched indices
- PR #2160 Merge `dask-cudf` codebase into `cudf` repo
- PR #2149 CSV Reader: Add `hex` dtype for explicit hexadecimal parsing
- PR #2156 Add `upper_bound()` and `lower_bound()` for libcudf tables and `searchsorted()` for cuDF Series
- PR #2158 CSV Reader: Support single, non-list/dict argument for `dtype`
- PR #2177 CSV Reader: Add `parse_dates` parameter for explicit date inference
- PR #1744 cudf::apply_boolean_mask and cudf::drop_nulls support for cudf::table inputs (multi-column)
- PR #2196 Add `DataFrame.dropna()`
- PR #2197 CSV Writer: add `chunksize` parameter for `to_csv`
- PR #2215 `type_dispatcher` benchmark
- PR #2179 Add Java quantiles
- PR #2157 Add __array_function__ to DataFrame and Series
- PR #2212 Java support for ORC reader
- PR #2224 Add DataFrame isna, isnull, notna functions
- PR #2236 Add Series.drop_duplicates
- PR #2105 Add hash-based join benchmark
- PR #2316 Add unique, nunique, and value_counts for datetime columns
- PR #2337 Add Java support for slicing a ColumnVector
- PR #2049 Add cudf::merge (sorted merge)
- PR #2368 Full cudf+dask Parquet Support
- PR #2380 New cudf::is_sorted checks whether cudf::table is sorted
- PR #2356 Java column vector standard deviation support
- PR #2221 MultiIndex full indexing - Support iloc and wildcards for loc
- PR #2429 Java support for getting length of strings in a ColumnVector
- PR #2415 Add `value_counts` for series of any type
- PR #2446 Add __array_function__ for index
- PR #2437 ORC reader: Add 'use_np_dtypes' option
- PR #2382 Add CategoricalAccessor add, remove, rename, and ordering methods
- PR #2464 Native implement `__cuda_array_interface__` for Series/Index/Column objects
- PR #2425 Rolling window now accepts array-based user-defined functions
- PR #2442 Add __setitem__
- PR #2449 Java support for getting byte count of strings in a ColumnVector
- PR #2492 Add groupby.size() method
- PR #2358 Add cudf::nans_to_nulls: convert floating point column into bitmask
- PR #2489 Add drop argument to set_index
- PR #2491 Add Java bindings for ORC reader 'use_np_dtypes' option
- PR #2213 Support s/ms/us/ns DatetimeColumn time unit resolutions
- PR #2536 Add _constructor properties to Series and DataFrame

## Improvements

- PR #2103 Move old `column` and `bitmask` files into `legacy/` directory
- PR #2109 added name to Python column classes
- PR #1947 Cleanup serialization code
- PR #2125 More aggregate in java API
- PR #2127 Add in java Scalar tests
- PR #2088 Refactor of Python groupby code
- PR #2130 Java serialization and deserialization of tables.
- PR #2131 Chunk rows logic added to csv_writer
- PR #2129 Add functions in the Java API to support nullable column filtering
- PR #2165 made changes to get_dummies api for it to be available in MethodCache
- PR #2171 Add CodeCov integration, fix doc version, make --skip-tests work when invoking with source
- PR #2184 handle remote orc files for dask-cudf
- PR #2186 Add `getitem` and `getattr` style access to Rolling objects
- PR #2168 Use cudf.Column for CategoricalColumn's categories instead of a tuple
- PR #2193 DOC: cudf::type_dispatcher documentation for specializing dispatched functors
- PR #2199 Better java support for appending strings
- PR #2176 Added column dtype support for datetime, int8, int16 to csv_writer
- PR #2209 Matching `get_dummies` & `select_dtypes` behavior to pandas
- PR #2217 Updated Java bindings to use the new groupby API
- PR #2214 DOC: Update doc instructions to build/install `cudf` and `dask-cudf`
- PR #2220 Update Java bindings for reduction rename
- PR #2232 Move CodeCov upload from build script to Jenkins
- PR #2225 refactor to use libcudf for gathering columns in dataframes
- PR #2293 Improve join performance (faster compute_join_output_size)
- PR #2300 Create separate dask codeowners for dask-cudf codebase
- PR #2304 gdf_group_by_without_aggregations returns gdf_column
- PR #2309 Java readers: remove redundant copy of result pointers
- PR #2307 Add `black` and `isort` to style checker script
- PR #2345 Restore removal of old groupby implementation
- PR #2342 Improve `astype()` to operate all ways
- PR #2329 using libcudf cudf::copy for column deep copy
- PR #2344 DOC: docs on code formatting for contributors
- PR #2376 Add inoperative axis= and win_type= arguments to Rolling()
- PR #2378 remove dask for (de-)serialization of cudf objects
- PR #2353 Bump Arrow and Dask versions
- PR #2377 Replace `standard_python_slice` with just `slice.indices()`
- PR #2373 cudf.DataFrame enchancements & Series.values support
- PR #2392 Remove dlpack submodule; make cuDF's Cython API externally accessible
- PR #2430 Updated Java bindings to use the new unary API
- PR #2406 Moved all existing `table` related files to a `legacy/` directory
- PR #2350 Performance related changes to get_dummies
- PR #2420 Remove `cudautils.astype` and replace with `typecast.apply_cast`
- PR #2456 Small improvement to typecast utility
- PR #2458 Fix handling of thirdparty packages in `isort` config
- PR #2459 IO Readers: Consolidate all readers to use `datasource` class
- PR #2475 Exposed type_dispatcher.hpp, nvcategory_util.hpp and wrapper_types.hpp in the include folder
- PR #2484 Enabled building libcudf as a static library
- PR #2453 Streamline CUDA_REL environment variable
- PR #2483 Bundle Boost filesystem dependency in the Java jar
- PR #2486 Java API hash functions
- PR #2481 Adds the ignore_null_keys option to the java api
- PR #2490 Java api: support multiple aggregates for the same column
- PR #2510 Java api: uses table based apply_boolean_mask
- PR #2432 Use pandas formatting for console, html, and latex output
- PR #2573 Bump numba version to 0.45.1
- PR #2606 Fix references to notebooks-contrib

## Bug Fixes

- PR #2086 Fixed quantile api behavior mismatch in series & dataframe
- PR #2128 Add offset param to host buffer readers in java API.
- PR #2145 Work around binops validity checks for java
- PR #2146 Work around unary_math validity checks for java
- PR #2151 Fixes bug in cudf::copy_range where null_count was invalid
- PR #2139 matching to pandas describe behavior & fixing nan values issue
- PR #2161 Implicitly convert unsigned to signed integer types in binops
- PR #2154 CSV Reader: Fix bools misdetected as strings dtype
- PR #2178 Fix bug in rolling bindings where a view of an ephemeral column was being taken
- PR #2180 Fix issue with isort reordering `importorskip` below imports depending on them
- PR #2187 fix to honor dtype when numpy arrays are passed to columnops.as_column
- PR #2190 Fix issue in astype conversion of string column to 'str'
- PR #2208 Fix issue with calling `head()` on one row dataframe
- PR #2229 Propagate exceptions from Cython cdef functions
- PR #2234 Fix issue with local build script not properly building
- PR #2223 Fix CUDA invalid configuration errors reported after loading small compressed ORC files
- PR #2162 Setting is_unique and is_monotonic-related attributes
- PR #2244 Fix ORC RLEv2 delta mode decoding with nonzero residual delta width
- PR #2297 Work around `var/std` unsupported only at debug build
- PR #2302 Fixed java serialization corner case
- PR #2355 Handle float16 in binary operations
- PR #2311 Fix copy behaviour for GenericIndex
- PR #2349 Fix issues with String filter in java API
- PR #2323 Fix groupby on categoricals
- PR #2328 Ensure order is preserved in CategoricalAccessor._set_categories
- PR #2202 Fix issue with unary ops mishandling empty input
- PR #2326 Fix for bug in DLPack when reading multiple columns
- PR #2324 Fix cudf Docker build
- PR #2325 Fix ORC RLEv2 patched base mode decoding with nonzero patch width
- PR #2235 Fix get_dummies to be compatible with dask
- PR #2332 Zero initialize gdf_dtype_extra_info
- PR #2355 Handle float16 in binary operations
- PR #2360 Fix missing dtype handling in cudf.Series & columnops.as_column
- PR #2364 Fix quantile api and other trivial issues around it
- PR #2361 Fixed issue with `codes` of CategoricalIndex
- PR #2357 Fixed inconsistent type of index created with from_pandas vs direct construction
- PR #2389 Fixed Rolling __getattr__ and __getitem__ for offset based windows
- PR #2402 Fixed bug in valid mask computation in cudf::copy_if (apply_boolean_mask)
- PR #2401 Fix to a scalar datetime(of type Days) issue
- PR #2386 Correctly allocate output valids in groupby
- PR #2411 Fixed failures on binary op on single element string column
- PR #2422 Fix Pandas logical binary operation incompatibilites
- PR #2447 Fix CodeCov posting build statuses temporarily
- PR #2450 Fix erroneous null handling in `cudf.DataFrame`'s `apply_rows`
- PR #2470 Fix issues with empty strings and string categories (Java)
- PR #2471 Fix String Column Validity.
- PR #2481 Fix java validity buffer serialization
- PR #2485 Updated bytes calculation to use size_t to avoid overflow in column concat
- PR #2461 Fix groupby multiple aggregations same column
- PR #2514 Fix cudf::drop_nulls threshold handling in Cython
- PR #2516 Fix utilities include paths and meta.yaml header paths
- PR #2517 Fix device memory leak in to_dlpack tensor deleter
- PR #2431 Fix local build generated file ownerships
- PR #2511 Added import of orc, refactored exception handlers to not squash fatal exceptions
- PR #2527 Fix index and column input handling in dask_cudf read_parquet
- PR #2466 Fix `dataframe.query` returning null rows erroneously
- PR #2548 Orc reader: fix non-deterministic data decoding at chunk boundaries
- PR #2557 fix cudautils import in string.py
- PR #2521 Fix casting datetimes from/to the same resolution
- PR #2545 Fix MultiIndexes with datetime levels
- PR #2560 Remove duplicate `dlpack` definition in conda recipe
- PR #2567 Fix ColumnVector.fromScalar issues while dealing with null scalars
- PR #2565 Orc reader: fix incorrect data decoding of int64 data types
- PR #2577 Fix search benchmark compilation error by adding necessary header
- PR #2604 Fix a bug in copying.pyx:_normalize_types that upcasted int32 to int64


# cuDF 0.8.0 (27 June 2019)

## New Features

- PR #1524 Add GPU-accelerated JSON Lines parser with limited feature set
- PR #1569 Add support for Json objects to the JSON Lines reader
- PR #1622 Add Series.loc
- PR #1654 Add cudf::apply_boolean_mask: faster replacement for gdf_apply_stencil
- PR #1487 cython gather/scatter
- PR #1310 Implemented the slice/split functionality.
- PR #1630 Add Python layer to the GPU-accelerated JSON reader
- PR #1745 Add rounding of numeric columns via Numba
- PR #1772 JSON reader: add support for BytesIO and StringIO input
- PR #1527 Support GDF_BOOL8 in readers and writers
- PR #1819 Logical operators (AND, OR, NOT) for libcudf and cuDF
- PR #1813 ORC Reader: Add support for stripe selection
- PR #1828 JSON Reader: add suport for bool8 columns
- PR #1833 Add column iterator with/without nulls
- PR #1665 Add the point-in-polygon GIS function
- PR #1863 Series and Dataframe methods for all and any
- PR #1908 cudf::copy_range and cudf::fill for copying/assigning an index or range to a constant
- PR #1921 Add additional formats for typecasting to/from strings
- PR #1807 Add Series.dropna()
- PR #1987 Allow user defined functions in the form of ptx code to be passed to binops
- PR #1948 Add operator functions like `Series.add()` to DataFrame and Series
- PR #1954 Add skip test argument to GPU build script
- PR #2018 Add bindings for new groupby C++ API
- PR #1984 Add rolling window operations Series.rolling() and DataFrame.rolling()
- PR #1542 Python method and bindings for to_csv
- PR #1995 Add Java API
- PR #1998 Add google benchmark to cudf
- PR #1845 Add cudf::drop_duplicates, DataFrame.drop_duplicates
- PR #1652 Added `Series.where()` feature
- PR #2074 Java Aggregates, logical ops, and better RMM support
- PR #2140 Add a `cudf::transform` function
- PR #2068 Concatenation of different typed columns

## Improvements

- PR #1538 Replacing LesserRTTI with inequality_comparator
- PR #1703 C++: Added non-aggregating `insert` to `concurrent_unordered_map` with specializations to store pairs with a single atomicCAS when possible.
- PR #1422 C++: Added a RAII wrapper for CUDA streams
- PR #1701 Added `unique` method for stringColumns
- PR #1713 Add documentation for Dask-XGBoost
- PR #1666 CSV Reader: Improve performance for files with large number of columns
- PR #1725 Enable the ability to use a single column groupby as its own index
- PR #1759 Add an example showing simultaneous rolling averages to `apply_grouped` documentation
- PR #1746 C++: Remove unused code: `windowed_ops.cu`, `sorting.cu`, `hash_ops.cu`
- PR #1748 C++: Add `bool` nullability flag to `device_table` row operators
- PR #1764 Improve Numerical column: `mean_var` and `mean`
- PR #1767 Speed up Python unit tests
- PR #1770 Added build.sh script, updated CI scripts and documentation
- PR #1739 ORC Reader: Add more pytest coverage
- PR #1696 Added null support in `Series.replace()`.
- PR #1390 Added some basic utility functions for `gdf_column`'s
- PR #1791 Added general column comparison code for testing
- PR #1795 Add printing of git submodule info to `print_env.sh`
- PR #1796 Removing old sort based group by code and gdf_filter
- PR #1811 Added funtions for copying/allocating `cudf::table`s
- PR #1838 Improve columnops.column_empty so that it returns typed columns instead of a generic Column
- PR #1890 Add utils.get_dummies- a pandas-like wrapper around one_hot-encoding
- PR #1823 CSV Reader: default the column type to string for empty dataframes
- PR #1827 Create bindings for scalar-vector binops, and update one_hot_encoding to use them
- PR #1817 Operators now support different sized dataframes as long as they don't share different sized columns
- PR #1855 Transition replace_nulls to new C++ API and update corresponding Cython/Python code
- PR #1858 Add `std::initializer_list` constructor to `column_wrapper`
- PR #1846 C++ type-erased gdf_equal_columns test util; fix gdf_equal_columns logic error
- PR #1390 Added some basic utility functions for `gdf_column`s
- PR #1391 Tidy up bit-resolution-operation and bitmask class code
- PR #1882 Add iloc functionality to MultiIndex dataframes
- PR #1884 Rolling windows: general enhancements and better coverage for unit tests
- PR #1886 support GDF_STRING_CATEGORY columns in apply_boolean_mask, drop_nulls and other libcudf functions
- PR #1896 Improve performance of groupby with levels specified in dask-cudf
- PR #1915 Improve iloc performance for non-contiguous row selection
- PR #1859 Convert read_json into a C++ API
- PR #1919 Rename libcudf namespace gdf to namespace cudf
- PR #1850 Support left_on and right_on for DataFrame merge operator
- PR #1930 Specialize constructor for `cudf::bool8` to cast argument to `bool`
- PR #1938 Add default constructor for `column_wrapper`
- PR #1930 Specialize constructor for `cudf::bool8` to cast argument to `bool`
- PR #1952 consolidate libcudf public API headers in include/cudf
- PR #1949 Improved selection with boolmask using libcudf `apply_boolean_mask`
- PR #1956 Add support for nulls in `query()`
- PR #1973 Update `std::tuple` to `std::pair` in top-most libcudf APIs and C++ transition guide
- PR #1981 Convert read_csv into a C++ API
- PR #1868 ORC Reader: Support row index for speed up on small/medium datasets
- PR #1964 Added support for list-like types in Series.str.cat
- PR #2005 Use HTML5 details tag in bug report issue template
- PR #2003 Removed few redundant unit-tests from test_string.py::test_string_cat
- PR #1944 Groupby design improvements
- PR #2017 Convert `read_orc()` into a C++ API
- PR #2011 Convert `read_parquet()` into a C++ API
- PR #1756 Add documentation "10 Minutes to cuDF and dask_cuDF"
- PR #2034 Adding support for string columns concatenation using "add" binary operator
- PR #2042 Replace old "10 Minutes" guide with new guide for docs build process
- PR #2036 Make library of common test utils to speed up tests compilation
- PR #2022 Facilitating get_dummies to be a high level api too
- PR #2050 Namespace IO readers and add back free-form `read_xxx` functions
- PR #2104 Add a functional ``sort=`` keyword argument to groupby
- PR #2108 Add `find_and_replace` for StringColumn for replacing single values
- PR #1803 cuDF/CuPy interoperability documentation

## Bug Fixes

- PR #1465 Fix for test_orc.py and test_sparse_df.py test failures
- PR #1583 Fix underlying issue in `as_index()` that was causing `Series.quantile()` to fail
- PR #1680 Add errors= keyword to drop() to fix cudf-dask bug
- PR #1651 Fix `query` function on empty dataframe
- PR #1616 Fix CategoricalColumn to access categories by index instead of iteration
- PR #1660 Fix bug in `loc` when indexing with a column name (a string)
- PR #1683 ORC reader: fix timestamp conversion to UTC
- PR #1613 Improve CategoricalColumn.fillna(-1) performance
- PR #1642 Fix failure of CSV_TEST gdf_csv_test.SkiprowsNrows on multiuser systems
- PR #1709 Fix handling of `datetime64[ms]` in `dataframe.select_dtypes`
- PR #1704 CSV Reader: Add support for the plus sign in number fields
- PR #1687 CSV reader: return an empty dataframe for zero size input
- PR #1757 Concatenating columns with null columns
- PR #1755 Add col_level keyword argument to melt
- PR #1758 Fix df.set_index() when setting index from an empty column
- PR #1749 ORC reader: fix long strings of NULL values resulting in incorrect data
- PR #1742 Parquet Reader: Fix index column name to match PANDAS compat
- PR #1782 Update libcudf doc version
- PR #1783 Update conda dependencies
- PR #1786 Maintain the original series name in series.unique output
- PR #1760 CSV Reader: fix segfault when dtype list only includes columns from usecols list
- PR #1831 build.sh: Assuming python is in PATH instead of using PYTHON env var
- PR #1839 Raise an error instead of segfaulting when transposing a DataFrame with StringColumns
- PR #1840 Retain index correctly during merge left_on right_on
- PR #1825 cuDF: Multiaggregation Groupby Failures
- PR #1789 CSV Reader: Fix missing support for specifying `int8` and `int16` dtypes
- PR #1857 Cython Bindings: Handle `bool` columns while calling `column_view_from_NDArrays`
- PR #1849 Allow DataFrame support methods to pass arguments to the methods
- PR #1847 Fixed #1375 by moving the nvstring check into the wrapper function
- PR #1864 Fixing cudf reduction for POWER platform
- PR #1869 Parquet reader: fix Dask timestamps not matching with Pandas (convert to milliseconds)
- PR #1876 add dtype=bool for `any`, `all` to treat integer column correctly
- PR #1875 CSV reader: take NaN values into account in dtype detection
- PR #1873 Add column dtype checking for the all/any methods
- PR #1902 Bug with string iteration in _apply_basic_agg
- PR #1887 Fix for initialization issue in pq_read_arg,orc_read_arg
- PR #1867 JSON reader: add support for null/empty fields, including the 'null' literal
- PR #1891 Fix bug #1750 in string column comparison
- PR #1909 Support of `to_pandas()` of boolean series with null values
- PR #1923 Use prefix removal when two aggs are called on a SeriesGroupBy
- PR #1914 Zero initialize gdf_column local variables
- PR #1959 Add support for comparing boolean Series to scalar
- PR #1966 Ignore index fix in series append
- PR #1967 Compute index __sizeof__ only once for DataFrame __sizeof__
- PR #1977 Support CUDA installation in default system directories
- PR #1982 Fixes incorrect index name after join operation
- PR #1985 Implement `GDF_PYMOD`, a special modulo that follows python's sign rules
- PR #1991 Parquet reader: fix decoding of NULLs
- PR #1990 Fixes a rendering bug in the `apply_grouped` documentation
- PR #1978 Fix for values being filled in an empty dataframe
- PR #2001 Correctly create MultiColumn from Pandas MultiColumn
- PR #2006 Handle empty dataframe groupby construction for dask
- PR #1965 Parquet Reader: Fix duplicate index column when it's already in `use_cols`
- PR #2033 Add pip to conda environment files to fix warning
- PR #2028 CSV Reader: Fix reading of uncompressed files without a recognized file extension
- PR #2073 Fix an issue when gathering columns with NVCategory and nulls
- PR #2053 cudf::apply_boolean_mask return empty column for empty boolean mask
- PR #2066 exclude `IteratorTest.mean_var_output` test from debug build
- PR #2069 Fix JNI code to use read_csv and read_parquet APIs
- PR #2071 Fix bug with unfound transitive dependencies for GTests in Ubuntu 18.04
- PR #2089 Configure Sphinx to render params correctly
- PR #2091 Fix another bug with unfound transitive dependencies for `cudftestutils` in Ubuntu 18.04
- PR #2115 Just apply `--disable-new-dtags` instead of trying to define all the transitive dependencies
- PR #2106 Fix errors in JitCache tests caused by sharing of device memory between processes
- PR #2120 Fix errors in JitCache tests caused by running multiple threads on the same data
- PR #2102 Fix memory leak in groupby
- PR #2113 fixed typo in to_csv code example


# cudf 0.7.2 (16 May 2019)

## New Features

- PR #1735 Added overload for atomicAdd on int64. Streamlined implementation of custom atomic overloads.
- PR #1741 Add MultiIndex concatenation

## Bug Fixes

- PR #1718 Fix issue with SeriesGroupBy MultiIndex in dask-cudf
- PR #1734 Python: fix performance regression for groupby count() aggregations
- PR #1768 Cython: fix handling read only schema buffers in gpuarrow reader


# cudf 0.7.1 (11 May 2019)

## New Features

- PR #1702 Lazy load MultiIndex to return groupby performance to near optimal.

## Bug Fixes

- PR #1708 Fix handling of `datetime64[ms]` in `dataframe.select_dtypes`


# cuDF 0.7.0 (10 May 2019)

## New Features

- PR #982 Implement gdf_group_by_without_aggregations and gdf_unique_indices functions
- PR #1142 Add `GDF_BOOL` column type
- PR #1194 Implement overloads for CUDA atomic operations
- PR #1292 Implemented Bitwise binary ops AND, OR, XOR (&, |, ^)
- PR #1235 Add GPU-accelerated Parquet Reader
- PR #1335 Added local_dict arg in `DataFrame.query()`.
- PR #1282 Add Series and DataFrame.describe()
- PR #1356 Rolling windows
- PR #1381 Add DataFrame._get_numeric_data
- PR #1388 Add CODEOWNERS file to auto-request reviews based on where changes are made
- PR #1396 Add DataFrame.drop method
- PR #1413 Add DataFrame.melt method
- PR #1412 Add DataFrame.pop()
- PR #1419 Initial CSV writer function
- PR #1441 Add Series level cumulative ops (cumsum, cummin, cummax, cumprod)
- PR #1420 Add script to build and test on a local gpuCI image
- PR #1440 Add DatetimeColumn.min(), DatetimeColumn.max()
- PR #1455 Add Series.Shift via Numba kernel
- PR #1441 Add Series level cumulative ops (cumsum, cummin, cummax, cumprod)
- PR #1461 Add Python coverage test to gpu build
- PR #1445 Parquet Reader: Add selective reading of rows and row group
- PR #1532 Parquet Reader: Add support for INT96 timestamps
- PR #1516 Add Series and DataFrame.ndim
- PR #1556 Add libcudf C++ transition guide
- PR #1466 Add GPU-accelerated ORC Reader
- PR #1565 Add build script for nightly doc builds
- PR #1508 Add Series isna, isnull, and notna
- PR #1456 Add Series.diff() via Numba kernel
- PR #1588 Add Index `astype` typecasting
- PR #1301 MultiIndex support
- PR #1599 Level keyword supported in groupby
- PR #929 Add support operations to dataframe
- PR #1609 Groupby accept list of Series
- PR #1658 Support `group_keys=True` keyword in groupby method

## Improvements

- PR #1531 Refactor closures as private functions in gpuarrow
- PR #1404 Parquet reader page data decoding speedup
- PR #1076 Use `type_dispatcher` in join, quantiles, filter, segmented sort, radix sort and hash_groupby
- PR #1202 Simplify README.md
- PR #1149 CSV Reader: Change convertStrToValue() functions to `__device__` only
- PR #1238 Improve performance of the CUDA trie used in the CSV reader
- PR #1245 Use file cache for JIT kernels
- PR #1278 Update CONTRIBUTING for new conda environment yml naming conventions
- PR #1163 Refactored UnaryOps. Reduced API to two functions: `gdf_unary_math` and `gdf_cast`. Added `abs`, `-`, and `~` ops. Changed bindings to Cython
- PR #1284 Update docs version
- PR #1287 add exclude argument to cudf.select_dtype function
- PR #1286 Refactor some of the CSV Reader kernels into generic utility functions
- PR #1291 fillna in `Series.to_gpu_array()` and `Series.to_array()` can accept the scalar too now.
- PR #1005 generic `reduction` and `scan` support
- PR #1349 Replace modernGPU sort join with thrust.
- PR #1363 Add a dataframe.mean(...) that raises NotImplementedError to satisfy `dask.dataframe.utils.is_dataframe_like`
- PR #1319 CSV Reader: Use column wrapper for gdf_column output alloc/dealloc
- PR #1376 Change series quantile default to linear
- PR #1399 Replace CFFI bindings for NVTX functions with Cython bindings
- PR #1389 Refactored `set_null_count()`
- PR #1386 Added macros `GDF_TRY()`, `CUDF_TRY()` and `ASSERT_CUDF_SUCCEEDED()`
- PR #1435 Rework CMake and conda recipes to depend on installed libraries
- PR #1391 Tidy up bit-resolution-operation and bitmask class code
- PR #1439 Add cmake variable to enable compiling CUDA code with -lineinfo
- PR #1462 Add ability to read parquet files from arrow::io::RandomAccessFile
- PR #1453 Convert CSV Reader CFFI to Cython
- PR #1479 Convert Parquet Reader CFFI to Cython
- PR #1397 Add a utility function for producing an overflow-safe kernel launch grid configuration
- PR #1382 Add GPU parsing of nested brackets to cuIO parsing utilities
- PR #1481 Add cudf::table constructor to allocate a set of `gdf_column`s
- PR #1484 Convert GroupBy CFFI to Cython
- PR #1463 Allow and default melt keyword argument var_name to be None
- PR #1486 Parquet Reader: Use device_buffer rather than device_ptr
- PR #1525 Add cudatoolkit conda dependency
- PR #1520 Renamed `src/dataframe` to `src/table` and moved `table.hpp`. Made `types.hpp` to be type declarations only.
- PR #1492 Convert transpose CFFI to Cython
- PR #1495 Convert binary and unary ops CFFI to Cython
- PR #1503 Convert sorting and hashing ops CFFI to Cython
- PR #1522 Use latest release version in update-version CI script
- PR #1533 Remove stale join CFFI, fix memory leaks in join Cython
- PR #1521 Added `row_bitmask` to compute bitmask for rows of a table. Merged `valids_ops.cu` and `bitmask_ops.cu`
- PR #1553 Overload `hash_row` to avoid using intial hash values. Updated `gdf_hash` to select between overloads
- PR #1585 Updated `cudf::table` to maintain own copy of wrapped `gdf_column*`s
- PR #1559 Add `except +` to all Cython function definitions to catch C++ exceptions properly
- PR #1617 `has_nulls` and `column_dtypes` for `cudf::table`
- PR #1590 Remove CFFI from the build / install process entirely
- PR #1536 Convert gpuarrow CFFI to Cython
- PR #1655 Add `Column._pointer` as a way to access underlying `gdf_column*` of a `Column`
- PR #1655 Update readme conda install instructions for cudf version 0.6 and 0.7


## Bug Fixes

- PR #1233 Fix dtypes issue while adding the column to `str` dataframe.
- PR #1254 CSV Reader: fix data type detection for floating-point numbers in scientific notation
- PR #1289 Fix looping over each value instead of each category in concatenation
- PR #1293 Fix Inaccurate error message in join.pyx
- PR #1308 Add atomicCAS overload for `int8_t`, `int16_t`
- PR #1317 Fix catch polymorphic exception by reference in ipc.cu
- PR #1325 Fix dtype of null bitmasks to int8
- PR #1326 Update build documentation to use -DCMAKE_CXX11_ABI=ON
- PR #1334 Add "na_position" argument to CategoricalColumn sort_by_values
- PR #1321 Fix out of bounds warning when checking Bzip2 header
- PR #1359 Add atomicAnd/Or/Xor for integers
- PR #1354 Fix `fillna()` behaviour when replacing values with different dtypes
- PR #1347 Fixed core dump issue while passing dict_dtypes without column names in `cudf.read_csv()`
- PR #1379 Fixed build failure caused due to error: 'col_dtype' may be used uninitialized
- PR #1392 Update cudf Dockerfile and package_versions.sh
- PR #1385 Added INT8 type to `_schema_to_dtype` for use in GpuArrowReader
- PR #1393 Fixed a bug in `gdf_count_nonzero_mask()` for the case of 0 bits to count
- PR #1395 Update CONTRIBUTING to use the environment variable CUDF_HOME
- PR #1416 Fix bug at gdf_quantile_exact and gdf_quantile_appox
- PR #1421 Fix remove creation of series multiple times during `add_column()`
- PR #1405 CSV Reader: Fix memory leaks on read_csv() failure
- PR #1328 Fix CategoricalColumn to_arrow() null mask
- PR #1433 Fix NVStrings/categories includes
- PR #1432 Update NVStrings to 0.7.* to coincide with 0.7 development
- PR #1483 Modify CSV reader to avoid cropping blank quoted characters in non-string fields
- PR #1446 Merge 1275 hotfix from master into branch-0.7
- PR #1447 Fix legacy groupby apply docstring
- PR #1451 Fix hash join estimated result size is not correct
- PR #1454 Fix local build script improperly change directory permissions
- PR #1490 Require Dask 1.1.0+ for `is_dataframe_like` test or skip otherwise.
- PR #1491 Use more specific directories & groups in CODEOWNERS
- PR #1497 Fix Thrust issue on CentOS caused by missing default constructor of host_vector elements
- PR #1498 Add missing include guard to device_atomics.cuh and separated DEVICE_ATOMICS_TEST
- PR #1506 Fix csv-write call to updated NVStrings method
- PR #1510 Added nvstrings `fillna()` function
- PR #1507 Parquet Reader: Default string data to GDF_STRING
- PR #1535 Fix doc issue to ensure correct labelling of cudf.series
- PR #1537 Fix `undefined reference` link error in HashPartitionTest
- PR #1548 Fix ci/local/build.sh README from using an incorrect image example
- PR #1551 CSV Reader: Fix integer column name indexing
- PR #1586 Fix broken `scalar_wrapper::operator==`
- PR #1591 ORC/Parquet Reader: Fix missing import for FileNotFoundError exception
- PR #1573 Parquet Reader: Fix crash due to clash with ORC reader datasource
- PR #1607 Revert change of `column.to_dense_buffer` always return by copy for performance concerns
- PR #1618 ORC reader: fix assert & data output when nrows/skiprows isn't aligned to stripe boundaries
- PR #1631 Fix failure of TYPES_TEST on some gcc-7 based systems.
- PR #1641 CSV Reader: Fix skip_blank_lines behavior with Windows line terminators (\r\n)
- PR #1648 ORC reader: fix non-deterministic output when skiprows is non-zero
- PR #1676 Fix groupby `as_index` behaviour with `MultiIndex`
- PR #1659 Fix bug caused by empty groupbys and multiindex slicing throwing exceptions
- PR #1656 Correct Groupby failure in dask when un-aggregable columns are left in dataframe.
- PR #1689 Fix groupby performance regression
- PR #1694 Add Cython as a runtime dependency since it's required in `setup.py`


# cuDF 0.6.1 (25 Mar 2019)

## Bug Fixes

- PR #1275 Fix CentOS exception in DataFrame.hash_partition from using value "returned" by a void function


# cuDF 0.6.0 (22 Mar 2019)

## New Features

- PR #760 Raise `FileNotFoundError` instead of `GDF_FILE_ERROR` in `read_csv` if the file does not exist
- PR #539 Add Python bindings for replace function
- PR #823 Add Doxygen configuration to enable building HTML documentation for libcudf C/C++ API
- PR #807 CSV Reader: Add byte_range parameter to specify the range in the input file to be read
- PR #857 Add Tail method for Series/DataFrame and update Head method to use iloc
- PR #858 Add series feature hashing support
- PR #871 CSV Reader: Add support for NA values, including user specified strings
- PR #893 Adds PyArrow based parquet readers / writers to Python, fix category dtype handling, fix arrow ingest buffer size issues
- PR #867 CSV Reader: Add support for ignoring blank lines and comment lines
- PR #887 Add Series digitize method
- PR #895 Add Series groupby
- PR #898 Add DataFrame.groupby(level=0) support
- PR #920 Add feather, JSON, HDF5 readers / writers from PyArrow / Pandas
- PR #888 CSV Reader: Add prefix parameter for column names, used when parsing without a header
- PR #913 Add DLPack support: convert between cuDF DataFrame and DLTensor
- PR #939 Add ORC reader from PyArrow
- PR #918 Add Series.groupby(level=0) support
- PR #906 Add binary and comparison ops to DataFrame
- PR #958 Support unary and binary ops on indexes
- PR #964 Add `rename` method to `DataFrame`, `Series`, and `Index`
- PR #985 Add `Series.to_frame` method
- PR #985 Add `drop=` keyword to reset_index method
- PR #994 Remove references to pygdf
- PR #990 Add external series groupby support
- PR #988 Add top-level merge function to cuDF
- PR #992 Add comparison binaryops to DateTime columns
- PR #996 Replace relative path imports with absolute paths in tests
- PR #995 CSV Reader: Add index_col parameter to specify the column name or index to be used as row labels
- PR #1004 Add `from_gpu_matrix` method to DataFrame
- PR #997 Add property index setter
- PR #1007 Replace relative path imports with absolute paths in cudf
- PR #1013 select columns with df.columns
- PR #1016 Rename Series.unique_count() to nunique() to match pandas API
- PR #947 Prefixsum to handle nulls and float types
- PR #1029 Remove rest of relative path imports
- PR #1021 Add filtered selection with assignment for Dataframes
- PR #872 Adding NVCategory support to cudf apis
- PR #1052 Add left/right_index and left/right_on keywords to merge
- PR #1091 Add `indicator=` and `suffixes=` keywords to merge
- PR #1107 Add unsupported keywords to Series.fillna
- PR #1032 Add string support to cuDF python
- PR #1136 Removed `gdf_concat`
- PR #1153 Added function for getting the padded allocation size for valid bitmask
- PR #1148 Add cudf.sqrt for dataframes and Series
- PR #1159 Add Python bindings for libcudf dlpack functions
- PR #1155 Add __array_ufunc__ for DataFrame and Series for sqrt
- PR #1168 to_frame for series accepts a name argument


## Improvements

- PR #1218 Add dask-cudf page to API docs
- PR #892 Add support for heterogeneous types in binary ops with JIT
- PR #730 Improve performance of `gdf_table` constructor
- PR #561 Add Doxygen style comments to Join CUDA functions
- PR #813 unified libcudf API functions by replacing gpu_ with gdf_
- PR #822 Add support for `__cuda_array_interface__` for ingest
- PR #756 Consolidate common helper functions from unordered map and multimap
- PR #753 Improve performance of groupby sum and average, especially for cases with few groups.
- PR #836 Add ingest support for arrow chunked arrays in Column, Series, DataFrame creation
- PR #763 Format doxygen comments for csv_read_arg struct
- PR #532 CSV Reader: Use type dispatcher instead of switch block
- PR #694 Unit test utilities improvements
- PR #878 Add better indexing to Groupby
- PR #554 Add `empty` method and `is_monotonic` attribute to `Index`
- PR #1040 Fixed up Doxygen comment tags
- PR #909 CSV Reader: Avoid host->device->host copy for header row data
- PR #916 Improved unit testing and error checking for `gdf_column_concat`
- PR #941 Replace `numpy` call in `Series.hash_encode` with `numba`
- PR #942 Added increment/decrement operators for wrapper types
- PR #943 Updated `count_nonzero_mask` to return `num_rows` when the mask is null
- PR #952 Added trait to map C++ type to `gdf_dtype`
- PR #966 Updated RMM submodule.
- PR #998 Add IO reader/writer modules to API docs, fix for missing cudf.Series docs
- PR #1017 concatenate along columns for Series and DataFrames
- PR #1002 Support indexing a dataframe with another boolean dataframe
- PR #1018 Better concatenation for Series and Dataframes
- PR #1036 Use Numpydoc style docstrings
- PR #1047 Adding gdf_dtype_extra_info to gdf_column_view_augmented
- PR #1054 Added default ctor to SerialTrieNode to overcome Thrust issue in CentOS7 + CUDA10
- PR #1024 CSV Reader: Add support for hexadecimal integers in integral-type columns
- PR #1033 Update `fillna()` to use libcudf function `gdf_replace_nulls`
- PR #1066 Added inplace assignment for columns and select_dtypes for dataframes
- PR #1026 CSV Reader: Change the meaning and type of the quoting parameter to match Pandas
- PR #1100 Adds `CUDF_EXPECTS` error-checking macro
- PR #1092 Fix select_dtype docstring
- PR #1111 Added cudf::table
- PR #1108 Sorting for datetime columns
- PR #1120 Return a `Series` (not a `Column`) from `Series.cat.set_categories()`
- PR #1128 CSV Reader: The last data row does not need to be line terminated
- PR #1183 Bump Arrow version to 0.12.1
- PR #1208 Default to CXX11_ABI=ON
- PR #1252 Fix NVStrings dependencies for cuda 9.2 and 10.0
- PR #2037 Optimize the existing `gather` and `scatter` routines in `libcudf`

## Bug Fixes

- PR #821 Fix flake8 issues revealed by flake8 update
- PR #808 Resolved renamed `d_columns_valids` variable name
- PR #820 CSV Reader: fix the issue where reader adds additional rows when file uses \r\n as a line terminator
- PR #780 CSV Reader: Fix scientific notation parsing and null values for empty quotes
- PR #815 CSV Reader: Fix data parsing when tabs are present in the input CSV file
- PR #850 Fix bug where left joins where the left df has 0 rows causes a crash
- PR #861 Fix memory leak by preserving the boolean mask index
- PR #875 Handle unnamed indexes in to/from arrow functions
- PR #877 Fix ingest of 1 row arrow tables in from arrow function
- PR #876 Added missing `<type_traits>` include
- PR #889 Deleted test_rmm.py which has now moved to RMM repo
- PR #866 Merge v0.5.1 numpy ABI hotfix into 0.6
- PR #917 value_counts return int type on empty columns
- PR #611 Renamed `gdf_reduce_optimal_output_size()` -> `gdf_reduction_get_intermediate_output_size()`
- PR #923 fix index for negative slicing for cudf dataframe and series
- PR #927 CSV Reader: Fix category GDF_CATEGORY hashes not being computed properly
- PR #921 CSV Reader: Fix parsing errors with delim_whitespace, quotations in the header row, unnamed columns
- PR #933 Fix handling objects of all nulls in series creation
- PR #940 CSV Reader: Fix an issue where the last data row is missing when using byte_range
- PR #945 CSV Reader: Fix incorrect datetime64 when milliseconds or space separator are used
- PR #959 Groupby: Problem with column name lookup
- PR #950 Converting dataframe/recarry with non-contiguous arrays
- PR #963 CSV Reader: Fix another issue with missing data rows when using byte_range
- PR #999 Fix 0 sized kernel launches and empty sort_index exception
- PR #993 Fix dtype in selecting 0 rows from objects
- PR #1009 Fix performance regression in `to_pandas` method on DataFrame
- PR #1008 Remove custom dask communication approach
- PR #1001 CSV Reader: Fix a memory access error when reading a large (>2GB) file with date columns
- PR #1019 Binary Ops: Fix error when one input column has null mask but other doesn't
- PR #1014 CSV Reader: Fix false positives in bool value detection
- PR #1034 CSV Reader: Fix parsing floating point precision and leading zero exponents
- PR #1044 CSV Reader: Fix a segfault when byte range aligns with a page
- PR #1058 Added support for `DataFrame.loc[scalar]`
- PR #1060 Fix column creation with all valid nan values
- PR #1073 CSV Reader: Fix an issue where a column name includes the return character
- PR #1090 Updating Doxygen Comments
- PR #1080 Fix dtypes returned from loc / iloc because of lists
- PR #1102 CSV Reader: Minor fixes and memory usage improvements
- PR #1174: Fix release script typo
- PR #1137 Add prebuild script for CI
- PR #1118 Enhanced the `DataFrame.from_records()` feature
- PR #1129 Fix join performance with index parameter from using numpy array
- PR #1145 Issue with .agg call on multi-column dataframes
- PR #908 Some testing code cleanup
- PR #1167 Fix issue with null_count not being set after inplace fillna()
- PR #1184 Fix iloc performance regression
- PR #1185 Support left_on/right_on and also on=str in merge
- PR #1200 Fix allocating bitmasks with numba instead of rmm in allocate_mask function
- PR #1213 Fix bug with csv reader requesting subset of columns using wrong datatype
- PR #1223 gpuCI: Fix label on rapidsai channel on gpu build scripts
- PR #1242 Add explicit Thrust exec policy to fix NVCATEGORY_TEST segfault on some platforms
- PR #1246 Fix categorical tests that failed due to bad implicit type conversion
- PR #1255 Fix overwriting conda package main label uploads
- PR #1259 Add dlpack includes to pip build


# cuDF 0.5.1 (05 Feb 2019)

## Bug Fixes

- PR #842 Avoid using numpy via cimport to prevent ABI issues in Cython compilation


# cuDF 0.5.0 (28 Jan 2019)

## New Features

- PR #722 Add bzip2 decompression support to `read_csv()`
- PR #693 add ZLIB-based GZIP/ZIP support to `read_csv_strings()`
- PR #411 added null support to gdf_order_by (new API) and cudf_table::sort
- PR #525 Added GitHub Issue templates for bugs, documentation, new features, and questions
- PR #501 CSV Reader: Add support for user-specified decimal point and thousands separator to read_csv_strings()
- PR #455 CSV Reader: Add support for user-specified decimal point and thousands separator to read_csv()
- PR #439 add `DataFrame.drop` method similar to pandas
- PR #356 add `DataFrame.transpose` method and `DataFrame.T` property similar to pandas
- PR #505 CSV Reader: Add support for user-specified boolean values
- PR #350 Implemented Series replace function
- PR #490 Added print_env.sh script to gather relevant environment details when reporting cuDF issues
- PR #474 add ZLIB-based GZIP/ZIP support to `read_csv()`
- PR #547 Added melt similar to `pandas.melt()`
- PR #491 Add CI test script to check for updates to CHANGELOG.md in PRs
- PR #550 Add CI test script to check for style issues in PRs
- PR #558 Add CI scripts for cpu-based conda and gpu-based test builds
- PR #524 Add Boolean Indexing
- PR #564 Update python `sort_values` method to use updated libcudf `gdf_order_by` API
- PR #509 CSV Reader: Input CSV file can now be passed in as a text or a binary buffer
- PR #607 Add `__iter__` and iteritems to DataFrame class
- PR #643 added a new api gdf_replace_nulls that allows a user to replace nulls in a column

## Improvements

- PR #426 Removed sort-based groupby and refactored existing groupby APIs. Also improves C++/CUDA compile time.
- PR #461 Add `CUDF_HOME` variable in README.md to replace relative pathing.
- PR #472 RMM: Created centralized rmm::device_vector alias and rmm::exec_policy
- PR #500 Improved the concurrent hash map class to support partitioned (multi-pass) hash table building.
- PR #454 Improve CSV reader docs and examples
- PR #465 Added templated C++ API for RMM to avoid explicit cast to `void**`
- PR #513 `.gitignore` tweaks
- PR #521 Add `assert_eq` function for testing
- PR #502 Simplify Dockerfile for local dev, eliminate old conda/pip envs
- PR #549 Adds `-rdynamic` compiler flag to nvcc for Debug builds
- PR #472 RMM: Created centralized rmm::device_vector alias and rmm::exec_policy
- PR #577 Added external C++ API for scatter/gather functions
- PR #500 Improved the concurrent hash map class to support partitioned (multi-pass) hash table building
- PR #583 Updated `gdf_size_type` to `int`
- PR #500 Improved the concurrent hash map class to support partitioned (multi-pass) hash table building
- PR #617 Added .dockerignore file. Prevents adding stale cmake cache files to the docker container
- PR #658 Reduced `JOIN_TEST` time by isolating overflow test of hash table size computation
- PR #664 Added Debuging instructions to README
- PR #651 Remove noqa marks in `__init__.py` files
- PR #671 CSV Reader: uncompressed buffer input can be parsed without explicitly specifying compression as None
- PR #684 Make RMM a submodule
- PR #718 Ensure sum, product, min, max methods pandas compatibility on empty datasets
- PR #720 Refactored Index classes to make them more Pandas-like, added CategoricalIndex
- PR #749 Improve to_arrow and from_arrow Pandas compatibility
- PR #766 Remove TravisCI references, remove unused variables from CMake, fix ARROW_VERSION in Cmake
- PR #773 Add build-args back to Dockerfile and handle dependencies based on environment yml file
- PR #781 Move thirdparty submodules to root and symlink in /cpp
- PR #843 Fix broken cudf/python API examples, add new methods to the API index

## Bug Fixes

- PR #569 CSV Reader: Fix days being off-by-one when parsing some dates
- PR #531 CSV Reader: Fix incorrect parsing of quoted numbers
- PR #465 Added templated C++ API for RMM to avoid explicit cast to `void**`
- PR #473 Added missing <random> include
- PR #478 CSV Reader: Add api support for auto column detection, header, mangle_dupe_cols, usecols
- PR #495 Updated README to correct where cffi pytest should be executed
- PR #501 Fix the intermittent segfault caused by the `thousands` and `compression` parameters in the csv reader
- PR #502 Simplify Dockerfile for local dev, eliminate old conda/pip envs
- PR #512 fix bug for `on` parameter in `DataFrame.merge` to allow for None or single column name
- PR #511 Updated python/cudf/bindings/join.pyx to fix cudf merge printing out dtypes
- PR #513 `.gitignore` tweaks
- PR #521 Add `assert_eq` function for testing
- PR #537 Fix CMAKE_CUDA_STANDARD_REQURIED typo in CMakeLists.txt
- PR #447 Fix silent failure in initializing DataFrame from generator
- PR #545 Temporarily disable csv reader thousands test to prevent segfault (test re-enabled in PR #501)
- PR #559 Fix Assertion error while using `applymap` to change the output dtype
- PR #575 Update `print_env.sh` script to better handle missing commands
- PR #612 Prevent an exception from occuring with true division on integer series.
- PR #630 Fix deprecation warning for `pd.core.common.is_categorical_dtype`
- PR #622 Fix Series.append() behaviour when appending values with different numeric dtype
- PR #603 Fix error while creating an empty column using None.
- PR #673 Fix array of strings not being caught in from_pandas
- PR #644 Fix return type and column support of dataframe.quantile()
- PR #634 Fix create `DataFrame.from_pandas()` with numeric column names
- PR #654 Add resolution check for GDF_TIMESTAMP in Join
- PR #648 Enforce one-to-one copy required when using `numba>=0.42.0`
- PR #645 Fix cmake build type handling not setting debug options when CMAKE_BUILD_TYPE=="Debug"
- PR #669 Fix GIL deadlock when launching multiple python threads that make Cython calls
- PR #665 Reworked the hash map to add a way to report the destination partition for a key
- PR #670 CMAKE: Fix env include path taking precedence over libcudf source headers
- PR #674 Check for gdf supported column types
- PR #677 Fix 'gdf_csv_test_Dates' gtest failure due to missing nrows parameter
- PR #604 Fix the parsing errors while reading a csv file using `sep` instead of `delimiter`.
- PR #686 Fix converting nulls to NaT values when converting Series to Pandas/Numpy
- PR #689 CSV Reader: Fix behavior with skiprows+header to match pandas implementation
- PR #691 Fixes Join on empty input DFs
- PR #706 CSV Reader: Fix broken dtype inference when whitespace is in data
- PR #717 CSV reader: fix behavior when parsing a csv file with no data rows
- PR #724 CSV Reader: fix build issue due to parameter type mismatch in a std::max call
- PR #734 Prevents reading undefined memory in gpu_expand_mask_bits numba kernel
- PR #747 CSV Reader: fix an issue where CUDA allocations fail with some large input files
- PR #750 Fix race condition for handling NVStrings in CMake
- PR #719 Fix merge column ordering
- PR #770 Fix issue where RMM submodule pointed to wrong branch and pin other to correct branches
- PR #778 Fix hard coded ABI off setting
- PR #784 Update RMM submodule commit-ish and pip paths
- PR #794 Update `rmm::exec_policy` usage to fix segmentation faults when used as temprory allocator.
- PR #800 Point git submodules to branches of forks instead of exact commits


# cuDF 0.4.0 (05 Dec 2018)

## New Features

- PR #398 add pandas-compatible `DataFrame.shape()` and `Series.shape()`
- PR #394 New documentation feature "10 Minutes to cuDF"
- PR #361 CSV Reader: Add support for strings with delimiters

## Improvements

 - PR #436 Improvements for type_dispatcher and wrapper structs
 - PR #429 Add CHANGELOG.md (this file)
 - PR #266 use faster CUDA-accelerated DataFrame column/Series concatenation.
 - PR #379 new C++ `type_dispatcher` reduces code complexity in supporting many data types.
 - PR #349 Improve performance for creating columns from memoryview objects
 - PR #445 Update reductions to use type_dispatcher. Adds integer types support to sum_of_squares.
 - PR #448 Improve installation instructions in README.md
 - PR #456 Change default CMake build to Release, and added option for disabling compilation of tests

## Bug Fixes

 - PR #444 Fix csv_test CUDA too many resources requested fail.
 - PR #396 added missing output buffer in validity tests for groupbys.
 - PR #408 Dockerfile updates for source reorganization
 - PR #437 Add cffi to Dockerfile conda env, fixes "cannot import name 'librmm'"
 - PR #417 Fix `map_test` failure with CUDA 10
 - PR #414 Fix CMake installation include file paths
 - PR #418 Properly cast string dtypes to programmatic dtypes when instantiating columns
 - PR #427 Fix and tests for Concatenation illegal memory access with nulls


# cuDF 0.3.0 (23 Nov 2018)

## New Features

 - PR #336 CSV Reader string support

## Improvements

 - PR #354 source code refactored for better organization. CMake build system overhaul. Beginning of transition to Cython bindings.
 - PR #290 Add support for typecasting to/from datetime dtype
 - PR #323 Add handling pyarrow boolean arrays in input/out, add tests
 - PR #325 GDF_VALIDITY_UNSUPPORTED now returned for algorithms that don't support non-empty valid bitmasks
 - PR #381 Faster InputTooLarge Join test completes in ms rather than minutes.
 - PR #373 .gitignore improvements
 - PR #367 Doc cleanup & examples for DataFrame methods
 - PR #333 Add Rapids Memory Manager documentation
 - PR #321 Rapids Memory Manager adds file/line location logging and convenience macros
 - PR #334 Implement DataFrame `__copy__` and `__deepcopy__`
 - PR #271 Add NVTX ranges to pygdf
 - PR #311 Document system requirements for conda install

## Bug Fixes

 - PR #337 Retain index on `scale()` function
 - PR #344 Fix test failure due to PyArrow 0.11 Boolean handling
 - PR #364 Remove noexcept from managed_allocator;  CMakeLists fix for NVstrings
 - PR #357 Fix bug that made all series be considered booleans for indexing
 - PR #351 replace conda env configuration for developers
 - PRs #346 #360 Fix CSV reading of negative numbers
 - PR #342 Fix CMake to use conda-installed nvstrings
 - PR #341 Preserve categorical dtype after groupby aggregations
 - PR #315 ReadTheDocs build update to fix missing libcuda.so
 - PR #320 FIX out-of-bounds access error in reductions.cu
 - PR #319 Fix out-of-bounds memory access in libcudf count_valid_bits
 - PR #303 Fix printing empty dataframe


# cuDF 0.2.0 and cuDF 0.1.0

These were initial releases of cuDF based on previously separate pyGDF and libGDF libraries.<|MERGE_RESOLUTION|>--- conflicted
+++ resolved
@@ -11,11 +11,8 @@
 - PR #3604 Add nvtext ngrams-tokenize function
 - PR #3610 Add memory_usage to DataFrame and Series APIs
 - PR #3627 Adding cudf::sort and cudf::sort_by_key
-<<<<<<< HEAD
 - PR #3597 Implement new sort based groupby
 - PR #3776 Column equivalence comparator (using epsilon for float equality)
-=======
->>>>>>> 3b616924
 - PR #3690 Add bools_to_mask
 - PR #3683 Added support for multiple delimiters in `nvtext.token_count()`
 
@@ -50,16 +47,9 @@
 - PR #3699 Stringify libcudacxx headers for binary op JIT
 - PR #3697 Improve column insert performance for wide frames
 - PR #3616 Add aggregation infrastructure for argmax/argmin.
-<<<<<<< HEAD
-- PR #3710 Remove multiple CMake configuration steps from root build script
-- PR #3657 Define and implement compiled binops for string column comparisons
-=======
-- PR #3699 Stringify libcudacxx headers for binary op JIT
-- PR #3697 Improve column insert performance for wide frames
 - PR #3710 Remove multiple CMake configuration steps from root build script
 - PR #3657 Define and implement compiled binops for string column comparisons
 - PR #3520 Change read_parquet defaults and add warnings
->>>>>>> 3b616924
 
 ## Bug Fixes
 
