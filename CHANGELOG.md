--- conflicted
+++ resolved
@@ -37,12 +37,9 @@
 - PR #3298 add null replacement iterator for column_device_view
 - PR #3297 Define and implement new groupby API.
 - PR #3396 Update device_atomics with new bool8 and timestamp specializations
-<<<<<<< HEAD
 - PR #3411 Java host memory management API
-=======
 - PR #3393 Implement df.cov and enable covariance/correlation in dask_cudf
 - PR #3401 Add dask_cudf ORC writer (to_orc)
->>>>>>> a8bac2b1
 
 ## Improvements
 
