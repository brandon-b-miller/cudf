--- conflicted
+++ resolved
@@ -9,15 +9,12 @@
 - PR #3910 Adding sinh, cosh, tanh, asinh, acosh, atanh cube root and rint unary support.
 - PR #3972 Add Java bindings for left_semi_join and left_anti_join
 - PR #3975 Simplify and generalize data handling in `Buffer`
-<<<<<<< HEAD
 - PR #3601 Port UDF functionality for rolling windows to libcudf++
-=======
 - PR #3911 Adding null boolean handling for copy_if_else
 - PR #4003 Drop old `to_device` utility wrapper function
 - PR #4002 Adding to_frame and fix for categorical column issue
 - PR #4009 build script update to enable cudf build without installing
 - PR #3897 Port cuIO JSON reader to cudf::column types
->>>>>>> 4d0976d3
 
 ## Bug Fixes
 
