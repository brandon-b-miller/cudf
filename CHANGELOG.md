--- conflicted
+++ resolved
@@ -82,11 +82,8 @@
 - PR #3730 CSV reader: Set invalid float values to NaN/null
 - PR #3670 Floor when casting between timestamps of different precisions
 - PR #3728 Fix apply_boolean_mask issue with non-null string column
-<<<<<<< HEAD
 - PR #3769 Don't look for a `name` attribute in column
-=======
 - PR #3783 Bind cuDF operators to Dask Dataframe
->>>>>>> ad1f811a
 - PR #3775 Fix segfault when reading compressed CSV files larger than 4GB
 
 
