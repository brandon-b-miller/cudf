# cuDF 0.8.0 (Date TBD)

## New Features

- PR #1524 Add GPU-accelerated JSON Lines parser with limited feature set
- PR #1569 Add support for Json objects to the JSON Lines reader
- PR #1654 Add cudf::apply_boolean_mask: faster replacement for gdf_apply_stencil
- PR #1487 cython gather/scatter

## Improvements

- PR #1701 Added `unique` method for stringColumns
- PR #1713 Add documentation for Dask-XGBoost
- PR #1666 CSV Reader: Improve performance for files with large number of columns
- PR #1725 Enable the ability to use a single column groupby as its own index

## Bug Fixes

<<<<<<< HEAD
- PR #1465 Fix for test_orc.py and test_sparse_df.py test failures
=======
- PR #1583 Fix underlying issue in `as_index()` that was causing `Series.quantile()` to fail
- PR #1680 Add errors= keyword to drop() to fix cudf-dask bug
- PR #1651 Fix `query` function on empty dataframe
- PR #1616 Fix CategoricalColumn to access categories by index instead of iteration
- PR #1660 Fix bug in `loc` when indexing with a column name (a string)
- PR #1683 ORC reader: fix timestamp conversion to UTC
- PR #1613 Improve CategoricalColumn.fillna(-1) performance
- PR #1709 Fix handling of `datetime64[ms]` in `dataframe.select_dtypes`
- PR #1704 CSV Reader: Add support for the plus sign in number fields
- PR #1687 CSV reader: return an empty dataframe for zero size input
>>>>>>> d7f79a09


# cuDF 0.7.1 (11 May 2019)

## New Features

- PR #1702 Lazy load MultiIndex to return groupby performance to near optimal.

## Bug Fixes

- PR #1708 Fix handling of `datetime64[ms]` in `dataframe.select_dtypes`


# cuDF 0.7.0 (10 May 2019)

## New Features

- PR #982 Implement gdf_group_by_without_aggregations and gdf_unique_indices functions
- PR #1142 Add `GDF_BOOL` column type
- PR #1194 Implement overloads for CUDA atomic operations
- PR #1292 Implemented Bitwise binary ops AND, OR, XOR (&, |, ^)
- PR #1235 Add GPU-accelerated Parquet Reader
- PR #1335 Added local_dict arg in `DataFrame.query()`.
- PR #1282 Add Series and DataFrame.describe()
- PR #1356 Rolling windows
- PR #1381 Add DataFrame._get_numeric_data
- PR #1388 Add CODEOWNERS file to auto-request reviews based on where changes are made
- PR #1396 Add DataFrame.drop method
- PR #1413 Add DataFrame.melt method
- PR #1412 Add DataFrame.pop()
- PR #1419 Initial CSV writer function
- PR #1441 Add Series level cumulative ops (cumsum, cummin, cummax, cumprod)
- PR #1420 Add script to build and test on a local gpuCI image
- PR #1440 Add DatetimeColumn.min(), DatetimeColumn.max()
- PR #1455 Add Series.Shift via Numba kernel
- PR #1441 Add Series level cumulative ops (cumsum, cummin, cummax, cumprod)
- PR #1461 Add Python coverage test to gpu build
- PR #1445 Parquet Reader: Add selective reading of rows and row group
- PR #1532 Parquet Reader: Add support for INT96 timestamps
- PR #1516 Add Series and DataFrame.ndim
- PR #1556 Add libcudf C++ transition guide
- PR #1466 Add GPU-accelerated ORC Reader
- PR #1565 Add build script for nightly doc builds
- PR #1508 Add Series isna, isnull, and notna
- PR #1456 Add Series.diff() via Numba kernel
- PR #1588 Add Index `astype` typecasting
- PR #1301 MultiIndex support
- PR #1599 Level keyword supported in groupby
- PR #929 Add support operations to dataframe
- PR #1609 Groupby accept list of Series
- PR #1658 Support `group_keys=True` keyword in groupby method

## Improvements

- PR #1531 Refactor closures as private functions in gpuarrow
- PR #1404 Parquet reader page data decoding speedup
- PR #1076 Use `type_dispatcher` in join, quantiles, filter, segmented sort, radix sort and hash_groupby
- PR #1202 Simplify README.md
- PR #1149 CSV Reader: Change convertStrToValue() functions to `__device__` only
- PR #1238 Improve performance of the CUDA trie used in the CSV reader
- PR #1278 Update CONTRIBUTING for new conda environment yml naming conventions
- PR #1163 Refactored UnaryOps. Reduced API to two functions: `gdf_unary_math` and `gdf_cast`. Added `abs`, `-`, and `~` ops. Changed bindings to Cython
- PR #1284 Update docs version
- PR #1287 add exclude argument to cudf.select_dtype function
- PR #1286 Refactor some of the CSV Reader kernels into generic utility functions
- PR #1291 fillna in `Series.to_gpu_array()` and `Series.to_array()` can accept the scalar too now.
- PR #1005 generic `reduction` and `scan` support
- PR #1349 Replace modernGPU sort join with thrust.
- PR #1363 Add a dataframe.mean(...) that raises NotImplementedError to satisfy `dask.dataframe.utils.is_dataframe_like`
- PR #1319 CSV Reader: Use column wrapper for gdf_column output alloc/dealloc
- PR #1376 Change series quantile default to linear
- PR #1399 Replace CFFI bindings for NVTX functions with Cython bindings
- PR #1407 Rename and cleanup of `gdf_table` to `device_table`
- PR #1389 Refactored `set_null_count()`
- PR #1386 Added macros `GDF_TRY()`, `CUDF_TRY()` and `ASSERT_CUDF_SUCCEEDED()`
- PR #1435 Rework CMake and conda recipes to depend on installed libraries
- PR #1391 Tidy up bit-resolution-operation and bitmask class code
- PR #1439 Add cmake variable to enable compiling CUDA code with -lineinfo
- PR #1462 Add ability to read parquet files from arrow::io::RandomAccessFile
- PR #1453 Convert CSV Reader CFFI to Cython
- PR #1479 Convert Parquet Reader CFFI to Cython
- PR #1397 Add a utility function for producing an overflow-safe kernel launch grid configuration
- PR #1382 Add GPU parsing of nested brackets to cuIO parsing utilities
- PR #1481 Add cudf::table constructor to allocate a set of `gdf_column`s
- PR #1484 Convert GroupBy CFFI to Cython
- PR #1463 Allow and default melt keyword argument var_name to be None
- PR #1486 Parquet Reader: Use device_buffer rather than device_ptr
- PR #1525 Add cudatoolkit conda dependency
- PR #1520 Renamed `src/dataframe` to `src/table` and moved `table.hpp`. Made `types.hpp` to be type declarations only.
- PR #1492 Convert transpose CFFI to Cython
- PR #1495 Convert binary and unary ops CFFI to Cython
- PR #1503 Convert sorting and hashing ops CFFI to Cython
- PR #1522 Use latest release version in update-version CI script
- PR #1533 Remove stale join CFFI, fix memory leaks in join Cython
- PR #1521 Added `row_bitmask` to compute bitmask for rows of a table. Merged `valids_ops.cu` and `bitmask_ops.cu`
- PR #1553 Overload `hash_row` to avoid using intial hash values. Updated `gdf_hash` to select between overloads
- PR #1585 Updated `cudf::table` to maintain own copy of wrapped `gdf_column*`s
- PR #1559 Add `except +` to all Cython function definitions to catch C++ exceptions properly
- PR #1617 `has_nulls` and `column_dtypes` for `cudf::table`
- PR #1590 Remove CFFI from the build / install process entirely
- PR #1536 Convert gpuarrow CFFI to Cython
- PR #1655 Add `Column._pointer` as a way to access underlying `gdf_column*` of a `Column`
- PR #1655 Update readme conda install instructions for cudf version 0.6 and 0.7


## Bug Fixes

- PR #1233 Fix dtypes issue while adding the column to `str` dataframe.
- PR #1254 CSV Reader: fix data type detection for floating-point numbers in scientific notation
- PR #1289 Fix looping over each value instead of each category in concatenation
- PR #1293 Fix Inaccurate error message in join.pyx
- PR #1308 Add atomicCAS overload for `int8_t`, `int16_t`
- PR #1317 Fix catch polymorphic exception by reference in ipc.cu
- PR #1325 Fix dtype of null bitmasks to int8
- PR #1326 Update build documentation to use -DCMAKE_CXX11_ABI=ON
- PR #1334 Add "na_position" argument to CategoricalColumn sort_by_values
- PR #1321 Fix out of bounds warning when checking Bzip2 header
- PR #1359 Add atomicAnd/Or/Xor for integers
- PR #1354 Fix `fillna()` behaviour when replacing values with different dtypes
- PR #1347 Fixed core dump issue while passing dict_dtypes without column names in `cudf.read_csv()`
- PR #1379 Fixed build failure caused due to error: 'col_dtype' may be used uninitialized
- PR #1392 Update cudf Dockerfile and package_versions.sh
- PR #1385 Added INT8 type to `_schema_to_dtype` for use in GpuArrowReader
- PR #1393 Fixed a bug in `gdf_count_nonzero_mask()` for the case of 0 bits to count
- PR #1395 Update CONTRIBUTING to use the environment variable CUDF_HOME
- PR #1416 Fix bug at gdf_quantile_exact and gdf_quantile_appox
- PR #1421 Fix remove creation of series multiple times during `add_column()`
- PR #1405 CSV Reader: Fix memory leaks on read_csv() failure
- PR #1328 Fix CategoricalColumn to_arrow() null mask
- PR #1433 Fix NVStrings/categories includes
- PR #1432 Update NVStrings to 0.7.* to coincide with 0.7 development
- PR #1483 Modify CSV reader to avoid cropping blank quoted characters in non-string fields
- PR #1446 Merge 1275 hotfix from master into branch-0.7
- PR #1447 Fix legacy groupby apply docstring
- PR #1451 Fix hash join estimated result size is not correct
- PR #1454 Fix local build script improperly change directory permissions
- PR #1490 Require Dask 1.1.0+ for `is_dataframe_like` test or skip otherwise.
- PR #1491 Use more specific directories & groups in CODEOWNERS
- PR #1497 Fix Thrust issue on CentOS caused by missing default constructor of host_vector elements
- PR #1498 Add missing include guard to device_atomics.cuh and separated DEVICE_ATOMICS_TEST
- PR #1506 Fix csv-write call to updated NVStrings method
- PR #1510 Added nvstrings `fillna()` function
- PR #1507 Parquet Reader: Default string data to GDF_STRING
- PR #1535 Fix doc issue to ensure correct labelling of cudf.series
- PR #1537 Fix `undefined reference` link error in HashPartitionTest
- PR #1548 Fix ci/local/build.sh README from using an incorrect image example
- PR #1551 CSV Reader: Fix integer column name indexing
- PR #1586 Fix broken `scalar_wrapper::operator==`
- PR #1591 ORC/Parquet Reader: Fix missing import for FileNotFoundError exception
- PR #1573 Parquet Reader: Fix crash due to clash with ORC reader datasource
- PR #1607 Revert change of `column.to_dense_buffer` always return by copy for performance concerns
- PR #1618 ORC reader: fix assert & data output when nrows/skiprows isn't aligned to stripe boundaries
- PR #1631 Fix failure of TYPES_TEST on some gcc-7 based systems.
- PR #1641 CSV Reader: Fix skip_blank_lines behavior with Windows line terminators (\r\n)
- PR #1648 ORC reader: fix non-deterministic output when skiprows is non-zero
- PR #1676 Fix groupby `as_index` behaviour with `MultiIndex`
- PR #1659 Fix bug caused by empty groupbys and multiindex slicing throwing exceptions
- PR #1656 Correct Groupby failure in dask when un-aggregable columns are left in dataframe.
- PR #1689 Fix groupby performance regression
- PR #1694 Add Cython as a runtime dependency since it's required in `setup.py`


# cuDF 0.6.1 (25 Mar 2019)

## Bug Fixes

- PR #1275 Fix CentOS exception in DataFrame.hash_partition from using value "returned" by a void function


# cuDF 0.6.0 (22 Mar 2019)

## New Features

- PR #760 Raise `FileNotFoundError` instead of `GDF_FILE_ERROR` in `read_csv` if the file does not exist
- PR #539 Add Python bindings for replace function
- PR #823 Add Doxygen configuration to enable building HTML documentation for libcudf C/C++ API
- PR #807 CSV Reader: Add byte_range parameter to specify the range in the input file to be read
- PR #857 Add Tail method for Series/DataFrame and update Head method to use iloc
- PR #858 Add series feature hashing support
- PR #871 CSV Reader: Add support for NA values, including user specified strings
- PR #893 Adds PyArrow based parquet readers / writers to Python, fix category dtype handling, fix arrow ingest buffer size issues
- PR #867 CSV Reader: Add support for ignoring blank lines and comment lines
- PR #887 Add Series digitize method
- PR #895 Add Series groupby
- PR #898 Add DataFrame.groupby(level=0) support
- PR #920 Add feather, JSON, HDF5 readers / writers from PyArrow / Pandas
- PR #888 CSV Reader: Add prefix parameter for column names, used when parsing without a header
- PR #913 Add DLPack support: convert between cuDF DataFrame and DLTensor
- PR #939 Add ORC reader from PyArrow
- PR #918 Add Series.groupby(level=0) support
- PR #906 Add binary and comparison ops to DataFrame
- PR #958 Support unary and binary ops on indexes
- PR #964 Add `rename` method to `DataFrame`, `Series`, and `Index`
- PR #985 Add `Series.to_frame` method
- PR #985 Add `drop=` keyword to reset_index method
- PR #994 Remove references to pygdf
- PR #990 Add external series groupby support
- PR #988 Add top-level merge function to cuDF
- PR #992 Add comparison binaryops to DateTime columns
- PR #996 Replace relative path imports with absolute paths in tests
- PR #995 CSV Reader: Add index_col parameter to specify the column name or index to be used as row labels
- PR #1004 Add `from_gpu_matrix` method to DataFrame
- PR #997 Add property index setter
- PR #1007 Replace relative path imports with absolute paths in cudf
- PR #1013 select columns with df.columns
- PR #1016 Rename Series.unique_count() to nunique() to match pandas API
- PR #947 Prefixsum to handle nulls and float types
- PR #1029 Remove rest of relative path imports
- PR #1021 Add filtered selection with assignment for Dataframes
- PR #872 Adding NVCategory support to cudf apis
- PR #1052 Add left/right_index and left/right_on keywords to merge
- PR #1091 Add `indicator=` and `suffixes=` keywords to merge
- PR #1107 Add unsupported keywords to Series.fillna
- PR #1032 Add string support to cuDF python
- PR #1136 Removed `gdf_concat`
- PR #1153 Added function for getting the padded allocation size for valid bitmask
- PR #1148 Add cudf.sqrt for dataframes and Series
- PR #1159 Add Python bindings for libcudf dlpack functions
- PR #1155 Add __array_ufunc__ for DataFrame and Series for sqrt
- PR #1168 to_frame for series accepts a name argument


## Improvements

- PR #1218 Add dask-cudf page to API docs
- PR #892 Add support for heterogeneous types in binary ops with JIT
- PR #730 Improve performance of `gdf_table` constructor
- PR #561 Add Doxygen style comments to Join CUDA functions
- PR #813 unified libcudf API functions by replacing gpu_ with gdf_
- PR #822 Add support for `__cuda_array_interface__` for ingest
- PR #756 Consolidate common helper functions from unordered map and multimap
- PR #753 Improve performance of groupby sum and average, especially for cases with few groups.
- PR #836 Add ingest support for arrow chunked arrays in Column, Series, DataFrame creation
- PR #763 Format doxygen comments for csv_read_arg struct
- PR #532 CSV Reader: Use type dispatcher instead of switch block
- PR #694 Unit test utilities improvements
- PR #878 Add better indexing to Groupby
- PR #554 Add `empty` method and `is_monotonic` attribute to `Index`
- PR #1040 Fixed up Doxygen comment tags
- PR #909 CSV Reader: Avoid host->device->host copy for header row data
- PR #916 Improved unit testing and error checking for `gdf_column_concat`
- PR #941 Replace `numpy` call in `Series.hash_encode` with `numba`
- PR #942 Added increment/decrement operators for wrapper types
- PR #943 Updated `count_nonzero_mask` to return `num_rows` when the mask is null
- PR #952 Added trait to map C++ type to `gdf_dtype`
- PR #966 Updated RMM submodule.
- PR #998 Add IO reader/writer modules to API docs, fix for missing cudf.Series docs
- PR #1017 concatenate along columns for Series and DataFrames
- PR #1002 Support indexing a dataframe with another boolean dataframe
- PR #1018 Better concatenation for Series and Dataframes
- PR #1036 Use Numpydoc style docstrings
- PR #1047 Adding gdf_dtype_extra_info to gdf_column_view_augmented
- PR #1054 Added default ctor to SerialTrieNode to overcome Thrust issue in CentOS7 + CUDA10
- PR #1024 CSV Reader: Add support for hexadecimal integers in integral-type columns
- PR #1033 Update `fillna()` to use libcudf function `gdf_replace_nulls`
- PR #1066 Added inplace assignment for columns and select_dtypes for dataframes
- PR #1026 CSV Reader: Change the meaning and type of the quoting parameter to match Pandas
- PR #1100 Adds `CUDF_EXPECTS` error-checking macro
- PR #1092 Fix select_dtype docstring
- PR #1111 Added cudf::table
- PR #1108 Sorting for datetime columns
- PR #1120 Return a `Series` (not a `Column`) from `Series.cat.set_categories()`
- PR #1128 CSV Reader: The last data row does not need to be line terminated
- PR #1183 Bump Arrow version to 0.12.1
- PR #1208 Default to CXX11_ABI=ON
- PR #1252 Fix NVStrings dependencies for cuda 9.2 and 10.0

## Bug Fixes

- PR #821 Fix flake8 issues revealed by flake8 update
- PR #808 Resolved renamed `d_columns_valids` variable name
- PR #820 CSV Reader: fix the issue where reader adds additional rows when file uses \r\n as a line terminator
- PR #780 CSV Reader: Fix scientific notation parsing and null values for empty quotes
- PR #815 CSV Reader: Fix data parsing when tabs are present in the input CSV file
- PR #850 Fix bug where left joins where the left df has 0 rows causes a crash
- PR #861 Fix memory leak by preserving the boolean mask index
- PR #875 Handle unnamed indexes in to/from arrow functions
- PR #877 Fix ingest of 1 row arrow tables in from arrow function
- PR #876 Added missing `<type_traits>` include
- PR #889 Deleted test_rmm.py which has now moved to RMM repo
- PR #866 Merge v0.5.1 numpy ABI hotfix into 0.6
- PR #917 value_counts return int type on empty columns
- PR #611 Renamed `gdf_reduce_optimal_output_size()` -> `gdf_reduction_get_intermediate_output_size()`
- PR #923 fix index for negative slicing for cudf dataframe and series
- PR #927 CSV Reader: Fix category GDF_CATEGORY hashes not being computed properly
- PR #921 CSV Reader: Fix parsing errors with delim_whitespace, quotations in the header row, unnamed columns
- PR #933 Fix handling objects of all nulls in series creation
- PR #940 CSV Reader: Fix an issue where the last data row is missing when using byte_range
- PR #945 CSV Reader: Fix incorrect datetime64 when milliseconds or space separator are used
- PR #959 Groupby: Problem with column name lookup
- PR #950 Converting dataframe/recarry with non-contiguous arrays
- PR #963 CSV Reader: Fix another issue with missing data rows when using byte_range
- PR #999 Fix 0 sized kernel launches and empty sort_index exception
- PR #993 Fix dtype in selecting 0 rows from objects
- PR #1009 Fix performance regression in `to_pandas` method on DataFrame
- PR #1008 Remove custom dask communication approach
- PR #1001 CSV Reader: Fix a memory access error when reading a large (>2GB) file with date columns
- PR #1019 Binary Ops: Fix error when one input column has null mask but other doesn't
- PR #1014 CSV Reader: Fix false positives in bool value detection
- PR #1034 CSV Reader: Fix parsing floating point precision and leading zero exponents
- PR #1044 CSV Reader: Fix a segfault when byte range aligns with a page
- PR #1058 Added support for `DataFrame.loc[scalar]`
- PR #1060 Fix column creation with all valid nan values
- PR #1073 CSV Reader: Fix an issue where a column name includes the return character
- PR #1090 Updating Doxygen Comments
- PR #1080 Fix dtypes returned from loc / iloc because of lists
- PR #1102 CSV Reader: Minor fixes and memory usage improvements
- PR #1174: Fix release script typo
- PR #1137 Add prebuild script for CI
- PR #1118 Enhanced the `DataFrame.from_records()` feature
- PR #1129 Fix join performance with index parameter from using numpy array
- PR #1145 Issue with .agg call on multi-column dataframes
- PR #908 Some testing code cleanup
- PR #1167 Fix issue with null_count not being set after inplace fillna()
- PR #1184 Fix iloc performance regression
- PR #1185 Support left_on/right_on and also on=str in merge
- PR #1200 Fix allocating bitmasks with numba instead of rmm in allocate_mask function
- PR #1213 Fix bug with csv reader requesting subset of columns using wrong datatype
- PR #1223 gpuCI: Fix label on rapidsai channel on gpu build scripts
- PR #1242 Add explicit Thrust exec policy to fix NVCATEGORY_TEST segfault on some platforms
- PR #1246 Fix categorical tests that failed due to bad implicit type conversion
- PR #1255 Fix overwriting conda package main label uploads
- PR #1259 Add dlpack includes to pip build


# cuDF 0.5.1 (05 Feb 2019)

## Bug Fixes

- PR #842 Avoid using numpy via cimport to prevent ABI issues in Cython compilation


# cuDF 0.5.0 (28 Jan 2019)

## New Features

- PR #722 Add bzip2 decompression support to `read_csv()`
- PR #693 add ZLIB-based GZIP/ZIP support to `read_csv_strings()`
- PR #411 added null support to gdf_order_by (new API) and cudf_table::sort
- PR #525 Added GitHub Issue templates for bugs, documentation, new features, and questions
- PR #501 CSV Reader: Add support for user-specified decimal point and thousands separator to read_csv_strings()
- PR #455 CSV Reader: Add support for user-specified decimal point and thousands separator to read_csv()
- PR #439 add `DataFrame.drop` method similar to pandas
- PR #356 add `DataFrame.transpose` method and `DataFrame.T` property similar to pandas
- PR #505 CSV Reader: Add support for user-specified boolean values
- PR #350 Implemented Series replace function
- PR #490 Added print_env.sh script to gather relevant environment details when reporting cuDF issues
- PR #474 add ZLIB-based GZIP/ZIP support to `read_csv()`
- PR #547 Added melt similar to `pandas.melt()`
- PR #491 Add CI test script to check for updates to CHANGELOG.md in PRs
- PR #550 Add CI test script to check for style issues in PRs
- PR #558 Add CI scripts for cpu-based conda and gpu-based test builds
- PR #524 Add Boolean Indexing
- PR #564 Update python `sort_values` method to use updated libcudf `gdf_order_by` API
- PR #509 CSV Reader: Input CSV file can now be passed in as a text or a binary buffer
- PR #607 Add `__iter__` and iteritems to DataFrame class
- PR #643 added a new api gdf_replace_nulls that allows a user to replace nulls in a column

## Improvements

- PR #426 Removed sort-based groupby and refactored existing groupby APIs. Also improves C++/CUDA compile time.
- PR #461 Add `CUDF_HOME` variable in README.md to replace relative pathing.
- PR #472 RMM: Created centralized rmm::device_vector alias and rmm::exec_policy
- PR #500 Improved the concurrent hash map class to support partitioned (multi-pass) hash table building.
- PR #454 Improve CSV reader docs and examples
- PR #465 Added templated C++ API for RMM to avoid explicit cast to `void**`
- PR #513 `.gitignore` tweaks
- PR #521 Add `assert_eq` function for testing
- PR #502 Simplify Dockerfile for local dev, eliminate old conda/pip envs
- PR #549 Adds `-rdynamic` compiler flag to nvcc for Debug builds
- PR #472 RMM: Created centralized rmm::device_vector alias and rmm::exec_policy
- PR #577 Added external C++ API for scatter/gather functions
- PR #500 Improved the concurrent hash map class to support partitioned (multi-pass) hash table building
- PR #583 Updated `gdf_size_type` to `int`
- PR #500 Improved the concurrent hash map class to support partitioned (multi-pass) hash table building
- PR #617 Added .dockerignore file. Prevents adding stale cmake cache files to the docker container
- PR #658 Reduced `JOIN_TEST` time by isolating overflow test of hash table size computation
- PR #664 Added Debuging instructions to README
- PR #651 Remove noqa marks in `__init__.py` files
- PR #671 CSV Reader: uncompressed buffer input can be parsed without explicitly specifying compression as None
- PR #684 Make RMM a submodule
- PR #718 Ensure sum, product, min, max methods pandas compatibility on empty datasets
- PR #720 Refactored Index classes to make them more Pandas-like, added CategoricalIndex
- PR #749 Improve to_arrow and from_arrow Pandas compatibility
- PR #766 Remove TravisCI references, remove unused variables from CMake, fix ARROW_VERSION in Cmake
- PR #773 Add build-args back to Dockerfile and handle dependencies based on environment yml file
- PR #781 Move thirdparty submodules to root and symlink in /cpp
- PR #843 Fix broken cudf/python API examples, add new methods to the API index

## Bug Fixes

- PR #569 CSV Reader: Fix days being off-by-one when parsing some dates
- PR #531 CSV Reader: Fix incorrect parsing of quoted numbers
- PR #465 Added templated C++ API for RMM to avoid explicit cast to `void**`
- PR #473 Added missing <random> include
- PR #478 CSV Reader: Add api support for auto column detection, header, mangle_dupe_cols, usecols
- PR #495 Updated README to correct where cffi pytest should be executed
- PR #501 Fix the intermittent segfault caused by the `thousands` and `compression` parameters in the csv reader
- PR #502 Simplify Dockerfile for local dev, eliminate old conda/pip envs
- PR #512 fix bug for `on` parameter in `DataFrame.merge` to allow for None or single column name
- PR #511 Updated python/cudf/bindings/join.pyx to fix cudf merge printing out dtypes
- PR #513 `.gitignore` tweaks
- PR #521 Add `assert_eq` function for testing
- PR #537 Fix CMAKE_CUDA_STANDARD_REQURIED typo in CMakeLists.txt
- PR #447 Fix silent failure in initializing DataFrame from generator
- PR #545 Temporarily disable csv reader thousands test to prevent segfault (test re-enabled in PR #501)
- PR #559 Fix Assertion error while using `applymap` to change the output dtype
- PR #575 Update `print_env.sh` script to better handle missing commands
- PR #612 Prevent an exception from occuring with true division on integer series.
- PR #630 Fix deprecation warning for `pd.core.common.is_categorical_dtype`
- PR #622 Fix Series.append() behaviour when appending values with different numeric dtype
- PR #603 Fix error while creating an empty column using None.
- PR #673 Fix array of strings not being caught in from_pandas
- PR #644 Fix return type and column support of dataframe.quantile()
- PR #634 Fix create `DataFrame.from_pandas()` with numeric column names
- PR #654 Add resolution check for GDF_TIMESTAMP in Join
- PR #648 Enforce one-to-one copy required when using `numba>=0.42.0`
- PR #645 Fix cmake build type handling not setting debug options when CMAKE_BUILD_TYPE=="Debug"
- PR #669 Fix GIL deadlock when launching multiple python threads that make Cython calls
- PR #665 Reworked the hash map to add a way to report the destination partition for a key
- PR #670 CMAKE: Fix env include path taking precedence over libcudf source headers
- PR #674 Check for gdf supported column types
- PR #677 Fix 'gdf_csv_test_Dates' gtest failure due to missing nrows parameter
- PR #604 Fix the parsing errors while reading a csv file using `sep` instead of `delimiter`.
- PR #686 Fix converting nulls to NaT values when converting Series to Pandas/Numpy
- PR #689 CSV Reader: Fix behavior with skiprows+header to match pandas implementation
- PR #691 Fixes Join on empty input DFs
- PR #706 CSV Reader: Fix broken dtype inference when whitespace is in data
- PR #717 CSV reader: fix behavior when parsing a csv file with no data rows
- PR #724 CSV Reader: fix build issue due to parameter type mismatch in a std::max call
- PR #734 Prevents reading undefined memory in gpu_expand_mask_bits numba kernel
- PR #747 CSV Reader: fix an issue where CUDA allocations fail with some large input files
- PR #750 Fix race condition for handling NVStrings in CMake
- PR #719 Fix merge column ordering
- PR #770 Fix issue where RMM submodule pointed to wrong branch and pin other to correct branches
- PR #778 Fix hard coded ABI off setting
- PR #784 Update RMM submodule commit-ish and pip paths
- PR #794 Update `rmm::exec_policy` usage to fix segmentation faults when used as temprory allocator.
- PR #800 Point git submodules to branches of forks instead of exact commits


# cuDF 0.4.0 (05 Dec 2018)

## New Features

- PR #398 add pandas-compatible `DataFrame.shape()` and `Series.shape()`
- PR #394 New documentation feature "10 Minutes to cuDF"
- PR #361 CSV Reader: Add support for strings with delimiters

## Improvements

 - PR #436 Improvements for type_dispatcher and wrapper structs
 - PR #429 Add CHANGELOG.md (this file)
 - PR #266 use faster CUDA-accelerated DataFrame column/Series concatenation.
 - PR #379 new C++ `type_dispatcher` reduces code complexity in supporting many data types.
 - PR #349 Improve performance for creating columns from memoryview objects
 - PR #445 Update reductions to use type_dispatcher. Adds integer types support to sum_of_squares.
 - PR #448 Improve installation instructions in README.md
 - PR #456 Change default CMake build to Release, and added option for disabling compilation of tests

## Bug Fixes

 - PR #444 Fix csv_test CUDA too many resources requested fail.
 - PR #396 added missing output buffer in validity tests for groupbys.
 - PR #408 Dockerfile updates for source reorganization
 - PR #437 Add cffi to Dockerfile conda env, fixes "cannot import name 'librmm'"
 - PR #417 Fix `map_test` failure with CUDA 10
 - PR #414 Fix CMake installation include file paths
 - PR #418 Properly cast string dtypes to programmatic dtypes when instantiating columns
 - PR #427 Fix and tests for Concatenation illegal memory access with nulls


# cuDF 0.3.0 (23 Nov 2018)

## New Features

 - PR #336 CSV Reader string support

## Improvements

 - PR #354 source code refactored for better organization. CMake build system overhaul. Beginning of transition to Cython bindings.
 - PR #290 Add support for typecasting to/from datetime dtype
 - PR #323 Add handling pyarrow boolean arrays in input/out, add tests
 - PR #325 GDF_VALIDITY_UNSUPPORTED now returned for algorithms that don't support non-empty valid bitmasks
 - PR #381 Faster InputTooLarge Join test completes in ms rather than minutes.
 - PR #373 .gitignore improvements
 - PR #367 Doc cleanup & examples for DataFrame methods
 - PR #333 Add Rapids Memory Manager documentation
 - PR #321 Rapids Memory Manager adds file/line location logging and convenience macros
 - PR #334 Implement DataFrame `__copy__` and `__deepcopy__`
 - PR #271 Add NVTX ranges to pygdf
 - PR #311 Document system requirements for conda install

## Bug Fixes

 - PR #337 Retain index on `scale()` function
 - PR #344 Fix test failure due to PyArrow 0.11 Boolean handling
 - PR #364 Remove noexcept from managed_allocator;  CMakeLists fix for NVstrings
 - PR #357 Fix bug that made all series be considered booleans for indexing
 - PR #351 replace conda env configuration for developers
 - PRs #346 #360 Fix CSV reading of negative numbers
 - PR #342 Fix CMake to use conda-installed nvstrings
 - PR #341 Preserve categorical dtype after groupby aggregations
 - PR #315 ReadTheDocs build update to fix missing libcuda.so
 - PR #320 FIX out-of-bounds access error in reductions.cu
 - PR #319 Fix out-of-bounds memory access in libcudf count_valid_bits
 - PR #303 Fix printing empty dataframe


# cuDF 0.2.0 and cuDF 0.1.0

These were initial releases of cuDF based on previously separate pyGDF and libGDF libraries.<|MERGE_RESOLUTION|>--- conflicted
+++ resolved
@@ -16,9 +16,7 @@
 
 ## Bug Fixes
 
-<<<<<<< HEAD
 - PR #1465 Fix for test_orc.py and test_sparse_df.py test failures
-=======
 - PR #1583 Fix underlying issue in `as_index()` that was causing `Series.quantile()` to fail
 - PR #1680 Add errors= keyword to drop() to fix cudf-dask bug
 - PR #1651 Fix `query` function on empty dataframe
@@ -29,7 +27,6 @@
 - PR #1709 Fix handling of `datetime64[ms]` in `dataframe.select_dtypes`
 - PR #1704 CSV Reader: Add support for the plus sign in number fields
 - PR #1687 CSV reader: return an empty dataframe for zero size input
->>>>>>> d7f79a09
 
 
 # cuDF 0.7.1 (11 May 2019)
