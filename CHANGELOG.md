--- conflicted
+++ resolved
@@ -45,11 +45,8 @@
 - PR #2697 Ensure csv reader sets datetime column time units
 - PR #2698 Return RangeIndex from contiguous slice of RangeIndex
 - PR #2672 Fix null and integer handling in round
-<<<<<<< HEAD
 - PR #2704 Parquet Reader: Fix crash when loading string column with nulls
-=======
 - PR #2725 Fix Jitify issue with running on Turing using CUDA version < 10
->>>>>>> ee08a8ff
 
 
 # cuDF 0.9.0 (Date TBD)
