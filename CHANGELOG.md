--- conflicted
+++ resolved
@@ -189,11 +189,8 @@
 - PR #3372 Fix dask-distributed scatter_by_map bug
 - PR #3419 Fix a bug in parse_into_parts (incomplete input causing walking past the end of string).
 - PR #3413 Fix dask_cudf read_csv file-list bug
-<<<<<<< HEAD
 - PR #3424 Fix benchmark build by adding libcudacxx to benchmark's CMakeLists.txt
 
-=======
->>>>>>> af9802d8
 
 # cuDF 0.10.0 (16 Oct 2019)
 
