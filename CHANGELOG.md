# cuDF 0.6.0 (Date TBD)

## New Features

- PR #760 Raise `FileNotFoundError` instead of `GDF_FILE_ERROR` in `read_csv` if the file does not exist
- PR #539 Add Python bindings for replace function
- PR #807 CSV Reader: Add byte_range parameter to specify the range in the input file to be read
- PR #858 Add series feature hashing support
- PR #871 CSV Reader: Add support for NA values, including user specified strings
- PR #867 CSV Reader: Add support for ignoring blank lines and comment lines
- PR #895 Add Series groupby
- PR #898 Add DataFrame.groupby(level=0) support
- PR #888 CSV Reader: Add prefix parameter for column names, used when parsing without a header

## Improvements

- PR #892 Add support for heterogeneous types in binary ops with JIT 
- PR #730 Improve performance of `gdf_table` constructor
- PR #813 unified libcudf API functions by replacing gpu_ with gdf_
- PR #822 Add support for `__cuda_array_interface__` for ingest
- PR #756 Consolidate common helper functions from unordered map and multimap
- PR #753 Improve performance of groupby sum and average, especially for cases with few groups.
- PR #836 Add ingest support for arrow chunked arrays in Column, Series, DataFrame creation
- PR #763 Format doxygen comments for csv_read_arg struct
- PR #532 CSV Reader: Use type dispatcher instead of switch block
<<<<<<< HEAD
- PR #878 Add better indexing to Groupby
- PR #554 Add `empty` method and `is_monotonic` attribute to `Index`
=======
- PR #694 Unit test utilities improvements
>>>>>>> 1ffa490b

## Bug Fixes

- PR #821 Fix flake8 issues revealed by flake8 update
- PR #808 Resolved renamed `d_columns_valids` variable name
- PR #820 SCV Reader: fix the issue where reader adds additional rows when file uses \r\n as a line terminator
- PR #780 CSV Reader: Fix scientific notation parsing and null values for empty quotes
- PR #815 CSV Reader: Fix data parsing when tabs are present in the input CSV file
- PR #850 Fix bug where left joins where the left df has 0 rows causes a crash
- PR #861 Fix memory leak by preserving the boolean mask index
- PR #875 Handle unnamed indexes in to/from arrow functions
- PR #877 Fix ingest of 1 row arrow tables in from arrow function
- PR #876 Added missing `<type_traits>` include
- PR #889 Deleted test_rmm.py which has now moved to RMM repo
- PR #866 Merge v0.5.1 numpy ABI hotfix into 0.6


# cuDF 0.5.1 (05 Feb 2019)

## Bug Fixes

- PR #842 Avoid using numpy via cimport to prevent ABI issues in Cython compilation


# cuDF 0.5.0 (28 Jan 2019)

## New Features

- PR #722 Add bzip2 decompression support to `read_csv()`
- PR #693 add ZLIB-based GZIP/ZIP support to `read_csv_strings()`
- PR #411 added null support to gdf_order_by (new API) and cudf_table::sort
- PR #525 Added GitHub Issue templates for bugs, documentation, new features, and questions
- PR #501 CSV Reader: Add support for user-specified decimal point and thousands separator to read_csv_strings()
- PR #455 CSV Reader: Add support for user-specified decimal point and thousands separator to read_csv()
- PR #439 add `DataFrame.drop` method similar to pandas
- PR #505 CSV Reader: Add support for user-specified boolean values
- PR #350 Implemented Series replace function
- PR #490 Added print_env.sh script to gather relevant environment details when reporting cuDF issues
- PR #474 add ZLIB-based GZIP/ZIP support to `read_csv()`
- PR #547 Added melt similar to `pandas.melt()`
- PR #491 Add CI test script to check for updates to CHANGELOG.md in PRs
- PR #550 Add CI test script to check for style issues in PRs
- PR #558 Add CI scripts for cpu-based conda and gpu-based test builds
- PR #524 Add Boolean Indexing
- PR #564 Update python `sort_values` method to use updated libcudf `gdf_order_by` API
- PR #509 CSV Reader: Input CSV file can now be passed in as a text or a binary buffer
- PR #607 Add `__iter__` and iteritems to DataFrame class
- PR #576 Create BitMask class and unit test to make 32-bit bit masks
- PR #608 Added the `DataFrame.iloc[]` and `Series.iloc[]` features
- PR #600 Enable deep or shallow copy
- PR #635 Add Doxygen template
- PR #649 Add `cudf.from_pandas` function
- PR #633 CSV Reader: Add support for the nrows parameter to specify the number of rows to read from the input file
- PR #668 Added Python 3.7 support, upgraded packages: pandas>=0.23.4, pyarrow=0.11.1, numba>=0.40.0, cython>=0.29, GLIBCXX11 ABI compatibility; align with gcc7 conda update
- PR #679 Test Series indexing, support integer scalars and integer sequences
- PR #567 Adds setup for a wheel which is installable by pip
- PR #718 Expose `product` reduction method to Python and add `GDF_NOTIMPLEMENTED_ERROR` error value

## Improvements

- PR #426 Removed sort-based groupby and refactored existing groupby APIs. Also improves C++/CUDA compile time.
- PR #461 Add `CUDF_HOME` variable in README.md to replace relative pathing.
- PR #472 RMM: Created centralized rmm::device_vector alias and rmm::exec_policy
- PR #500 Improved the concurrent hash map class to support partitioned (multi-pass) hash table building.
- PR #454 Improve CSV reader docs and examples
- PR #465 Added templated C++ API for RMM to avoid explicit cast to `void**`
- PR #513 `.gitignore` tweaks
- PR #521 Add `assert_eq` function for testing
- PR #502 Simplify Dockerfile for local dev, eliminate old conda/pip envs
- PR #549 Adds `-rdynamic` compiler flag to nvcc for Debug builds
- PR #500 Improved the concurrent hash map class to support partitioned (multi-pass) hash table building
- PR #583 Updated `gdf_size_type` to `int`
- PR #617 Added .dockerignore file. Prevents adding stale cmake cache files to the docker container
- PR #658 Reduced `JOIN_TEST` time by isolating overflow test of hash table size computation
- PR #664 Added Debuging instructions to README
- PR #651 Remove noqa marks in `__init__.py` files
- PR #671 CSV Reader: uncompressed buffer input can be parsed without explicitly specifying compression as None
- PR #684 Make RMM a submodule
- PR #718 Ensure sum, product, min, max methods pandas compatibility on empty datasets
- PR #720 Refactored Index classes to make them more Pandas-like, added CategoricalIndex
- PR #749 Improve to_arrow and from_arrow Pandas compatibility
- PR #766 Remove TravisCI references, remove unused variables from CMake, fix ARROW_VERSION in Cmake
- PR #773 Add build-args back to Dockerfile and handle dependencies based on environment yml file
- PR #781 Move thirdparty submodules to root and symlink in /cpp
- PR #843 Fix broken cudf/python API examples, add new methods to the API index

## Bug Fixes

- PR #569 CSV Reader: Fix days being off-by-one when parsing some dates
- PR #531 CSV Reader: Fix incorrect parsing of quoted numbers
- PR #465 Added templated C++ API for RMM to avoid explicit cast to `void**`
- PR #473 Added missing <random> include
- PR #478 CSV Reader: Add api support for auto column detection, header, mangle_dupe_cols, usecols
- PR #495 Updated README to correct where cffi pytest should be executed
- PR #501 Fix the intermittent segfault caused by the `thousands` and `compression` parameters in the csv reader
- PR #502 Simplify Dockerfile for local dev, eliminate old conda/pip envs
- PR #512 fix bug for `on` parameter in `DataFrame.merge` to allow for None or single column name
- PR #511 Updated python/cudf/bindings/join.pyx to fix cudf merge printing out dtypes
- PR #513 `.gitignore` tweaks
- PR #521 Add `assert_eq` function for testing
- PR #537 Fix CMAKE_CUDA_STANDARD_REQURIED typo in CMakeLists.txt
- PR #447 Fix silent failure in initializing DataFrame from generator
- PR #545 Temporarily disable csv reader thousands test to prevent segfault (test re-enabled in PR #501)
- PR #559 Fix Assertion error while using `applymap` to change the output dtype
- PR #575 Update `print_env.sh` script to better handle missing commands
- PR #612 Prevent an exception from occuring with true division on integer series.
- PR #630 Fix deprecation warning for `pd.core.common.is_categorical_dtype`
- PR #622 Fix Series.append() behaviour when appending values with different numeric dtype
- PR #603 Fix error while creating an empty column using None.
- PR #673 Fix array of strings not being caught in from_pandas
- PR #644 Fix return type and column support of dataframe.quantile()
- PR #634 Fix create `DataFrame.from_pandas()` with numeric column names
- PR #654 Add resolution check for GDF_TIMESTAMP in Join
- PR #648 Enforce one-to-one copy required when using `numba>=0.42.0`
- PR #645 Fix cmake build type handling not setting debug options when CMAKE_BUILD_TYPE=="Debug"
- PR #669 Fix GIL deadlock when launching multiple python threads that make Cython calls
- PR #665 Reworked the hash map to add a way to report the destination partition for a key
- PR #670 CMAKE: Fix env include path taking precedence over libcudf source headers
- PR #674 Check for gdf supported column types
- PR #677 Fix 'gdf_csv_test_Dates' gtest failure due to missing nrows parameter
- PR #604 Fix the parsing errors while reading a csv file using `sep` instead of `delimiter`.
- PR #686 Fix converting nulls to NaT values when converting Series to Pandas/Numpy
- PR #689 CSV Reader: Fix behavior with skiprows+header to match pandas implementation
- PR #691 Fixes Join on empty input DFs
- PR #706 CSV Reader: Fix broken dtype inference when whitespace is in data
- PR #717 CSV reader: fix behavior when parsing a csv file with no data rows
- PR #724 CSV Reader: fix build issue due to parameter type mismatch in a std::max call
- PR #734 Prevents reading undefined memory in gpu_expand_mask_bits numba kernel
- PR #747 CSV Reader: fix an issue where CUDA allocations fail with some large input files
- PR #750 Fix race condition for handling NVStrings in CMake
- PR #719 Fix merge column ordering
- PR #770 Fix issue where RMM submodule pointed to wrong branch and pin other to correct branches
- PR #778 Fix hard coded ABI off setting
- PR #784 Update RMM submodule commit-ish and pip paths
- PR #794 Update `rmm::exec_policy` usage to fix segmentation faults when used as temprory allocator.
- PR #800 Point git submodules to branches of forks instead of exact commits


# cuDF 0.4.0 (05 Dec 2018)

## New Features

- PR #398 add pandas-compatible `DataFrame.shape()` and `Series.shape()`
- PR #394 New documentation feature "10 Minutes to cuDF"
- PR #361 CSV Reader: Add support for strings with delimiters

## Improvements

 - PR #436 Improvements for type_dispatcher and wrapper structs
 - PR #429 Add CHANGELOG.md (this file)
 - PR #266 use faster CUDA-accelerated DataFrame column/Series concatenation.
 - PR #379 new C++ `type_dispatcher` reduces code complexity in supporting many data types.
 - PR #349 Improve performance for creating columns from memoryview objects
 - PR #445 Update reductions to use type_dispatcher. Adds integer types support to sum_of_squares.
 - PR #448 Improve installation instructions in README.md
 - PR #456 Change default CMake build to Release, and added option for disabling compilation of tests

## Bug Fixes

 - PR #444 Fix csv_test CUDA too many resources requested fail.
 - PR #396 added missing output buffer in validity tests for groupbys.
 - PR #408 Dockerfile updates for source reorganization
 - PR #437 Add cffi to Dockerfile conda env, fixes "cannot import name 'librmm'"
 - PR #417 Fix `map_test` failure with CUDA 10
 - PR #414 Fix CMake installation include file paths
 - PR #418 Properly cast string dtypes to programmatic dtypes when instantiating columns
 - PR #427 Fix and tests for Concatenation illegal memory access with nulls


# cuDF 0.3.0 (23 Nov 2018)

## New Features

 - PR #336 CSV Reader string support

## Improvements

 - PR #354 source code refactored for better organization. CMake build system overhaul. Beginning of transition to Cython bindings.
 - PR #290 Add support for typecasting to/from datetime dtype
 - PR #323 Add handling pyarrow boolean arrays in input/out, add tests
 - PR #325 GDF_VALIDITY_UNSUPPORTED now returned for algorithms that don't support non-empty valid bitmasks
 - PR #381 Faster InputTooLarge Join test completes in ms rather than minutes.
 - PR #373 .gitignore improvements
 - PR #367 Doc cleanup & examples for DataFrame methods
 - PR #333 Add Rapids Memory Manager documentation
 - PR #321 Rapids Memory Manager adds file/line location logging and convenience macros
 - PR #334 Implement DataFrame `__copy__` and `__deepcopy__`
 - PR #271 Add NVTX ranges to pygdf
 - PR #311 Document system requirements for conda install

## Bug Fixes

 - PR #337 Retain index on `scale()` function
 - PR #344 Fix test failure due to PyArrow 0.11 Boolean handling
 - PR #364 Remove noexcept from managed_allocator;  CMakeLists fix for NVstrings
 - PR #357 Fix bug that made all series be considered booleans for indexing
 - PR #351 replace conda env configuration for developers
 - PRs #346 #360 Fix CSV reading of negative numbers
 - PR #342 Fix CMake to use conda-installed nvstrings
 - PR #341 Preserve categorical dtype after groupby aggregations
 - PR #315 ReadTheDocs build update to fix missing libcuda.so
 - PR #320 FIX out-of-bounds access error in reductions.cu
 - PR #319 Fix out-of-bounds memory access in libcudf count_valid_bits
 - PR #303 Fix printing empty dataframe


# cuDF 0.2.0 and cuDF 0.1.0

These were initial releases of cuDF based on previously separate pyGDF and libGDF libraries.
<|MERGE_RESOLUTION|>--- conflicted
+++ resolved
@@ -23,12 +23,9 @@
 - PR #836 Add ingest support for arrow chunked arrays in Column, Series, DataFrame creation
 - PR #763 Format doxygen comments for csv_read_arg struct
 - PR #532 CSV Reader: Use type dispatcher instead of switch block
-<<<<<<< HEAD
 - PR #878 Add better indexing to Groupby
 - PR #554 Add `empty` method and `is_monotonic` attribute to `Index`
-=======
 - PR #694 Unit test utilities improvements
->>>>>>> 1ffa490b
 
 ## Bug Fixes
 
