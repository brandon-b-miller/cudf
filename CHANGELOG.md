--- conflicted
+++ resolved
@@ -9,11 +9,8 @@
 - PR #2559 Add Series.tolist()
 - PR #2653 Add Java bindings for rolling window operations
 - PR #2674 Add __contains__ for Index/Series/Column
-<<<<<<< HEAD
+- PR #2722 Add Java bindings for NVTX ranges
 - PR #2702 Add make_bool to dataset generation functions
-=======
-- PR #2722 Add Java bindings for NVTX ranges
->>>>>>> b3880bc8
 
 ## Improvements
 
