--- conflicted
+++ resolved
@@ -154,12 +154,6 @@
     assert_ir_translation_raises(query, NotImplementedError)
 
 
-<<<<<<< HEAD
-# TODO: add more tests
-def test_strip(ldf):
-    q = ldf.select(pl.col("a").str.strip_chars("a"))
-    assert_gpu_result_equal(q)
-=======
 @pytest.mark.parametrize(
     "target, repl",
     [("a", "a"), ("Wı", "☺"), ("FG", ""), ("doesnotexist", "blahblah")],  # noqa: RUF001
@@ -215,4 +209,9 @@
     )
 
     assert_ir_translation_raises(query, NotImplementedError)
->>>>>>> 5de29b34
+
+
+# TODO: add more tests
+def test_strip(ldf):
+    q = ldf.select(pl.col("a").str.strip_chars("a"))
+    assert_gpu_result_equal(q)