/*
 * Copyright (c) 2022, NVIDIA CORPORATION.
 *
 * Licensed under the Apache License, Version 2.0 (the "License");
 * you may not use this file except in compliance with the License.
 * You may obtain a copy of the License at
 *
 *     http://www.apache.org/licenses/LICENSE-2.0
 *
 * Unless required by applicable law or agreed to in writing, software
 * distributed under the License is distributed on an "AS IS" BASIS,
 * WITHOUT WARRANTIES OR CONDITIONS OF ANY KIND, either express or implied.
 * See the License for the specific language governing permissions and
 * limitations under the License.
 */

#include <cudf/strings/udf/char_types.cuh>
#include <cudf/strings/udf/search.cuh>
#include <cudf/strings/udf/starts_with.cuh>
#include <cudf/strings/udf/strip.cuh>
#include <cudf/strings/udf/udf_string.cuh>

using namespace cudf::strings::udf;

extern "C" __device__ int len(int* nb_retval, void const* str)
{
  auto sv    = reinterpret_cast<cudf::string_view const*>(str);
  *nb_retval = sv->length();
  return 0;
}

extern "C" __device__ int startswith(bool* nb_retval, void const* str, void const* substr)
{
  auto str_view    = reinterpret_cast<cudf::string_view const*>(str);
  auto substr_view = reinterpret_cast<cudf::string_view const*>(substr);

  *nb_retval = starts_with(*str_view, *substr_view);
  return 0;
}

extern "C" __device__ int endswith(bool* nb_retval, void const* str, void const* substr)
{
  auto str_view    = reinterpret_cast<cudf::string_view const*>(str);
  auto substr_view = reinterpret_cast<cudf::string_view const*>(substr);

  *nb_retval = ends_with(*str_view, *substr_view);
  return 0;
}

extern "C" __device__ int contains(bool* nb_retval, void const* str, void const* substr)
{
  auto str_view    = reinterpret_cast<cudf::string_view const*>(str);
  auto substr_view = reinterpret_cast<cudf::string_view const*>(substr);

  *nb_retval = (str_view->find(*substr_view) != cudf::string_view::npos);
  return 0;
}

extern "C" __device__ int find(int* nb_retval, void const* str, void const* substr)
{
  auto str_view    = reinterpret_cast<cudf::string_view const*>(str);
  auto substr_view = reinterpret_cast<cudf::string_view const*>(substr);

  *nb_retval = str_view->find(*substr_view);
  return 0;
}

extern "C" __device__ int rfind(int* nb_retval, void const* str, void const* substr)
{
  auto str_view    = reinterpret_cast<cudf::string_view const*>(str);
  auto substr_view = reinterpret_cast<cudf::string_view const*>(substr);

  *nb_retval = str_view->rfind(*substr_view);
  return 0;
}

extern "C" __device__ int eq(bool* nb_retval, void const* str, void const* rhs)
{
  auto str_view = reinterpret_cast<cudf::string_view const*>(str);
  auto rhs_view = reinterpret_cast<cudf::string_view const*>(rhs);

  *nb_retval = (*str_view == *rhs_view);
  return 0;
}

extern "C" __device__ int ne(bool* nb_retval, void const* str, void const* rhs)
{
  auto str_view = reinterpret_cast<cudf::string_view const*>(str);
  auto rhs_view = reinterpret_cast<cudf::string_view const*>(rhs);

  *nb_retval = (*str_view != *rhs_view);
  return 0;
}

extern "C" __device__ int ge(bool* nb_retval, void const* str, void const* rhs)
{
  auto str_view = reinterpret_cast<cudf::string_view const*>(str);
  auto rhs_view = reinterpret_cast<cudf::string_view const*>(rhs);

  *nb_retval = (*str_view >= *rhs_view);
  return 0;
}

extern "C" __device__ int le(bool* nb_retval, void const* str, void const* rhs)
{
  auto str_view = reinterpret_cast<cudf::string_view const*>(str);
  auto rhs_view = reinterpret_cast<cudf::string_view const*>(rhs);

  *nb_retval = (*str_view <= *rhs_view);
  return 0;
}

extern "C" __device__ int gt(bool* nb_retval, void const* str, void const* rhs)
{
  auto str_view = reinterpret_cast<cudf::string_view const*>(str);
  auto rhs_view = reinterpret_cast<cudf::string_view const*>(rhs);

  *nb_retval = (*str_view > *rhs_view);
  return 0;
}

extern "C" __device__ int lt(bool* nb_retval, void const* str, void const* rhs)
{
  auto str_view = reinterpret_cast<cudf::string_view const*>(str);
  auto rhs_view = reinterpret_cast<cudf::string_view const*>(rhs);

  *nb_retval = (*str_view < *rhs_view);
  return 0;
}

extern "C" __device__ int pyislower(bool* nb_retval, void const* str, std::int64_t chars_table)
{
  auto str_view = reinterpret_cast<cudf::string_view const*>(str);

  *nb_retval = is_lower(
    reinterpret_cast<cudf::strings::detail::character_flags_table_type*>(chars_table), *str_view);
  return 0;
}

extern "C" __device__ int pyisupper(bool* nb_retval, void const* str, std::int64_t chars_table)
{
  auto str_view = reinterpret_cast<cudf::string_view const*>(str);

  *nb_retval = is_upper(
    reinterpret_cast<cudf::strings::detail::character_flags_table_type*>(chars_table), *str_view);
  return 0;
}

extern "C" __device__ int pyisspace(bool* nb_retval, void const* str, std::int64_t chars_table)
{
  auto str_view = reinterpret_cast<cudf::string_view const*>(str);

  *nb_retval = is_space(
    reinterpret_cast<cudf::strings::detail::character_flags_table_type*>(chars_table), *str_view);
  return 0;
}

extern "C" __device__ int pyisdecimal(bool* nb_retval, void const* str, std::int64_t chars_table)
{
  auto str_view = reinterpret_cast<cudf::string_view const*>(str);

  *nb_retval = is_decimal(
    reinterpret_cast<cudf::strings::detail::character_flags_table_type*>(chars_table), *str_view);
  return 0;
}

extern "C" __device__ int pyisnumeric(bool* nb_retval, void const* str, std::int64_t chars_table)
{
  auto str_view = reinterpret_cast<cudf::string_view const*>(str);

  *nb_retval = is_numeric(
    reinterpret_cast<cudf::strings::detail::character_flags_table_type*>(chars_table), *str_view);
  return 0;
}

extern "C" __device__ int pyisdigit(bool* nb_retval, void const* str, std::int64_t chars_table)
{
  auto str_view = reinterpret_cast<cudf::string_view const*>(str);

  *nb_retval = is_digit(
    reinterpret_cast<cudf::strings::detail::character_flags_table_type*>(chars_table), *str_view);
  return 0;
}

extern "C" __device__ int pyisalnum(bool* nb_retval, void const* str, std::int64_t chars_table)
{
  auto str_view = reinterpret_cast<cudf::string_view const*>(str);

  *nb_retval = is_alpha_numeric(
    reinterpret_cast<cudf::strings::detail::character_flags_table_type*>(chars_table), *str_view);
  return 0;
}

extern "C" __device__ int pyisalpha(bool* nb_retval, void const* str, std::int64_t chars_table)
{
  auto str_view = reinterpret_cast<cudf::string_view const*>(str);

  *nb_retval = is_alpha(
    reinterpret_cast<cudf::strings::detail::character_flags_table_type*>(chars_table), *str_view);
  return 0;
}

extern "C" __device__ int pyistitle(bool* nb_retval, void const* str, std::int64_t chars_table)
{
  auto str_view = reinterpret_cast<cudf::string_view const*>(str);

  *nb_retval = is_title(
    reinterpret_cast<cudf::strings::detail::character_flags_table_type*>(chars_table), *str_view);
  return 0;
}

extern "C" __device__ int pycount(int* nb_retval, void const* str, void const* substr)
{
  auto str_view    = reinterpret_cast<cudf::string_view const*>(str);
  auto substr_view = reinterpret_cast<cudf::string_view const*>(substr);

  *nb_retval = count(*str_view, *substr_view);
  return 0;
}

extern "C" __device__ int udf_string_from_string_view(int* nb_retbal,
                                                      void const* str,
                                                      void* udf_str)
{
  auto str_view_ptr = reinterpret_cast<cudf::string_view const*>(str);
  auto udf_str_ptr  = reinterpret_cast<udf_string*>(udf_str);
  *udf_str_ptr      = udf_string(*str_view_ptr);

  return 0;
}

extern "C" __device__ int strip(int* nb_retval,
                                void* udf_str,
                                void* const* to_strip,
                                void* const* strip_str)
{
  auto to_strip_ptr  = reinterpret_cast<cudf::string_view const*>(to_strip);
  auto strip_str_ptr = reinterpret_cast<cudf::string_view const*>(strip_str);
  auto udf_str_ptr   = reinterpret_cast<udf_string*>(udf_str);

  *udf_str_ptr = strip(*to_strip_ptr, *strip_str_ptr);

  return 0;
}

extern "C" __device__ int lstrip(int* nb_retval,
                                 void* udf_str,
                                 void* const* to_strip,
                                 void* const* strip_str)
{
  auto to_strip_ptr  = reinterpret_cast<cudf::string_view const*>(to_strip);
  auto strip_str_ptr = reinterpret_cast<cudf::string_view const*>(strip_str);
  auto udf_str_ptr   = reinterpret_cast<udf_string*>(udf_str);

  *udf_str_ptr = strip(*to_strip_ptr, *strip_str_ptr, cudf::strings::side_type::LEFT);

  return 0;
}

extern "C" __device__ int rstrip(int* nb_retval,
                                 void* udf_str,
                                 void* const* to_strip,
                                 void* const* strip_str)
{
  auto to_strip_ptr  = reinterpret_cast<cudf::string_view const*>(to_strip);
  auto strip_str_ptr = reinterpret_cast<cudf::string_view const*>(strip_str);
  auto udf_str_ptr   = reinterpret_cast<udf_string*>(udf_str);

  *udf_str_ptr = strip(*to_strip_ptr, *strip_str_ptr, cudf::strings::side_type::RIGHT);

  return 0;
<<<<<<< HEAD
}

extern "C" __device__ int concat(int* nb_retval, void* udf_str, void* const* lhs, void* const* rhs)
{
  auto lhs_ptr     = reinterpret_cast<cudf::string_view const*>(lhs);
  auto rhs_ptr     = reinterpret_cast<cudf::string_view const*>(rhs);
  auto udf_str_ptr = reinterpret_cast<udf_string*>(udf_str);

  udf_string result;
  result.append(*lhs_ptr).append(*rhs_ptr);
  *udf_str_ptr = result;
  printf("%s\n", result.data());
  return 0;
=======
>>>>>>> 4497ed6b
}<|MERGE_RESOLUTION|>--- conflicted
+++ resolved
@@ -269,20 +269,19 @@
   *udf_str_ptr = strip(*to_strip_ptr, *strip_str_ptr, cudf::strings::side_type::RIGHT);
 
   return 0;
-<<<<<<< HEAD
 }
 
 extern "C" __device__ int concat(int* nb_retval, void* udf_str, void* const* lhs, void* const* rhs)
 {
-  auto lhs_ptr     = reinterpret_cast<cudf::string_view const*>(lhs);
-  auto rhs_ptr     = reinterpret_cast<cudf::string_view const*>(rhs);
+  auto lhs_ptr = reinterpret_cast<cudf::string_view const*>(lhs);
+  auto rhs_ptr = reinterpret_cast<cudf::string_view const*>(rhs);
+
   auto udf_str_ptr = reinterpret_cast<udf_string*>(udf_str);
 
   udf_string result;
+
   result.append(*lhs_ptr).append(*rhs_ptr);
   *udf_str_ptr = result;
   printf("%s\n", result.data());
   return 0;
-=======
->>>>>>> 4497ed6b
 }