# Copyright (c) 2022, NVIDIA CORPORATION.

from libcpp.memory cimport unique_ptr
from libcpp.utility cimport move

from cudf.core.buffer import as_buffer

from cudf._lib.column cimport Column
from cudf._lib.cpp.column.column cimport column, column_view
from rmm._lib.device_buffer cimport DeviceBuffer, device_buffer

from strings_udf._lib.cpp.strings_udf cimport (
    column_from_udf_string_array as cpp_column_from_udf_string_array,
    free_udf_string_array as cpp_free_udf_string_array,
    to_string_view_array as cpp_to_string_view_array,
    udf_string,
)


def to_string_view_array(Column strings_col):
    cdef unique_ptr[device_buffer] c_buffer
    cdef column_view input_view = strings_col.view()
    with nogil:
        c_buffer = move(cpp_to_string_view_array(input_view))

    device_buffer = DeviceBuffer.c_from_unique_ptr(move(c_buffer))
<<<<<<< HEAD
    return Buffer(device_buffer)


def from_udf_string_array(DeviceBuffer d_buffer):
    cdef size_t size = int(d_buffer.c_size() / sizeof(udf_string))
    cdef udf_string* data = <udf_string*>d_buffer.c_data()
    cdef unique_ptr[column] c_result

    with nogil:
        c_result = move(cpp_column_from_udf_string_array(data, size))

    result = Column.from_unique_ptr(move(c_result))
    with nogil:
        cpp_free_udf_string_array(data, size)

    return result
=======
    return as_buffer(device_buffer)
>>>>>>> e402448b
<|MERGE_RESOLUTION|>--- conflicted
+++ resolved
@@ -24,8 +24,7 @@
         c_buffer = move(cpp_to_string_view_array(input_view))
 
     device_buffer = DeviceBuffer.c_from_unique_ptr(move(c_buffer))
-<<<<<<< HEAD
-    return Buffer(device_buffer)
+    return as_buffer(device_buffer)
 
 
 def from_udf_string_array(DeviceBuffer d_buffer):
@@ -40,7 +39,4 @@
     with nogil:
         cpp_free_udf_string_array(data, size)
 
-    return result
-=======
-    return as_buffer(device_buffer)
->>>>>>> e402448b
+    return result