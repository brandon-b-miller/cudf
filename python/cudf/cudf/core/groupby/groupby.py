# Copyright (c) 2020-2023, NVIDIA CORPORATION.

import itertools
import pickle
import textwrap
import warnings
from collections import abc
from functools import cached_property
from typing import Any, Iterable, List, Optional, Tuple, Union

import cupy as cp
import numpy as np
import pandas as pd

import cudf
from cudf._lib import groupby as libgroupby
from cudf._lib.null_mask import bitmask_or
from cudf._lib.reshape import interleave_columns
from cudf._lib.sort import segmented_sort_by_key
from cudf._lib.types import size_type_dtype
from cudf._typing import AggType, DataFrameOrSeries, MultiColumnAggType
from cudf.api.types import is_list_like
from cudf.core.abc import Serializable
from cudf.core.column.column import ColumnBase, arange, as_column
from cudf.core.column_accessor import ColumnAccessor
from cudf.core.mixins import Reducible, Scannable
from cudf.core.multiindex import MultiIndex
from cudf.core.udf.groupby_utils import (
    _jit_groupby_eligible,
    jit_groupby_apply,
)
from cudf.utils.utils import GetAttrGetItemMixin, _cudf_nvtx_annotate


# The three functions below return the quantiles [25%, 50%, 75%]
# respectively, which are called in the describe() method to output
# the summary stats of a GroupBy object
def _quantile_25(x):
    return x.quantile(0.25)


def _quantile_50(x):
    return x.quantile(0.50)


def _quantile_75(x):
    return x.quantile(0.75)


def _is_row_of(chunk, obj):
    return (
        isinstance(chunk, cudf.Series)
        and isinstance(obj, cudf.DataFrame)
        and len(chunk.index) == len(obj._column_names)
        and (chunk.index.to_pandas() == pd.Index(obj._column_names)).all()
    )


groupby_doc_template = textwrap.dedent(
    """Group using a mapper or by a Series of columns.

A groupby operation involves some combination of splitting the object,
applying a function, and combining the results. This can be used to
group large amounts of data and compute operations on these groups.

Parameters
----------
by : mapping, function, label, or list of labels
    Used to determine the groups for the groupby. If by is a
    function, it's called on each value of the object's index.
    If a dict or Series is passed, the Series or dict VALUES will
    be used to determine the groups (the Series' values are first
    aligned; see .align() method). If an cupy array is passed, the
    values are used as-is determine the groups. A label or list
    of labels may be passed to group by the columns in self.
    Notice that a tuple is interpreted as a (single) key.
level : int, level name, or sequence of such, default None
    If the axis is a MultiIndex (hierarchical), group by a particular
    level or levels.
as_index : bool, default True
    For aggregated output, return object with group labels as
    the index. Only relevant for DataFrame input.
    as_index=False is effectively "SQL-style" grouped output.
sort : bool, default False
    Sort result by group key. Differ from Pandas, cudf defaults to
    ``False`` for better performance. Note this does not influence
    the order of observations within each group. Groupby preserves
    the order of rows within each group.
group_keys : bool, optional
    When calling apply and the ``by`` argument produces a like-indexed
    result, add group keys to index to identify pieces. By default group
    keys are not included when the result's index (and column) labels match
    the inputs, and are included otherwise. This argument has no effect if
    the result produced is not like-indexed with respect to the input.
{ret}
Examples
--------
**Series**

>>> ser = cudf.Series([390., 350., 30., 20.],
...                 index=['Falcon', 'Falcon', 'Parrot', 'Parrot'],
...                 name="Max Speed")
>>> ser
Falcon    390.0
Falcon    350.0
Parrot     30.0
Parrot     20.0
Name: Max Speed, dtype: float64
>>> ser.groupby(level=0).mean()
Falcon    370.0
Parrot     25.0
Name: Max Speed, dtype: float64
>>> ser.groupby(ser > 100).mean()
Max Speed
False     25.0
True     370.0
Name: Max Speed, dtype: float64

**DataFrame**

>>> import cudf
>>> import pandas as pd
>>> df = cudf.DataFrame({{
...     'Animal': ['Falcon', 'Falcon', 'Parrot', 'Parrot'],
...     'Max Speed': [380., 370., 24., 26.],
... }})
>>> df
   Animal  Max Speed
0  Falcon      380.0
1  Falcon      370.0
2  Parrot       24.0
3  Parrot       26.0
>>> df.groupby(['Animal']).mean()
        Max Speed
Animal
Falcon      375.0
Parrot       25.0

>>> arrays = [['Falcon', 'Falcon', 'Parrot', 'Parrot'],
...           ['Captive', 'Wild', 'Captive', 'Wild']]
>>> index = pd.MultiIndex.from_arrays(arrays, names=('Animal', 'Type'))
>>> df = cudf.DataFrame({{'Max Speed': [390., 350., 30., 20.]}},
...     index=index)
>>> df
                Max Speed
Animal Type
Falcon Captive      390.0
        Wild         350.0
Parrot Captive       30.0
        Wild          20.0
>>> df.groupby(level=0).mean()
        Max Speed
Animal
Falcon      370.0
Parrot       25.0
>>> df.groupby(level="Type").mean()
        Max Speed
Type
Wild         185.0
Captive      210.0

>>> df = cudf.DataFrame({{'A': 'a a b'.split(),
...                      'B': [1,2,3],
...                      'C': [4,6,5]}})
>>> g1 = df.groupby('A', group_keys=False)
>>> g2 = df.groupby('A', group_keys=True)

Notice that ``g1`` have ``g2`` have two groups, ``a`` and ``b``, and only
differ in their ``group_keys`` argument. Calling `apply` in various ways,
we can get different grouping results:

>>> g1[['B', 'C']].apply(lambda x: x / x.sum())
          B    C
0  0.333333  0.4
1  0.666667  0.6
2  1.000000  1.0

In the above, the groups are not part of the index. We can have them included
by using ``g2`` where ``group_keys=True``:

>>> g2[['B', 'C']].apply(lambda x: x / x.sum())
            B    C
A
a 0  0.333333  0.4
  1  0.666667  0.6
b 2  1.000000  1.0
"""
)


class GroupBy(Serializable, Reducible, Scannable):
    obj: "cudf.core.indexed_frame.IndexedFrame"

    _VALID_REDUCTIONS = {
        "sum",
        "prod",
        "idxmin",
        "idxmax",
        "min",
        "max",
        "mean",
        "median",
        "nunique",
        "first",
        "last",
        "var",
        "std",
    }

    _VALID_SCANS = {
        "cumsum",
        "cummin",
        "cummax",
    }

    # Necessary because the function names don't directly map to the docs.
    _SCAN_DOCSTRINGS = {
        "cumsum": {"op_name": "Cumulative sum"},
        "cummin": {"op_name": "Cumulative min"},
        "cummax": {"op_name": "Cumulative max"},
    }

    _MAX_GROUPS_BEFORE_WARN = 100

    def __init__(
        self,
        obj,
        by=None,
        level=None,
        sort=False,
        as_index=True,
        dropna=True,
        group_keys=True,
    ):
        """
        Group a DataFrame or Series by a set of columns.

        Parameters
        ----------
        by : optional
            Specifies the grouping columns. Can be any of the following:
            - A Python function called on each value of the object's index
            - A dict or Series that maps index labels to group names
            - A cudf.Index object
            - A str indicating a column name
            - An array of the same length as the object
            - A Grouper object
            - A list of the above
        level : int, level_name or list, optional
            For objects with a MultiIndex, `level` can be used to specify
            grouping by one or more levels of the MultiIndex.
        sort : bool, default False
            Sort the result by group keys. Differ from Pandas, cudf defaults
            to False for better performance.
        as_index : bool, optional
            If as_index=True (default), the group names appear
            as the keys of the resulting DataFrame.
            If as_index=False, the groups are returned as ordinary
            columns of the resulting DataFrame, *if they are named columns*.
        dropna : bool, optional
            If True (default), do not include the "null" group.
        """
        self.obj = obj
        self._as_index = as_index
        self._by = by
        self._level = level
        self._sort = sort
        self._dropna = dropna
        self._group_keys = group_keys

        if isinstance(by, _Grouping):
            by._obj = self.obj
            self.grouping = by
        else:
            self.grouping = _Grouping(obj, by, level)

    def __iter__(self):
        if isinstance(self._by, list) and len(self._by) == 1:
            warnings.warn(
                "In a future version of cudf, a length 1 tuple will be "
                "returned when iterating over a groupby with a grouper equal "
                "to a list of length 1. To avoid this warning, do not supply "
                "a list with a single grouper.",
                FutureWarning,
            )
        group_names, offsets, _, grouped_values = self._grouped()
        if isinstance(group_names, cudf.BaseIndex):
            group_names = group_names.to_pandas()
        for i, name in enumerate(group_names):
            yield name, grouped_values[offsets[i] : offsets[i + 1]]

    @property
    def dtypes(self):
        """
        Return the dtypes in this group.

        Returns
        -------
        pandas.DataFrame
            The data type of each column of the group.

        Examples
        --------
        >>> import cudf
        >>> df = cudf.DataFrame({'a': [1, 2, 3, 3], 'b': ['x', 'y', 'z', 'a'],
        ...                      'c':[10, 11, 12, 12]})
        >>> df.groupby("a").dtypes
                b      c
        a
        1  object  int64
        2  object  int64
        3  object  int64
        """
        index = self.grouping.keys.unique().to_pandas()
        return pd.DataFrame(
            {
                name: [self.obj._dtypes[name]] * len(index)
                for name in self.grouping.values._column_names
            },
            index=index,
        )

    @cached_property
    def groups(self):
        """
        Returns a dictionary mapping group keys to row labels.
        """
        group_names, offsets, _, grouped_values = self._grouped()
        grouped_index = grouped_values.index

        if len(group_names) > self._MAX_GROUPS_BEFORE_WARN:
            warnings.warn(
                f"GroupBy.groups() performance scales poorly with "
                f"number of groups. Got {len(group_names)} groups."
            )

        return dict(
            zip(group_names.to_pandas(), grouped_index._split(offsets[1:-1]))
        )

    @_cudf_nvtx_annotate
    def get_group(self, name, obj=None):
        """
        Construct DataFrame from group with provided name.

        Parameters
        ----------
        name : object
            The name of the group to get as a DataFrame.
        obj : DataFrame, default None
            The DataFrame to take the DataFrame out of.  If
            it is None, the object groupby was called on will
            be used.

        Returns
        -------
        group : same type as obj

        Examples
        --------
        >>> import cudf
        >>> df = cudf.DataFrame({"X": ["A", "B", "A", "B"], "Y": [1, 4, 3, 2]})
        >>> df
           X  Y
        0  A  1
        1  B  4
        2  A  3
        3  B  2
        >>> df.groupby("X").get_group("A")
           X  Y
        0  A  1
        2  A  3
        """
        if obj is None:
            obj = self.obj

        return obj.loc[self.groups[name]]

    @_cudf_nvtx_annotate
    def size(self):
        """
        Return the size of each group.
        """
        return (
            cudf.Series(
                cudf.core.column.column_empty(
                    len(self.obj), "int8", masked=False
                )
            )
            .groupby(self.grouping, sort=self._sort, dropna=self._dropna)
            .agg("size")
        )

    @_cudf_nvtx_annotate
    def cumcount(self):
        """
        Return the cumulative count of keys in each group.
        """
        return (
            cudf.Series(
                cudf.core.column.column_empty(
                    len(self.obj), "int8", masked=False
                ),
                index=self.obj.index,
            )
            .groupby(self.grouping, sort=self._sort)
            .agg("cumcount")
        )

    @_cudf_nvtx_annotate
    def rank(
        self,
        method="average",
        ascending=True,
        na_option="keep",
        pct=False,
        axis=0,
    ):
        """
        Return the rank of values within each group.
        """
        if not axis == 0:
            raise NotImplementedError("Only axis=0 is supported.")

        def rank(x):
            return getattr(x, "rank")(
                method=method,
                ascending=ascending,
                na_option=na_option,
                pct=pct,
            )

        return self.agg(rank)

    @cached_property
    def _groupby(self):
        return libgroupby.GroupBy(
            [*self.grouping.keys._columns], dropna=self._dropna
        )

    @_cudf_nvtx_annotate
    def agg(self, func):
        """
        Apply aggregation(s) to the groups.

        Parameters
        ----------
        func : str, callable, list or dict
            Argument specifying the aggregation(s) to perform on the
            groups. `func` can be any of the following:

              - string: the name of a supported aggregation
              - callable: a function that accepts a Series/DataFrame and
                performs a supported operation on it.
              - list: a list of strings/callables specifying the
                aggregations to perform on every column.
              - dict: a mapping of column names to string/callable
                specifying the aggregations to perform on those
                columns.

        See :ref:`the user guide <basics.groupby>` for supported
        aggregations.

        Returns
        -------
        A Series or DataFrame containing the combined results of the
        aggregation(s).

        Examples
        --------
        >>> import cudf
        >>> a = cudf.DataFrame({
        ...     'a': [1, 1, 2],
        ...     'b': [1, 2, 3],
        ...     'c': [2, 2, 1]
        ... })
        >>> a.groupby('a').agg('sum')
           b  c
        a
        2  3  1
        1  3  4

        Specifying a list of aggregations to perform on each column.

        >>> import cudf
        >>> a = cudf.DataFrame({
        ...     'a': [1, 1, 2],
        ...     'b': [1, 2, 3],
        ...     'c': [2, 2, 1]
        ... })
        >>> a.groupby('a').agg(['sum', 'min'])
            b       c
          sum min sum min
        a
        2   3   3   1   1
        1   3   1   4   2

        Using a dict to specify aggregations to perform per column.

        >>> import cudf
        >>> a = cudf.DataFrame({
        ...     'a': [1, 1, 2],
        ...     'b': [1, 2, 3],
        ...     'c': [2, 2, 1]
        ... })
        >>> a.groupby('a').agg({'a': 'max', 'b': ['min', 'mean']})
            a   b
          max min mean
        a
        2   2   3  3.0
        1   1   1  1.5

        Using lambdas/callables to specify aggregations taking parameters.

        >>> import cudf
        >>> a = cudf.DataFrame({
        ...     'a': [1, 1, 2],
        ...     'b': [1, 2, 3],
        ...     'c': [2, 2, 1]
        ... })
        >>> f1 = lambda x: x.quantile(0.5); f1.__name__ = "q0.5"
        >>> f2 = lambda x: x.quantile(0.75); f2.__name__ = "q0.75"
        >>> a.groupby('a').agg([f1, f2])
             b          c
          q0.5 q0.75 q0.5 q0.75
        a
        1  1.5  1.75  2.0   2.0
        2  3.0  3.00  1.0   1.0
        """
        column_names, columns, normalized_aggs = self._normalize_aggs(func)
        orig_dtypes = tuple(c.dtype for c in columns)

        # Note: When there are no key columns, the below produces
        # a Float64Index, while Pandas returns an Int64Index
        # (GH: 6945)
        (
            result_columns,
            grouped_key_cols,
            included_aggregations,
        ) = self._groupby.aggregate(columns, normalized_aggs)

        result_index = self.grouping.keys._from_columns_like_self(
            grouped_key_cols,
        )

        multilevel = _is_multi_agg(func)
        data = {}
        for col_name, aggs, cols, orig_dtype in zip(
            column_names,
            included_aggregations,
            result_columns,
            orig_dtypes,
        ):
            for agg, col in zip(aggs, cols):
                if multilevel:
                    agg_name = agg.__name__ if callable(agg) else agg
                    key = (col_name, agg_name)
                else:
                    key = col_name
                if (
                    agg in {list, "collect"}
                    and orig_dtype != col.dtype.element_type
                ):
                    # Structs lose their labels which we reconstruct here
                    col = col._with_type_metadata(cudf.ListDtype(orig_dtype))
                data[key] = col
        data = ColumnAccessor(data, multiindex=multilevel)
        if not multilevel:
            data = data.rename_levels({np.nan: None}, level=0)
        result = cudf.DataFrame._from_data(data, index=result_index)

        if self._sort:
            result = result.sort_index()

        if not self._as_index:
            result = result.reset_index()
        if libgroupby._is_all_scan_aggregate(normalized_aggs):
            # Scan aggregations return rows in original index order
            return self._mimic_pandas_order(result)

        return result

    def _reduce(
        self,
        op: str,
        numeric_only: bool = False,
        min_count: int = 0,
        *args,
        **kwargs,
    ):
        """Compute {op} of group values.

        Parameters
        ----------
        numeric_only : bool, default None
            Include only float, int, boolean columns. If None, will attempt to
            use everything, then use only numeric data.
        min_count : int, default 0
            The required number of valid values to perform the operation. If
            fewer than ``min_count`` non-NA values are present the result will
            be NA.

        Returns
        -------
        Series or DataFrame
            Computed {op} of values within each group.

        Notes
        -----
        Difference from pandas:
            * Not supporting: numeric_only, min_count
        """
        if numeric_only:
            raise NotImplementedError(
                "numeric_only parameter is not implemented yet"
            )
        if min_count != 0:
            raise NotImplementedError(
                "min_count parameter is not implemented yet"
            )
        return self.agg(op)

    def _scan(self, op: str, *args, **kwargs):
        """{op_name} for each group."""
        return self.agg(op)

    aggregate = agg

    def _head_tail(self, n, *, take_head: bool, preserve_order: bool):
        """Return the head or tail of each group

        Parameters
        ----------
        n
           Number of entries to include (if negative, number of
           entries to exclude)
        take_head
           Do we want the head or the tail of the group
        preserve_order
            If True, return the n rows from each group in original
            dataframe order (this mimics pandas behavior though is
            more expensive).

        Returns
        -------
        New DataFrame or Series

        Notes
        -----
        Unlike pandas, this returns an object in group order, not
        original order, unless ``preserve_order`` is ``True``.
        """
        # A more memory-efficient implementation would merge the take
        # into the grouping, but that probably requires a new
        # aggregation scheme in libcudf. This is probably "fast
        # enough" for most reasonable input sizes.
        _, offsets, _, group_values = self._grouped()
        group_offsets = np.asarray(offsets, dtype=size_type_dtype)
        size_per_group = np.diff(group_offsets)
        # "Out of bounds" n for the group size either means no entries
        # (negative) or all the entries (positive)
        if n < 0:
            size_per_group = np.maximum(
                size_per_group + n, 0, out=size_per_group
            )
        else:
            size_per_group = np.minimum(size_per_group, n, out=size_per_group)
        if take_head:
            group_offsets = group_offsets[:-1]
        else:
            group_offsets = group_offsets[1:] - size_per_group
        to_take = np.arange(size_per_group.sum(), dtype=size_type_dtype)
        fixup = np.empty_like(size_per_group)
        fixup[0] = 0
        np.cumsum(size_per_group[:-1], out=fixup[1:])
        to_take += np.repeat(group_offsets - fixup, size_per_group)
        to_take = as_column(to_take)
        result = group_values.iloc[to_take]
        if preserve_order:
            # Can't use _mimic_pandas_order because we need to
            # subsample the gather map from the full input ordering,
            # rather than permuting the gather map of the output.
            _, (ordering,), _ = self._groupby.groups(
                [arange(0, self.obj._data.nrows)]
            )
            # Invert permutation from original order to groups on the
            # subset of entries we want.
            gather_map = ordering.take(to_take).argsort()
            return result.take(gather_map)
        else:
            return result

    @_cudf_nvtx_annotate
    def head(self, n: int = 5, *, preserve_order: bool = True):
        """Return first n rows of each group

        Parameters
        ----------
        n
            If positive: number of entries to include from start of group
            If negative: number of entries to exclude from end of group

        preserve_order
            If True (default), return the n rows from each group in
            original dataframe order (this mimics pandas behavior
            though is more expensive). If you don't need rows in
            original dataframe order you will see a performance
            improvement by setting ``preserve_order=False``. In both
            cases, the original index is preserved, so ``.loc``-based
            indexing will work identically.

        Returns
        -------
        Series or DataFrame
            Subset of the original grouped object as determined by n

        See Also
        --------
        .tail

        Examples
        --------
        >>> df = cudf.DataFrame(
        ...     {
        ...         "a": [1, 0, 1, 2, 2, 1, 3, 2, 3, 3, 3],
        ...         "b": [0, 1, 2, 3, 4, 5, 6, 7, 8, 9, 10],
        ...     }
        ... )
        >>> df.groupby("a").head(1)
           a  b
        0  1  0
        1  0  1
        3  2  3
        6  3  6
        >>> df.groupby("a").head(-2)
           a  b
        0  1  0
        3  2  3
        6  3  6
        8  3  8
        """
        return self._head_tail(
            n, take_head=True, preserve_order=preserve_order
        )

    @_cudf_nvtx_annotate
    def tail(self, n: int = 5, *, preserve_order: bool = True):
        """Return last n rows of each group

        Parameters
        ----------
        n
            If positive: number of entries to include from end of group
            If negative: number of entries to exclude from start of group

        preserve_order
            If True (default), return the n rows from each group in
            original dataframe order (this mimics pandas behavior
            though is more expensive). If you don't need rows in
            original dataframe order you will see a performance
            improvement by setting ``preserve_order=False``. In both
            cases, the original index is preserved, so ``.loc``-based
            indexing will work identically.

        Returns
        -------
        Series or DataFrame
            Subset of the original grouped object as determined by n


        See Also
        --------
        .head

        Examples
        --------
        >>> df = cudf.DataFrame(
        ...     {
        ...         "a": [1, 0, 1, 2, 2, 1, 3, 2, 3, 3, 3],
        ...         "b": [0, 1, 2, 3, 4, 5, 6, 7, 8, 9, 10],
        ...     }
        ... )
        >>> df.groupby("a").tail(1)
            a   b
        1   0   1
        5   1   5
        7   2   7
        10  3  10
        >>> df.groupby("a").tail(-2)
            a   b
        5   1   5
        7   2   7
        9   3   9
        10  3  10
        """
        return self._head_tail(
            n, take_head=False, preserve_order=preserve_order
        )

    @_cudf_nvtx_annotate
    def nth(self, n):
        """
        Return the nth row from each group.
        """
        result = self.agg(lambda x: x.nth(n)).sort_index()
        sizes = self.size().sort_index()

        return result[sizes > n]

    @_cudf_nvtx_annotate
    def ngroup(self, ascending=True):
        """
        Number each group from 0 to the number of groups - 1.

        This is the enumerative complement of cumcount. Note that the
        numbers given to the groups match the order in which the groups
        would be seen when iterating over the groupby object, not the
        order they are first observed.

        Parameters
        ----------
        ascending : bool, default True
            If False, number in reverse, from number of group - 1 to 0.

        Returns
        -------
        Series
            Unique numbers for each group.

        See Also
        --------
        .cumcount : Number the rows in each group.

        Examples
        --------
        >>> df = cudf.DataFrame({"A": list("aaabba")})
        >>> df
           A
        0  a
        1  a
        2  a
        3  b
        4  b
        5  a
        >>> df.groupby('A').ngroup()
        0    0
        1    0
        2    0
        3    1
        4    1
        5    0
        dtype: int64
        >>> df.groupby('A').ngroup(ascending=False)
        0    1
        1    1
        2    1
        3    0
        4    0
        5    1
        dtype: int64
        >>> df.groupby(["A", [1,1,2,3,2,1]]).ngroup()
        0    0
        1    0
        2    1
        3    3
        4    2
        5    0
        dtype: int64
        """
        num_groups = len(index := self.grouping.keys.unique())
        _, has_null_group = bitmask_or([*index._columns])

        if ascending:
            if has_null_group:
                group_ids = cudf.Series._from_data(
                    {None: cp.arange(-1, num_groups - 1)}
                )
            else:
                group_ids = cudf.Series._from_data(
                    {None: cp.arange(num_groups)}
                )
        else:
            group_ids = cudf.Series._from_data(
                {None: cp.arange(num_groups - 1, -1, -1)}
            )

        if has_null_group:
            group_ids.iloc[0] = cudf.NA

        group_ids._index = index
        return self._broadcast(group_ids)

    def sample(
        self,
        n: Optional[int] = None,
        frac: Optional[float] = None,
        replace: bool = False,
        weights: Union[abc.Sequence, "cudf.Series", None] = None,
        random_state: Union[np.random.RandomState, int, None] = None,
    ):
        """Return a random sample of items in each group.

        Parameters
        ----------
        n
            Number of items to return for each group, if sampling
            without replacement must be at most the size of the
            smallest group. Cannot be used with frac. Default is
            ``n=1`` if frac is None.
        frac
            Fraction of items to return. Cannot be used with n.
        replace
            Should sampling occur with or without replacement?
        weights
            Sampling probability for each element. Must be the same
            length as the grouped frame. Not currently supported.
        random_state
            Seed for random number generation.

        Returns
        -------
        New dataframe or series with samples of appropriate size drawn
        from each group.

        """
        if weights is not None:
            # To implement this case again needs different algorithms
            # in both cases.
            #
            # Without replacement, use the weighted reservoir sampling
            # approach of Efraimidas and Spirakis (2006)
            # https://doi.org/10.1016/j.ipl.2005.11.003, essentially,
            # do a segmented argsort sorting on weight-scaled
            # logarithmic deviates. See
            # https://timvieira.github.io/blog/post/
            # 2019/09/16/algorithms-for-sampling-without-replacement/
            #
            # With replacement is trickier, one might be able to use
            # the alias method, otherwise we're back to bucketed
            # rejection sampling.
            raise NotImplementedError("Sampling with weights is not supported")
        if frac is not None and n is not None:
            raise ValueError("Cannot supply both of frac and n")
        elif n is None and frac is None:
            n = 1
        elif frac is not None and not (0 <= frac <= 1):
            raise ValueError(
                "Sampling with fraction must provide fraction in "
                f"[0, 1], got {frac=}"
            )
        # TODO: handle random states properly.
        if random_state is not None and not isinstance(random_state, int):
            raise NotImplementedError(
                "Only integer seeds are supported for random_state "
                "in this case"
            )
        # Get the groups
        # TODO: convince Cython to convert the std::vector offsets
        # into a numpy array directly, rather than a list.
        # TODO: this uses the sort-based groupby, could one use hash-based?
        _, offsets, _, group_values = self._grouped()
        group_offsets = np.asarray(offsets, dtype=size_type_dtype)
        size_per_group = np.diff(group_offsets)
        if n is not None:
            samples_per_group = np.broadcast_to(
                size_type_dtype.type(n), size_per_group.shape
            )
            if not replace and (minsize := size_per_group.min()) < n:
                raise ValueError(
                    f"Cannot sample {n=} without replacement, "
                    f"smallest group is {minsize}"
                )
        else:
            # Pandas uses round-to-nearest, ties to even to
            # pick sample sizes for the fractional case (unlike IEEE
            # which is round-to-nearest, ties to sgn(x) * inf).
            samples_per_group = np.round(
                size_per_group * frac, decimals=0
            ).astype(size_type_dtype)
        if replace:
            # We would prefer to use cupy here, but their rng.integers
            # interface doesn't take array-based low and high
            # arguments.
            low = 0
            high = np.repeat(size_per_group, samples_per_group)
            rng = np.random.default_rng(seed=random_state)
            indices = rng.integers(low, high, dtype=size_type_dtype)
            indices += np.repeat(group_offsets[:-1], samples_per_group)
        else:
            # Approach: do a segmented argsort of the index array and take
            # the first samples_per_group entries from sorted array.
            # We will shuffle the group indices and then pick them out
            # from the grouped dataframe index.
            nrows = len(group_values)
            indices = cp.arange(nrows, dtype=size_type_dtype)
            if len(size_per_group) < 500:
                # Empirically shuffling with cupy is faster at this scale
                rs = cp.random.get_random_state()
                rs.seed(seed=random_state)
                for off, size in zip(group_offsets, size_per_group):
                    rs.shuffle(indices[off : off + size])
            else:
                rng = cp.random.default_rng(seed=random_state)
                (indices,) = segmented_sort_by_key(
                    [as_column(indices)],
                    [as_column(rng.random(size=nrows))],
                    as_column(group_offsets),
                    [],
                    [],
                )
                indices = cp.asarray(indices.data_array_view(mode="read"))
            # Which indices are we going to want?
            want = np.arange(samples_per_group.sum(), dtype=size_type_dtype)
            scan = np.empty_like(samples_per_group)
            scan[0] = 0
            np.cumsum(samples_per_group[:-1], out=scan[1:])
            want += np.repeat(group_offsets[:-1] - scan, samples_per_group)
            indices = indices[want]
        return group_values.iloc[indices]

    def serialize(self):
        header = {}
        frames = []

        header["kwargs"] = {
            "sort": self._sort,
            "dropna": self._dropna,
            "as_index": self._as_index,
        }

        obj_header, obj_frames = self.obj.serialize()
        header["obj"] = obj_header
        header["obj_type"] = pickle.dumps(type(self.obj))
        header["num_obj_frames"] = len(obj_frames)
        frames.extend(obj_frames)

        grouping_header, grouping_frames = self.grouping.serialize()
        header["grouping"] = grouping_header
        header["num_grouping_frames"] = len(grouping_frames)
        frames.extend(grouping_frames)

        return header, frames

    @classmethod
    def deserialize(cls, header, frames):
        kwargs = header["kwargs"]

        obj_type = pickle.loads(header["obj_type"])
        obj = obj_type.deserialize(
            header["obj"], frames[: header["num_obj_frames"]]
        )
        grouping = _Grouping.deserialize(
            header["grouping"], frames[header["num_obj_frames"] :]
        )
        return cls(obj, grouping, **kwargs)

    def _grouped(self):
        grouped_key_cols, grouped_value_cols, offsets = self._groupby.groups(
            [*self.obj._index._columns, *self.obj._columns]
        )
        grouped_keys = cudf.core.index._index_from_columns(grouped_key_cols)
        if isinstance(self.grouping.keys, cudf.MultiIndex):
            grouped_keys.names = self.grouping.keys.names
        else:
            grouped_keys.name = self.grouping.keys.name
        grouped_values = self.obj._from_columns_like_self(
            grouped_value_cols,
            column_names=self.obj._column_names,
            index_names=self.obj._index_names,
        )
        group_names = grouped_keys.unique()
        return (group_names, offsets, grouped_keys, grouped_values)

    def _normalize_aggs(
        self, aggs: MultiColumnAggType
    ) -> Tuple[Iterable[Any], Tuple[ColumnBase, ...], List[List[AggType]]]:
        """
        Normalize aggs to a list of list of aggregations, where `out[i]`
        is a list of aggregations for column `self.obj[i]`. We support three
        different form of `aggs` input here:
        - A single agg, such as "sum". This agg is applied to all value
        columns.
        - A list of aggs, such as ["sum", "mean"]. All aggs are applied to all
        value columns.
        - A mapping of column name to aggs, such as
        {"a": ["sum"], "b": ["mean"]}, the aggs are applied to specified
        column.
        Each agg can be string or lambda functions.
        """

        aggs_per_column: Iterable[Union[AggType, Iterable[AggType]]]
        if isinstance(aggs, dict):
            column_names, aggs_per_column = aggs.keys(), aggs.values()
            columns = tuple(self.obj._data[col] for col in column_names)
        else:
            values = self.grouping.values
            column_names = values._column_names
            columns = values._columns
            aggs_per_column = (aggs,) * len(columns)

        normalized_aggs = [
            list(agg) if is_list_like(agg) else [agg]
            for agg in aggs_per_column
        ]
        return column_names, columns, normalized_aggs

    @_cudf_nvtx_annotate
    def pipe(self, func, *args, **kwargs):
        """
        Apply a function `func` with arguments to this GroupBy
        object and return the function's result.

        Parameters
        ----------
        func : function
            Function to apply to this GroupBy object or,
            alternatively, a ``(callable, data_keyword)`` tuple where
            ``data_keyword`` is a string indicating the keyword of
            ``callable`` that expects the GroupBy object.
        args : iterable, optional
            Positional arguments passed into ``func``.
        kwargs : mapping, optional
            A dictionary of keyword arguments passed into ``func``.

        Returns
        -------
        object : the return type of ``func``.

        See Also
        --------
        cudf.Series.pipe
            Apply a function with arguments to a series.

        cudf.DataFrame.pipe
            Apply a function with arguments to a dataframe.

        apply
            Apply function to each group instead of to the full GroupBy object.

        Examples
        --------
        >>> import cudf
        >>> df = cudf.DataFrame({'A': ['a', 'b', 'a', 'b'], 'B': [1, 2, 3, 4]})
        >>> df
           A  B
        0  a  1
        1  b  2
        2  a  3
        3  b  4

        To get the difference between each groups maximum and minimum value
        in one pass, you can do

        >>> df.groupby('A').pipe(lambda x: x.max() - x.min())
           B
        A
        a  2
        b  2
        """
        return cudf.core.common.pipe(self, func, *args, **kwargs)

    @_cudf_nvtx_annotate
    def _jit_groupby_apply(
        self, function, group_names, offsets, group_keys, grouped_values, *args
    ):
        # Nulls are not yet supported
        # TODO: don't check this twice under `engine='auto'`
        if self.grouping._obj._has_nulls:
            raise ValueError("Nulls not yet supported with groupby JIT engine")

        chunk_results = jit_groupby_apply(
            offsets, grouped_values, function, *args
        )
        result = cudf.Series._from_data(
            {None: chunk_results}, index=group_names
        )
        result.index.names = self.grouping.names
        result = result.reset_index()
        result[None] = result.pop(0)
        return result

    @_cudf_nvtx_annotate
    def _iterative_groupby_apply(
        self, function, group_names, offsets, group_keys, grouped_values, *args
    ):
        ngroups = len(offsets) - 1
        if ngroups > self._MAX_GROUPS_BEFORE_WARN:
            warnings.warn(
                f"GroupBy.apply() performance scales poorly with "
                f"number of groups. Got {ngroups} groups. Some functions "
                "may perform better by passing engine='jit'",
                RuntimeWarning,
            )

        chunks = [
            grouped_values[s:e] for s, e in zip(offsets[:-1], offsets[1:])
        ]
        chunk_results = [function(chk, *args) for chk in chunks]
        return self._post_process_chunk_results(
            chunk_results, group_names, group_keys, grouped_values
        )

    def _post_process_chunk_results(
        self, chunk_results, group_names, group_keys, grouped_values
    ):
        if not len(chunk_results):
            return self.obj.head(0)
        if cudf.api.types.is_scalar(chunk_results[0]):
            result = cudf.Series._from_data(
                {None: chunk_results}, index=group_names
            )
            result.index.names = self.grouping.names
            return result
        elif isinstance(chunk_results[0], cudf.Series) and isinstance(
            self.obj, cudf.DataFrame
        ):
            # When the UDF is like df.sum(), the result for each
            # group is a row-like "Series" where the index labels
            # are the same as the original calling DataFrame
            if _is_row_of(chunk_results[0], self.obj):
                result = cudf.concat(chunk_results, axis=1).T
                result.index = group_names
                result.index.names = self.grouping.names
            # When the UDF is like df.x + df.y, the result for each
            # group is the same length as the original group
            elif len(self.obj) == sum(len(chk) for chk in chunk_results):
                result = cudf.concat(chunk_results)
                index_data = group_keys._data.copy(deep=True)
                index_data[None] = grouped_values.index._column
                result.index = cudf.MultiIndex._from_data(index_data)
            else:
                raise TypeError(
                    "Error handling Groupby apply output with input of "
                    f"type {type(self.obj)} and output of "
                    f"type {type(chunk_results[0])}"
                )
        else:
            result = cudf.concat(chunk_results)
            if self._group_keys:
                index_data = group_keys._data.copy(deep=True)
                index_data[None] = grouped_values.index._column
                result.index = cudf.MultiIndex._from_data(index_data)
        return result

<<<<<<< HEAD
    def apply(self, function, *args, engine="auto"):
=======
    @_cudf_nvtx_annotate
    def apply(self, function, *args, engine="cudf"):
>>>>>>> df9eefc1
        """Apply a python transformation function over the grouped chunk.

        Parameters
        ----------
        function : callable
          The python transformation function that will be applied
          on the grouped chunk.
        args : tuple
            Optional positional arguments to pass to the function.
        engine: {'cudf', 'jit'}, default 'cudf'
          Selects the GroupBy.apply implementation. Use `jit` to
          select the numba JIT pipeline. Only certain operations are allowed
          within the function when using this option: min, max, sum, mean, var,
          std, idxmax, and idxmin and any arithmetic formula involving them are
          allowed. Binary operations are not yet supported, so syntax like
          `df['x'] * 2` is not yet allowed.
          For more information, see the `cuDF guide to user defined functions
          <https://docs.rapids.ai/api/cudf/stable/user_guide/guide-to-udfs.html>`__.

        Examples
        --------
        .. code-block:: python

          from cudf import DataFrame
          df = DataFrame()
          df['key'] = [0, 0, 1, 1, 2, 2, 2]
          df['val'] = [0, 1, 2, 3, 4, 5, 6]
          groups = df.groupby(['key'])

          # Define a function to apply to each row in a group
          def mult(df):
            df['out'] = df['key'] * df['val']
            return df

          result = groups.apply(mult)
          print(result)

        Output:

        .. code-block:: python

             key  val  out
          0    0    0    0
          1    0    1    0
          2    1    2    2
          3    1    3    3
          4    2    4    8
          5    2    5   10
          6    2    6   12

        .. pandas-compat::
            **groupby.apply**

            cuDF's ``groupby.apply`` is limited compared to pandas.
            In some situations, Pandas returns the grouped keys as part of
            the index while cudf does not due to redundancy. For example:

            .. code-block::

                >>> import pandas as pd
                >>> df = pd.DataFrame({
                ...     'a': [1, 1, 2, 2],
                ...     'b': [1, 2, 1, 2],
                ...     'c': [1, 2, 3, 4],
                ... })
                >>> gdf = cudf.from_pandas(df)
                >>> df.groupby('a').apply(lambda x: x.iloc[[0]])
                     a  b  c
                a
                1 0  1  1  1
                2 2  2  1  3
                >>> gdf.groupby('a').apply(lambda x: x.iloc[[0]])
                   a  b  c
                0  1  1  1
                2  2  1  3

        ``engine='jit'`` may be used to accelerate certain functions,
        initially those that contain reductions and arithmetic operations
        between results of those reductions:

        >>> import cudf
        >>> df = cudf.DataFrame({'a':[1,1,2,2,3,3], 'b':[1,2,3,4,5,6]})
        >>> df.groupby('a').apply(
        ...   lambda group: group['b'].max() - group['b'].min(),
        ...   engine='jit'
        ... )
           a  None
        0  1     1
        1  2     1
        2  3     1
        """

        if self.obj.empty:
            return self.obj
        if not callable(function):
            raise TypeError(f"type {type(function)} is not callable")
        group_names, offsets, group_keys, grouped_values = self._grouped()

        if engine == "auto":
            if _jit_groupby_eligible(grouped_values, function, args):
                engine = "jit"
            else:
                engine = "cudf"
        if engine == "jit":
            result = self._jit_groupby_apply(
                function,
                group_names,
                offsets,
                group_keys,
                grouped_values,
                *args,
            )
        elif engine == "cudf":
            result = self._iterative_groupby_apply(
                function,
                group_names,
                offsets,
                group_keys,
                grouped_values,
                *args,
            )
        else:
            raise ValueError(f"Unsupported engine '{engine}'")

        if self._sort:
            result = result.sort_index()
        return result

    @_cudf_nvtx_annotate
    def apply_grouped(self, function, **kwargs):
        """Apply a transformation function over the grouped chunk.

        This uses numba's CUDA JIT compiler to convert the Python
        transformation function into a CUDA kernel, thus will have a
        compilation overhead during the first run.

        Parameters
        ----------
        func : function
          The transformation function that will be executed on the CUDA GPU.
        incols: list
          A list of names of input columns.
        outcols: list
          A dictionary of output column names and their dtype.
        kwargs : dict
          name-value of extra arguments. These values are passed directly into
          the function.

        Examples
        --------
        .. code-block:: python

            from cudf import DataFrame
            from numba import cuda
            import numpy as np

            df = DataFrame()
            df['key'] = [0, 0, 1, 1, 2, 2, 2]
            df['val'] = [0, 1, 2, 3, 4, 5, 6]
            groups = df.groupby(['key'])

            # Define a function to apply to each group
            def mult_add(key, val, out1, out2):
                for i in range(cuda.threadIdx.x, len(key), cuda.blockDim.x):
                    out1[i] = key[i] * val[i]
                    out2[i] = key[i] + val[i]

            result = groups.apply_grouped(mult_add,
                                          incols=['key', 'val'],
                                          outcols={'out1': np.int32,
                                                   'out2': np.int32},
                                          # threads per block
                                          tpb=8)

            print(result)

        Output:

        .. code-block:: python

               key  val out1 out2
            0    0    0    0    0
            1    0    1    0    1
            2    1    2    2    3
            3    1    3    3    4
            4    2    4    8    6
            5    2    5   10    7
            6    2    6   12    8



        .. code-block:: python

            import cudf
            import numpy as np
            from numba import cuda
            import pandas as pd
            from random import randint


            # Create a random 15 row dataframe with one categorical
            # feature and one random integer valued feature
            df = cudf.DataFrame(
                    {
                        "cat": [1] * 5 + [2] * 5 + [3] * 5,
                        "val": [randint(0, 100) for _ in range(15)],
                    }
                 )

            # Group the dataframe by its categorical feature
            groups = df.groupby("cat")

            # Define a kernel which takes the moving average of a
            # sliding window
            def rolling_avg(val, avg):
                win_size = 3
                for i in range(cuda.threadIdx.x, len(val), cuda.blockDim.x):
                    if i < win_size - 1:
                        # If there is not enough data to fill the window,
                        # take the average to be NaN
                        avg[i] = np.nan
                    else:
                        total = 0
                        for j in range(i - win_size + 1, i + 1):
                            total += val[j]
                        avg[i] = total / win_size

            # Compute moving averages on all groups
            results = groups.apply_grouped(rolling_avg,
                                           incols=['val'],
                                           outcols=dict(avg=np.float64))
            print("Results:", results)

            # Note this gives the same result as its pandas equivalent
            pdf = df.to_pandas()
            pd_results = pdf.groupby('cat')['val'].rolling(3).mean()


        Output:

        .. code-block:: python

            Results:
               cat  val                 avg
            0    1   16
            1    1   45
            2    1   62                41.0
            3    1   45  50.666666666666664
            4    1   26  44.333333333333336
            5    2    5
            6    2   51
            7    2   77  44.333333333333336
            8    2    1                43.0
            9    2   46  41.333333333333336
            [5 more rows]

        This is functionally equivalent to `pandas.DataFrame.Rolling
        <https://pandas.pydata.org/pandas-docs/stable/reference/api/pandas.DataFrame.rolling.html>`_

        """
        if not callable(function):
            raise TypeError(f"type {type(function)} is not callable")

        _, offsets, _, grouped_values = self._grouped()
        kwargs.update({"chunks": offsets})
        return grouped_values.apply_chunks(function, **kwargs)

    @_cudf_nvtx_annotate
    def _broadcast(self, values):
        """
        Broadcast the results of an aggregation to the group

        Parameters
        ----------
        values: Series
            A Series representing the results of an aggregation.  The
            index of the Series must be the (unique) values
            representing the group keys.

        Returns
        -------
        A Series of the same size and with the same index as
        ``self.obj``.
        """
        if not values.index.equals(self.grouping.keys):
            values = values._align_to_index(
                self.grouping.keys, how="right", allow_non_unique=True
            )
            values.index = self.obj.index
        return values

    @_cudf_nvtx_annotate
    def transform(self, function):
        """Apply an aggregation, then broadcast the result to the group size.

        Parameters
        ----------
        function: str or callable
            Aggregation to apply to each group. Note that the set of
            operations currently supported by `transform` is identical
            to that supported by the `agg` method.

        Returns
        -------
        A Series or DataFrame of the same size as the input, with the
        result of the aggregation per group broadcasted to the group
        size.

        Examples
        --------
        .. code-block:: python

          import cudf
          df = cudf.DataFrame({'a': [2, 1, 1, 2, 2], 'b': [1, 2, 3, 4, 5]})
          df.groupby('a').transform('max')
             b
          0  5
          1  3
          2  3
          3  5
          4  5

        See Also
        --------
        agg
        """
        try:
            result = self.agg(function)
        except TypeError as e:
            raise NotImplementedError(
                "Currently, `transform()` supports only aggregations."
            ) from e

        return self._broadcast(result)

    def rolling(self, *args, **kwargs):
        """
        Returns a `RollingGroupby` object that enables rolling window
        calculations on the groups.

        See Also
        --------
        cudf.core.window.Rolling
        """
        return cudf.core.window.rolling.RollingGroupby(self, *args, **kwargs)

    @_cudf_nvtx_annotate
    def count(self, dropna=True):
        """Compute the number of values in each column.

        Parameters
        ----------
        dropna : bool
            If ``True``, don't include null values in the count.
        """

        def func(x):
            return getattr(x, "count")(dropna=dropna)

        return self.agg(func)

    @_cudf_nvtx_annotate
    def describe(self, include=None, exclude=None):
        """
        Generate descriptive statistics that summarizes the central tendency,
        dispersion and shape of a dataset's distribution, excluding NaN values.

        Analyzes numeric DataFrames only

        Parameters
        ----------
        include: 'all', list-like of dtypes or None (default), optional
            list of data types to include in the result.
            Ignored for Series.

        exclude: list-like of dtypes or None (default), optional,
            list of data types to omit from the result.
            Ignored for Series.

        Returns
        -------
        Series or DataFrame
            Summary statistics of the Dataframe provided.

        Examples
        --------
        >>> import cudf
        >>> gdf = cudf.DataFrame({
        ...     "Speed": [380.0, 370.0, 24.0, 26.0],
        ...      "Score": [50, 30, 90, 80],
        ... })
        >>> gdf
           Speed  Score
        0  380.0     50
        1  370.0     30
        2   24.0     90
        3   26.0     80
        >>> gdf.groupby('Score').describe()
             Speed
             count   mean   std    min    25%    50%    75%     max
        Score
        30        1  370.0  <NA>  370.0  370.0  370.0  370.0  370.0
        50        1  380.0  <NA>  380.0  380.0  380.0  380.0  380.0
        80        1   26.0  <NA>   26.0   26.0   26.0   26.0   26.0
        90        1   24.0  <NA>   24.0   24.0   24.0   24.0   24.0

        """
        if exclude is not None and include is not None:
            raise NotImplementedError

        res = self.agg(
            [
                "count",
                "mean",
                "std",
                "min",
                _quantile_25,
                _quantile_50,
                _quantile_75,
                "max",
            ]
        )
        res.rename(
            columns={
                "_quantile_25": "25%",
                "_quantile_50": "50%",
                "_quantile_75": "75%",
            },
            level=1,
            inplace=True,
        )
        return res

    @_cudf_nvtx_annotate
    def corr(self, method="pearson", min_periods=1):
        """
        Compute pairwise correlation of columns, excluding NA/null values.

        Parameters
        ----------
        method: {"pearson", "kendall", "spearman"} or callable,
            default "pearson". Currently only the pearson correlation
            coefficient is supported.

        min_periods: int, optional
            Minimum number of observations required per pair of columns
            to have a valid result.

        Returns
        -------
        DataFrame
            Correlation matrix.

        Examples
        --------
        >>> import cudf
        >>> gdf = cudf.DataFrame({
        ...             "id": ["a", "a", "a", "b", "b", "b", "c", "c", "c"],
        ...             "val1": [5, 4, 6, 4, 8, 7, 4, 5, 2],
        ...             "val2": [4, 5, 6, 1, 2, 9, 8, 5, 1],
        ...             "val3": [4, 5, 6, 1, 2, 9, 8, 5, 1]})
        >>> gdf
           id  val1  val2  val3
        0  a     5     4     4
        1  a     4     5     5
        2  a     6     6     6
        3  b     4     1     1
        4  b     8     2     2
        5  b     7     9     9
        6  c     4     8     8
        7  c     5     5     5
        8  c     2     1     1
        >>> gdf.groupby("id").corr(method="pearson")
                    val1      val2      val3
        id
        a   val1  1.000000  0.500000  0.500000
            val2  0.500000  1.000000  1.000000
            val3  0.500000  1.000000  1.000000
        b   val1  1.000000  0.385727  0.385727
            val2  0.385727  1.000000  1.000000
            val3  0.385727  1.000000  1.000000
        c   val1  1.000000  0.714575  0.714575
            val2  0.714575  1.000000  1.000000
            val3  0.714575  1.000000  1.000000
        """

        if not method.lower() in ("pearson",):
            raise NotImplementedError(
                "Only pearson correlation is currently supported"
            )

        return self._cov_or_corr(
            lambda x: x.corr(method, min_periods), "Correlation"
        )

    @_cudf_nvtx_annotate
    def cov(self, min_periods=0, ddof=1):
        """
        Compute the pairwise covariance among the columns of a DataFrame,
        excluding NA/null values.

        The returned DataFrame is the covariance matrix of the columns of
        the DataFrame.

        Both NA and null values are automatically excluded from the
        calculation. See the note below about bias from missing values.

        A threshold can be set for the minimum number of observations
        for each value created. Comparisons with observations below this
        threshold will be returned as `NA`.

        This method is generally used for the analysis of time series data to
        understand the relationship between different measures across time.

        Parameters
        ----------
        min_periods: int, optional
            Minimum number of observations required per pair of columns
            to have a valid result.

        ddof: int, optional
            Delta degrees of freedom, default is 1.

        Returns
        -------
        DataFrame
            Covariance matrix.

        Notes
        -----
        Returns the covariance matrix of the DataFrame's time series.
        The covariance is normalized by N-ddof.

        For DataFrames that have Series that are missing data
        (assuming that data is missing at random) the returned covariance
        matrix will be an unbiased estimate of the variance and covariance
        between the member Series.

        However, for many applications this estimate may not be acceptable
        because the estimate covariance matrix is not guaranteed to be
        positive semi-definite. This could lead to estimate correlations
        having absolute values which are greater than one, and/or a
        non-invertible covariance matrix. See
        `Estimation of covariance matrices
        <https://en.wikipedia.org/wiki/Estimation_of_covariance_matrices>`
        for more details.

        Examples
        --------
        >>> import cudf
        >>> gdf = cudf.DataFrame({
        ...     "id": ["a", "a", "a", "b", "b", "b", "c", "c", "c"],
        ...     "val1": [5, 4, 6, 4, 8, 7, 4, 5, 2],
        ...     "val2": [4, 5, 6, 1, 2, 9, 8, 5, 1],
        ...     "val3": [4, 5, 6, 1, 2, 9, 8, 5, 1],
        ... })
        >>> gdf
          id  val1  val2  val3
        0  a     5     4     4
        1  a     4     5     5
        2  a     6     6     6
        3  b     4     1     1
        4  b     8     2     2
        5  b     7     9     9
        6  c     4     8     8
        7  c     5     5     5
        8  c     2     1     1
        >>> gdf.groupby("id").cov()
                    val1       val2       val3
        id
        a  val1  1.000000   0.500000   0.500000
           val2  0.500000   1.000000   1.000000
           val3  0.500000   1.000000   1.000000
        b  val1  4.333333   3.500000   3.500000
           val2  3.500000  19.000000  19.000000
           val3  3.500000  19.000000  19.000000
        c  val1  2.333333   3.833333   3.833333
           val2  3.833333  12.333333  12.333333
           val3  3.833333  12.333333  12.333333
        """

        return self._cov_or_corr(
            lambda x: x.cov(min_periods, ddof), "Covariance"
        )

    def _cov_or_corr(self, func, method_name):
        """
        Internal function that is called by either corr() or cov()
        for sort groupby correlation and covariance computations,
        respectively.
        """
        # create expanded dataframe consisting all combinations of the
        # struct columns-pairs to be used in the correlation or covariance
        # i.e. (('col1', 'col1'), ('col1', 'col2'), ('col2', 'col2'))
        column_names = self.grouping.values._column_names
        num_cols = len(column_names)

        column_pair_structs = {}
        for x, y in itertools.combinations_with_replacement(column_names, 2):
            # The number of output columns is the number of input columns
            # squared. We directly call the struct column factory here to
            # reduce overhead and avoid copying data. Since libcudf groupby
            # maintains a cache of aggregation requests, reusing the same
            # column also makes use of previously cached column means and
            # reduces kernel costs.

            # checks if input column names are string, raise a warning if
            # not so and cast them to strings
            if not (isinstance(x, str) and isinstance(y, str)):
                warnings.warn(
                    "DataFrame contains non-string column name(s). "
                    "Struct columns require field names to be strings. "
                    "Non-string column names will be cast to strings "
                    "in the result's field names."
                )
                x, y = str(x), str(y)

            column_pair_structs[(x, y)] = cudf.core.column.build_struct_column(
                names=(x, y),
                children=(self.obj._data[x], self.obj._data[y]),
                size=len(self.obj),
            )

        column_pair_groupby = cudf.DataFrame._from_data(
            column_pair_structs
        ).groupby(by=self.grouping.keys)

        try:
            gb_cov_corr = column_pair_groupby.agg(func)
        except RuntimeError as e:
            if "Unsupported groupby reduction type-agg combination" in str(e):
                raise TypeError(
                    f"{method_name} accepts only numerical column-pairs"
                )
            raise

        # ensure that column-pair labels are arranged in ascending order
        cols_list = [
            (y, x) if i > j else (x, y)
            for j, y in enumerate(column_names)
            for i, x in enumerate(column_names)
        ]
        cols_split = [
            cols_list[i : i + num_cols]
            for i in range(0, len(cols_list), num_cols)
        ]

        # interleave: combines the correlation or covariance results for each
        # column-pair into a single column
        res = cudf.DataFrame._from_data(
            {
                x: interleave_columns([gb_cov_corr._data[y] for y in ys])
                for ys, x in zip(cols_split, column_names)
            }
        )

        # create a multiindex for the groupby covariance or correlation
        # dataframe, to match pandas behavior
        unsorted_idx = gb_cov_corr.index.repeat(num_cols)
        idx_sort_order = unsorted_idx._get_sorted_inds()
        sorted_idx = unsorted_idx._gather(idx_sort_order)
        if len(gb_cov_corr):
            # TO-DO: Should the operation below be done on the CPU instead?
            sorted_idx._data[None] = as_column(
                np.tile(column_names, len(gb_cov_corr.index))
            )
        res.index = MultiIndex._from_data(sorted_idx._data)

        return res

    @_cudf_nvtx_annotate
    def var(self, ddof=1):
        """Compute the column-wise variance of the values in each group.

        Parameters
        ----------
        ddof : int
            The delta degrees of freedom. N - ddof is the divisor used to
            normalize the variance.
        """

        def func(x):
            return getattr(x, "var")(ddof=ddof)

        return self.agg(func)

    @_cudf_nvtx_annotate
    def std(self, ddof=1):
        """Compute the column-wise std of the values in each group.

        Parameters
        ----------
        ddof : int
            The delta degrees of freedom. N - ddof is the divisor used to
            normalize the standard deviation.
        """

        def func(x):
            return getattr(x, "std")(ddof=ddof)

        return self.agg(func)

    @_cudf_nvtx_annotate
    def quantile(self, q=0.5, interpolation="linear"):
        """Compute the column-wise quantiles of the values in each group.

        Parameters
        ----------
        q : float or array-like
            The quantiles to compute.
        interpolation : {"linear", "lower", "higher", "midpoint", "nearest"}
            The interpolation method to use when the desired quantile lies
            between two data points. Defaults to "linear".
        """

        def func(x):
            return getattr(x, "quantile")(q=q, interpolation=interpolation)

        return self.agg(func)

    @_cudf_nvtx_annotate
    def collect(self):
        """Get a list of all the values for each column in each group."""
        return self.agg("collect")

    @_cudf_nvtx_annotate
    def unique(self):
        """Get a list of the unique values for each column in each group."""
        return self.agg("unique")

    @_cudf_nvtx_annotate
    def diff(self, periods=1, axis=0):
        """Get the difference between the values in each group.

        Parameters
        ----------
        periods : int, default 1
            Periods to shift for calculating difference,
            accepts negative values.
        axis : {0 or 'index', 1 or 'columns'}, default 0
            Take difference over rows (0) or columns (1).
            Only row-wise (0) shift is supported.

        Returns
        -------
        Series or DataFrame
            First differences of the Series or DataFrame.
        """

        if not axis == 0:
            raise NotImplementedError("Only axis=0 is supported.")

        values = self.obj.__class__._from_data(
            self.grouping.values._data, self.obj.index
        )
        return values - self.shift(periods=periods)

    def _scan_fill(self, method: str, limit: int) -> DataFrameOrSeries:
        """Internal implementation for `ffill` and `bfill`"""
        values = self.grouping.values
        result = self.obj._from_columns(
            self._groupby.replace_nulls([*values._columns], method),
            values._column_names,
        )
        result = self._mimic_pandas_order(result)
        return result._copy_type_metadata(values)

    @_cudf_nvtx_annotate
    def pad(self, limit=None):
        """Forward fill NA values.

        .. deprecated:: 23.06
           `pad` is deprecated, use `ffill` instead.

        Parameters
        ----------
        limit : int, default None
            Unsupported
        """

        if limit is not None:
            raise NotImplementedError("Does not support limit param yet.")

        warnings.warn(
            "pad is deprecated and will be removed in a future version. "
            "Use ffill instead.",
            FutureWarning,
        )
        return self._scan_fill("ffill", limit)

    def ffill(self, limit=None):
        """Forward fill NA values.

        Parameters
        ----------
        limit : int, default None
            Unsupported
        """

        if limit is not None:
            raise NotImplementedError("Does not support limit param yet.")

        return self._scan_fill("ffill", limit)

    @_cudf_nvtx_annotate
    def backfill(self, limit=None):
        """Backward fill NA values.

        .. deprecated:: 23.06
           `backfill` is deprecated, use `bfill` instead.

        Parameters
        ----------
        limit : int, default None
            Unsupported
        """
        if limit is not None:
            raise NotImplementedError("Does not support limit param yet.")

        warnings.warn(
            "backfill is deprecated and will be removed in a future version. "
            "Use bfill instead.",
            FutureWarning,
        )
        return self._scan_fill("bfill", limit)

    def bfill(self, limit=None):
        """Backward fill NA values.

        Parameters
        ----------
        limit : int, default None
            Unsupported
        """
        if limit is not None:
            raise NotImplementedError("Does not support limit param yet.")

        return self._scan_fill("bfill", limit)

    @_cudf_nvtx_annotate
    def fillna(
        self,
        value=None,
        method=None,
        axis=0,
        inplace=False,
        limit=None,
        downcast=None,
    ):
        """Fill NA values using the specified method.

        Parameters
        ----------
        value : scalar, dict
            Value to use to fill the holes. Cannot be specified with method.
        method : {'backfill', 'bfill', 'pad', 'ffill', None}, default None
            Method to use for filling holes in reindexed Series

            - pad/ffill: propagate last valid observation forward to next valid
            - backfill/bfill: use next valid observation to fill gap
        axis : {0 or 'index', 1 or 'columns'}
            Unsupported
        inplace : bool, default False
            If `True`, fill inplace. Note: this will modify other views on this
            object.
        limit : int, default None
            Unsupported
        downcast : dict, default None
            Unsupported

        Returns
        -------
        DataFrame or Series
        """
        if inplace:
            raise NotImplementedError("Does not support inplace yet.")
        if limit is not None:
            raise NotImplementedError("Does not support limit param yet.")
        if downcast is not None:
            raise NotImplementedError("Does not support downcast yet.")
        if not axis == 0:
            raise NotImplementedError("Only support axis == 0.")

        if value is None and method is None:
            raise ValueError("Must specify a fill 'value' or 'method'.")
        if value is not None and method is not None:
            raise ValueError("Cannot specify both 'value' and 'method'.")

        if method is not None:
            if method not in {"pad", "ffill", "backfill", "bfill"}:
                raise ValueError(
                    "Method can only be of 'pad', 'ffill',"
                    "'backfill', 'bfill'."
                )
            return getattr(self, method, limit)()

        values = self.obj.__class__._from_data(
            self.grouping.values._data, self.obj.index
        )
        return values.fillna(
            value=value, inplace=inplace, axis=axis, limit=limit
        )

    @_cudf_nvtx_annotate
    def shift(self, periods=1, freq=None, axis=0, fill_value=None):
        """
        Shift each group by ``periods`` positions.

        Parameters
        ----------
        periods : int, default 1
            Number of periods to shift.
        freq : str, unsupported
        axis : 0, axis to shift
            Shift direction. Only row-wise shift is supported
        fill_value : scalar or list of scalars, optional
            The scalar value to use for newly introduced missing values. Can be
            specified with `None`, a single value or multiple values:

            - `None` (default): sets all indeterminable values to null.
            - Single value: fill all shifted columns with this value. Should
              match the data type of all columns.
            - List of values: fill shifted columns with corresponding value in
              the list. The length of the list should match the number of
              columns shifted. Each value should match the data type of the
              column to fill.

        Returns
        -------
        Series or DataFrame
            Object shifted within each group.

        Notes
        -----
        Parameter ``freq`` is unsupported.
        """

        if freq is not None:
            raise NotImplementedError("Parameter freq is unsupported.")

        if not axis == 0:
            raise NotImplementedError("Only axis=0 is supported.")

        values = self.grouping.values
        if is_list_like(fill_value):
            if len(fill_value) != len(values._data):
                raise ValueError(
                    "Mismatched number of columns and values to fill."
                )
        else:
            fill_value = [fill_value] * len(values._data)

        result = self.obj.__class__._from_columns(
            self._groupby.shift([*values._columns], periods, fill_value)[0],
            values._column_names,
        )
        result = self._mimic_pandas_order(result)
        return result._copy_type_metadata(values)

    @_cudf_nvtx_annotate
    def pct_change(
        self, periods=1, fill_method="ffill", axis=0, limit=None, freq=None
    ):
        """
        Calculates the percent change between sequential elements
        in the group.

        Parameters
        ----------
        periods : int, default 1
            Periods to shift for forming percent change.
        fill_method : str, default 'ffill'
            How to handle NAs before computing percent changes.
        limit : int, optional
            The number of consecutive NAs to fill before stopping.
            Not yet implemented.
        freq : str, optional
            Increment to use from time series API.
            Not yet implemented.

        Returns
        -------
        Series or DataFrame
            Percentage changes within each group
        """
        if not axis == 0:
            raise NotImplementedError("Only axis=0 is supported.")
        if limit is not None:
            raise NotImplementedError("limit parameter not supported yet.")
        if freq is not None:
            raise NotImplementedError("freq parameter not supported yet.")
        elif fill_method not in {"ffill", "pad", "bfill", "backfill"}:
            raise ValueError(
                "fill_method must be one of 'ffill', 'pad', "
                "'bfill', or 'backfill'."
            )

        if fill_method in ("pad", "backfill"):
            alternative = "ffill" if fill_method == "pad" else "bfill"
            warnings.warn(
                f"{fill_method} is deprecated and will be removed in a future "
                f"version. Use f{alternative} instead.",
                FutureWarning,
            )

        filled = self.fillna(method=fill_method, limit=limit)
        fill_grp = filled.groupby(self.grouping)
        shifted = fill_grp.shift(periods=periods, freq=freq)
        return (filled / shifted) - 1

    def _mimic_pandas_order(
        self, result: DataFrameOrSeries
    ) -> DataFrameOrSeries:
        """Given a groupby result from libcudf, reconstruct the row orders
        matching that of pandas. This also adds appropriate indices.
        """
        # TODO: copy metadata after this method is a common pattern, should
        # merge in this method.
        _, order_cols, _ = self._groupby.groups(
            [arange(0, result._data.nrows)]
        )
        gather_map = order_cols[0].argsort()
        result = result.take(gather_map)
        result.index = self.obj.index
        return result


class DataFrameGroupBy(GroupBy, GetAttrGetItemMixin):
    obj: "cudf.core.dataframe.DataFrame"

    _PROTECTED_KEYS = frozenset(("obj",))

    def __getitem__(self, key):
        return self.obj[key].groupby(
            by=self.grouping.keys,
            dropna=self._dropna,
            sort=self._sort,
            group_keys=self._group_keys,
        )


DataFrameGroupBy.__doc__ = groupby_doc_template.format(ret="")


class SeriesGroupBy(GroupBy):
    obj: "cudf.core.series.Series"

    def agg(self, func):
        result = super().agg(func)

        # downcast the result to a Series:
        if len(result._data):
            if result.shape[1] == 1 and not is_list_like(func):
                return result.iloc[:, 0]

        # drop the first level if we have a multiindex
        if result._data.nlevels > 1:
            result.columns = result._data.to_pandas_index().droplevel(0)

        return result

    def apply(self, func, *args):
        result = super().apply(func, *args)

        # apply Series name to result
        result.name = self.obj.name

        return result


SeriesGroupBy.__doc__ = groupby_doc_template.format(ret="")


# TODO: should we define this as a dataclass instead?
class Grouper:
    def __init__(
        self, key=None, level=None, freq=None, closed=None, label=None
    ):
        if key is not None and level is not None:
            raise ValueError("Grouper cannot specify both key and level")
        if (key, level) == (None, None) and not freq:
            raise ValueError("Grouper must specify either key or level")
        self.key = key
        self.level = level
        self.freq = freq
        self.closed = closed
        self.label = label


class _Grouping(Serializable):
    def __init__(self, obj, by=None, level=None):
        self._obj = obj
        self._key_columns = []
        self.names = []

        # Need to keep track of named key columns
        # to support `as_index=False` correctly
        self._named_columns = []
        self._handle_by_or_level(by, level)

        if len(obj) and not len(self._key_columns):
            raise ValueError("No group keys passed")

    def _handle_by_or_level(self, by=None, level=None):
        if level is not None:
            if by is not None:
                raise ValueError("Cannot specify both by and level")
            level_list = level if isinstance(level, list) else [level]
            for level in level_list:
                self._handle_level(level)
        else:
            by_list = by if isinstance(by, list) else [by]

            for by in by_list:
                if callable(by):
                    self._handle_callable(by)
                elif isinstance(by, cudf.Series):
                    self._handle_series(by)
                elif isinstance(by, cudf.BaseIndex):
                    self._handle_index(by)
                elif isinstance(by, abc.Mapping):
                    self._handle_mapping(by)
                elif isinstance(by, Grouper):
                    self._handle_grouper(by)
                elif isinstance(by, pd.Series):
                    self._handle_series(cudf.Series.from_pandas(by))
                elif isinstance(by, pd.Index):
                    self._handle_index(cudf.Index.from_pandas(by))
                else:
                    try:
                        self._handle_label(by)
                    except (KeyError, TypeError):
                        self._handle_misc(by)

    @property
    def keys(self):
        """Return grouping key columns as index"""
        nkeys = len(self._key_columns)

        if nkeys == 0:
            return cudf.core.index.as_index([], name=None)
        elif nkeys > 1:
            return cudf.MultiIndex._from_data(
                dict(zip(range(nkeys), self._key_columns))
            )._set_names(self.names)
        else:
            return cudf.core.index.as_index(
                self._key_columns[0], name=self.names[0]
            )

    @property
    def values(self) -> cudf.core.frame.Frame:
        """Return value columns as a frame.

        Note that in aggregation, value columns can be arbitrarily
        specified. While this method returns all non-key columns from `obj` as
        a frame.

        This is mainly used in transform-like operations.
        """
        # If the key columns are in `obj`, filter them out
        value_column_names = [
            x for x in self._obj._data.names if x not in self._named_columns
        ]
        value_columns = self._obj._data.select_by_label(value_column_names)
        return self._obj.__class__._from_data(value_columns)

    def _handle_callable(self, by):
        by = by(self._obj.index)
        self.__init__(self._obj, by)

    def _handle_series(self, by):
        by = by._align_to_index(self._obj.index, how="right")
        self._key_columns.append(by._column)
        self.names.append(by.name)

    def _handle_index(self, by):
        self._key_columns.extend(by._data.columns)
        self.names.extend(by._data.names)

    def _handle_mapping(self, by):
        by = cudf.Series(by.values(), index=by.keys())
        self._handle_series(by)

    def _handle_label(self, by):
        try:
            self._key_columns.append(self._obj._data[by])
        except KeyError as e:
            # `by` can be index name(label) too.
            if by in self._obj._index.names:
                self._key_columns.append(self._obj._index._data[by])
            else:
                raise e
        self.names.append(by)
        self._named_columns.append(by)

    def _handle_grouper(self, by):
        if by.freq:
            self._handle_frequency_grouper(by)
        elif by.key:
            self._handle_label(by.key)
        else:
            self._handle_level(by.level)

    def _handle_frequency_grouper(self, by):
        raise NotImplementedError()

    def _handle_level(self, by):
        level_values = self._obj.index.get_level_values(by)
        self._key_columns.append(level_values._values)
        self.names.append(level_values.name)

    def _handle_misc(self, by):
        by = cudf.core.column.as_column(by)
        if len(by) != len(self._obj):
            raise ValueError("Grouper and object must have same length")
        self._key_columns.append(by)
        self.names.append(None)

    def serialize(self):
        header = {}
        frames = []
        header["names"] = pickle.dumps(self.names)
        header["_named_columns"] = pickle.dumps(self._named_columns)
        column_header, column_frames = cudf.core.column.serialize_columns(
            self._key_columns
        )
        header["columns"] = column_header
        frames.extend(column_frames)
        return header, frames

    @classmethod
    def deserialize(cls, header, frames):
        names = pickle.loads(header["names"])
        _named_columns = pickle.loads(header["_named_columns"])
        key_columns = cudf.core.column.deserialize_columns(
            header["columns"], frames
        )
        out = _Grouping.__new__(_Grouping)
        out.names = names
        out._named_columns = _named_columns
        out._key_columns = key_columns
        return out


def _is_multi_agg(aggs):
    """
    Returns True if more than one aggregation is performed
    on any of the columns as specified in `aggs`.
    """
    if isinstance(aggs, abc.Mapping):
        return any(is_list_like(agg) for agg in aggs.values())
    if is_list_like(aggs):
        return True
    return False<|MERGE_RESOLUTION|>--- conflicted
+++ resolved
@@ -1242,12 +1242,8 @@
                 result.index = cudf.MultiIndex._from_data(index_data)
         return result
 
-<<<<<<< HEAD
+    @_cudf_nvtx_annotate
     def apply(self, function, *args, engine="auto"):
-=======
-    @_cudf_nvtx_annotate
-    def apply(self, function, *args, engine="cudf"):
->>>>>>> df9eefc1
         """Apply a python transformation function over the grouped chunk.
 
         Parameters
