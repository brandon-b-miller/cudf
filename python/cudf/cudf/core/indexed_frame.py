# Copyright (c) 2021-2022, NVIDIA CORPORATION.
"""Base class for Frame types that have an index."""

from __future__ import annotations

import numbers
import operator
import warnings
from collections import Counter, abc
from functools import cached_property
from typing import (
    Any,
    Callable,
    Dict,
    List,
    MutableMapping,
    Optional,
    Tuple,
    Type,
    TypeVar,
    Union,
)
from uuid import uuid4

import cupy as cp
import numpy as np
import pandas as pd

import cudf
import cudf._lib as libcudf
from cudf._typing import ColumnLike
from cudf.api.types import (
    _is_non_decimal_numeric_dtype,
    is_bool_dtype,
    is_categorical_dtype,
    is_integer_dtype,
    is_list_dtype,
    is_list_like,
)
from cudf.core._base_index import BaseIndex
from cudf.core.column import ColumnBase
from cudf.core.column_accessor import ColumnAccessor
from cudf.core.frame import Frame, _drop_rows_by_labels
from cudf.core.index import Index, RangeIndex, _index_from_columns
from cudf.core.multiindex import MultiIndex
<<<<<<< HEAD
from cudf.core.udf.utils import _compile_or_get, _launch_arg_from_col, _supported_cols_from_frame

=======
from cudf.core.udf.utils import _compile_or_get, _supported_cols_from_frame
from cudf.utils.utils import _cudf_nvtx_annotate
>>>>>>> f359ec7f

doc_reset_index_template = """
        Reset the index of the {klass}, or a level of it.

        Parameters
        ----------
        level : int, str, tuple, or list, default None
            Only remove the given levels from the index. Removes all levels by
            default.
        drop : bool, default False
            Do not try to insert index into dataframe columns. This resets
            the index to the default integer index.
{argument}
        inplace : bool, default False
            Modify the DataFrame in place (do not create a new object).

        Returns
        -------
        {return_type}
            {klass} with the new index or None if ``inplace=True``.{return_doc}

        Examples
        --------
        {example}
"""


def _get_host_unique(array):
    if isinstance(array, (cudf.Series, cudf.Index, ColumnBase)):
        return array.unique.to_pandas()
    elif isinstance(array, (str, numbers.Number)):
        return [array]
    else:
        return set(array)


def _drop_columns(f: Frame, columns: abc.Iterable, errors: str):
    for c in columns:
        try:
            f._drop_column(c)
        except KeyError as e:
            if errors == "ignore":
                pass
            else:
                raise e


def _indices_from_labels(obj, labels):

    if not isinstance(labels, cudf.MultiIndex):
        labels = cudf.core.column.as_column(labels)

        if is_categorical_dtype(obj.index):
            labels = labels.astype("category")
            codes = labels.codes.astype(obj.index._values.codes.dtype)
            labels = cudf.core.column.build_categorical_column(
                categories=labels.dtype.categories,
                codes=codes,
                ordered=labels.dtype.ordered,
            )
        else:
            labels = labels.astype(obj.index.dtype)

    # join is not guaranteed to maintain the index ordering
    # so we will sort it with its initial ordering which is stored
    # in column "__"
    lhs = cudf.DataFrame(
        {"__": cudf.core.column.arange(len(labels))}, index=labels
    )
    rhs = cudf.DataFrame(
        {"_": cudf.core.column.arange(len(obj))}, index=obj.index
    )
    return lhs.join(rhs).sort_values("__")["_"]


def _get_label_range_or_mask(index, start, stop, step):
    if (
        not (start is None and stop is None)
        and type(index) is cudf.core.index.DatetimeIndex
        and index.is_monotonic is False
    ):
        start = pd.to_datetime(start)
        stop = pd.to_datetime(stop)
        if start is not None and stop is not None:
            if start > stop:
                return slice(0, 0, None)
            # TODO: Once Index binary ops are updated to support logical_and,
            # can use that instead of using cupy.
            boolean_mask = cp.logical_and((index >= start), (index <= stop))
        elif start is not None:
            boolean_mask = index >= start
        else:
            boolean_mask = index <= stop
        return boolean_mask
    else:
        start, stop = index.find_label_range(start, stop)
        return slice(start, stop, step)


class _FrameIndexer:
    """Parent class for indexers."""

    def __init__(self, frame):
        self._frame = frame


_LocIndexerClass = TypeVar("_LocIndexerClass", bound="_FrameIndexer")
_IlocIndexerClass = TypeVar("_IlocIndexerClass", bound="_FrameIndexer")

T = TypeVar("T", bound="IndexedFrame")


class IndexedFrame(Frame):
    """A frame containing an index.

    This class encodes the common behaviors for core user-facing classes like
    DataFrame and Series that consist of a sequence of columns along with a
    special set of index columns.

    Parameters
    ----------
    data : dict
        An dict mapping column names to Columns
    index : Table
        A Frame representing the (optional) index columns.
    """

    # mypy can't handle bound type variables as class members
    _loc_indexer_type: Type[_LocIndexerClass]  # type: ignore
    _iloc_indexer_type: Type[_IlocIndexerClass]  # type: ignore
    _index: cudf.core.index.BaseIndex

    def __init__(self, data=None, index=None):
        super().__init__(data=data, index=index)

    def to_dict(self, *args, **kwargs):  # noqa: D102
        raise TypeError(
            "cuDF does not support conversion to host memory "
            "via `to_dict()` method. Consider using "
            "`.to_pandas().to_dict()` to construct a Python dictionary."
        )

    @property
    def _num_rows(self) -> int:
        # Important to use the index because the data may be empty.
        return len(self._index)

    @classmethod
    def _from_data(
        cls,
        data: MutableMapping,
        index: Optional[BaseIndex] = None,
    ):
        out = super()._from_data(data)
        out._index = RangeIndex(out._data.nrows) if index is None else index
        return out

    @classmethod
    @_cudf_nvtx_annotate
    def _from_columns(
        cls,
        columns: List[ColumnBase],
        column_names: List[str],
        index_names: Optional[List[str]] = None,
    ):
        """Construct a `Frame` object from a list of columns.

        If `index_names` is set, the first `len(index_names)` columns are
        used to construct the index of the frame.
        """
        data_columns = columns

        n_index_columns = len(index_names) if index_names else 0
        index_columns = columns[:n_index_columns]
        data_columns = columns[n_index_columns:]

        out = super()._from_columns(data_columns, column_names)

        if index_names is not None:
            out._index = cudf.core.index._index_from_columns(index_columns)
            if isinstance(out._index, cudf.MultiIndex):
                out._index.names = index_names
            else:
                out._index.name = index_names[0]

        return out

    @_cudf_nvtx_annotate
    def _from_columns_like_self(
        self,
        columns: List[ColumnBase],
        column_names: Optional[abc.Iterable[str]] = None,
        index_names: Optional[List[str]] = None,
    ):
        """Construct a `Frame` from a list of columns with metadata from self.

        If `index_names` is set, the first `len(index_names)` columns are
        used to construct the index of the frame.
        """
        frame = self.__class__._from_columns(
            columns, column_names, index_names
        )
        return frame._copy_type_metadata(self, include_index=bool(index_names))

    def _mimic_inplace(
        self: T, result: T, inplace: bool = False
    ) -> Optional[Frame]:
        if inplace:
            self._index = result._index
        return super()._mimic_inplace(result, inplace)

    def copy(self: T, deep: bool = True) -> T:
        """Make a copy of this object's indices and data.

        When ``deep=True`` (default), a new object will be created with a
        copy of the calling object's data and indices. Modifications to
        the data or indices of the copy will not be reflected in the
        original object (see notes below).
        When ``deep=False``, a new object will be created without copying
        the calling object's data or index (only references to the data
        and index are copied). Any changes to the data of the original
        will be reflected in the shallow copy (and vice versa).

        Parameters
        ----------
        deep : bool, default True
            Make a deep copy, including a copy of the data and the indices.
            With ``deep=False`` neither the indices nor the data are copied.

        Returns
        -------
        copy : Series or DataFrame
            Object type matches caller.

        Examples
        --------
        >>> s = cudf.Series([1, 2], index=["a", "b"])
        >>> s
        a    1
        b    2
        dtype: int64
        >>> s_copy = s.copy()
        >>> s_copy
        a    1
        b    2
        dtype: int64

        **Shallow copy versus default (deep) copy:**

        >>> s = cudf.Series([1, 2], index=["a", "b"])
        >>> deep = s.copy()
        >>> shallow = s.copy(deep=False)

        Updates to the data shared by shallow copy and original is reflected
        in both; deep copy remains unchanged.

        >>> s['a'] = 3
        >>> shallow['b'] = 4
        >>> s
        a    3
        b    4
        dtype: int64
        >>> shallow
        a    3
        b    4
        dtype: int64
        >>> deep
        a    1
        b    2
        dtype: int64
        """
        return self._from_data(
            self._data.copy(deep=deep),
            # Indexes are immutable so copies can always be shallow.
            self._index.copy(deep=False),
        )

    @_cudf_nvtx_annotate
    def equals(self, other):  # noqa: D102
        if not super().equals(other):
            return False
        return self._index.equals(other._index)

    @property
    def index(self):
        """Get the labels for the rows."""
        return self._index

    @index.setter
    def index(self, value):
        old_length = len(self)
        new_length = len(value)

        # A DataFrame with 0 columns can have an index of arbitrary length.
        if len(self._data) > 0 and new_length != old_length:
            raise ValueError(
                f"Length mismatch: Expected axis has {old_length} elements, "
                f"new values have {len(value)} elements"
            )
        self._index = Index(value)

    @cached_property
    def loc(self):
        """Select rows and columns by label or boolean mask.

        Examples
        --------
        **Series**

        >>> import cudf
        >>> series = cudf.Series([10, 11, 12], index=['a', 'b', 'c'])
        >>> series
        a    10
        b    11
        c    12
        dtype: int64
        >>> series.loc['b']
        11

        **DataFrame**

        DataFrame with string index.

        >>> df
           a  b
        a  0  5
        b  1  6
        c  2  7
        d  3  8
        e  4  9

        Select a single row by label.

        >>> df.loc['a']
        a    0
        b    5
        Name: a, dtype: int64

        Select multiple rows and a single column.

        >>> df.loc[['a', 'c', 'e'], 'b']
        a    5
        c    7
        e    9
        Name: b, dtype: int64

        Selection by boolean mask.

        >>> df.loc[df.a > 2]
           a  b
        d  3  8
        e  4  9

        Setting values using loc.

        >>> df.loc[['a', 'c', 'e'], 'a'] = 0
        >>> df
           a  b
        a  0  5
        b  1  6
        c  0  7
        d  3  8
        e  0  9

        """
        return self._loc_indexer_type(self)

    @cached_property
    def iloc(self):
        """Select values by position.

        Examples
        --------
        **Series**

        >>> import cudf
        >>> s = cudf.Series([10, 20, 30])
        >>> s
        0    10
        1    20
        2    30
        dtype: int64
        >>> s.iloc[2]
        30

        **DataFrame**

        Selecting rows and column by position.

        >>> df = cudf.DataFrame({'a': range(20),
        ...                      'b': range(20),
        ...                      'c': range(20)})

        Select a single row using an integer index.

        >>> df.iloc[1]
        a    1
        b    1
        c    1
        Name: 1, dtype: int64

        Select multiple rows using a list of integers.

        >>> df.iloc[[0, 2, 9, 18]]
              a    b    c
         0    0    0    0
         2    2    2    2
         9    9    9    9
        18   18   18   18

        Select rows using a slice.

        >>> df.iloc[3:10:2]
             a    b    c
        3    3    3    3
        5    5    5    5
        7    7    7    7
        9    9    9    9

        Select both rows and columns.

        >>> df.iloc[[1, 3, 5, 7], 2]
        1    1
        3    3
        5    5
        7    7
        Name: c, dtype: int64

        Setting values in a column using iloc.

        >>> df.iloc[:4] = 0
        >>> df
           a  b  c
        0  0  0  0
        1  0  0  0
        2  0  0  0
        3  0  0  0
        4  4  4  4
        5  5  5  5
        6  6  6  6
        7  7  7  7
        8  8  8  8
        9  9  9  9
        [10 more rows]

        """
        return self._iloc_indexer_type(self)

    @_cudf_nvtx_annotate
    def sort_index(
        self,
        axis=0,
        level=None,
        ascending=True,
        inplace=False,
        kind=None,
        na_position="last",
        sort_remaining=True,
        ignore_index=False,
        key=None,
    ):
        """Sort object by labels (along an axis).

        Parameters
        ----------
        axis : {0 or 'index', 1 or 'columns'}, default 0
            The axis along which to sort. The value 0 identifies the rows,
            and 1 identifies the columns.
        level : int or level name or list of ints or list of level names
            If not None, sort on values in specified index level(s).
            This is only useful in the case of MultiIndex.
        ascending : bool, default True
            Sort ascending vs. descending.
        inplace : bool, default False
            If True, perform operation in-place.
        kind : sorting method such as `quick sort` and others.
            Not yet supported.
        na_position : {'first', 'last'}, default 'last'
            Puts NaNs at the beginning if first; last puts NaNs at the end.
        sort_remaining : bool, default True
            Not yet supported
        ignore_index : bool, default False
            if True, index will be replaced with RangeIndex.
        key : callable, optional
            If not None, apply the key function to the index values before
            sorting. This is similar to the key argument in the builtin
            sorted() function, with the notable difference that this key
            function should be vectorized. It should expect an Index and return
            an Index of the same shape. For MultiIndex inputs, the key is
            applied per level.

        Returns
        -------
        Frame or None

        Notes
        -----
        Difference from pandas:
          * Not supporting: kind, sort_remaining=False

        Examples
        --------
        **Series**
        >>> import cudf
        >>> series = cudf.Series(['a', 'b', 'c', 'd'], index=[3, 2, 1, 4])
        >>> series
        3    a
        2    b
        1    c
        4    d
        dtype: object
        >>> series.sort_index()
        1    c
        2    b
        3    a
        4    d
        dtype: object

        Sort Descending

        >>> series.sort_index(ascending=False)
        4    d
        3    a
        2    b
        1    c
        dtype: object

        **DataFrame**
        >>> df = cudf.DataFrame(
        ... {"b":[3, 2, 1], "a":[2, 1, 3]}, index=[1, 3, 2])
        >>> df.sort_index(axis=0)
           b  a
        1  3  2
        2  1  3
        3  2  1
        >>> df.sort_index(axis=1)
           a  b
        1  2  3
        3  1  2
        2  3  1
        """
        if kind is not None:
            raise NotImplementedError("kind is not yet supported")

        if not sort_remaining:
            raise NotImplementedError(
                "sort_remaining == False is not yet supported"
            )

        if key is not None:
            raise NotImplementedError("key is not yet supported.")

        if na_position not in {"first", "last"}:
            raise ValueError(f"invalid na_position: {na_position}")

        if axis in (0, "index"):
            idx = self.index
            if isinstance(idx, MultiIndex):
                if level is not None:
                    # Pandas doesn't handle na_position in case of MultiIndex.
                    na_position = "first" if ascending is True else "last"
                    labels = [
                        idx._get_level_label(lvl)
                        for lvl in (level if is_list_like(level) else (level,))
                    ]
                    # Explicitly construct a Frame rather than using type(self)
                    # to avoid constructing a SingleColumnFrame (e.g. Series).
                    idx = Frame._from_data(idx._data.select_by_label(labels))

                inds = idx._get_sorted_inds(
                    ascending=ascending, na_position=na_position
                )
                out = self._gather(inds)
                # TODO: frame factory function should handle multilevel column
                # names
                if (
                    isinstance(self, cudf.core.dataframe.DataFrame)
                    and self._data.multiindex
                ):
                    out._set_column_names_like(self)
            elif (ascending and idx.is_monotonic_increasing) or (
                not ascending and idx.is_monotonic_decreasing
            ):
                out = self.copy()
            else:
                inds = idx.argsort(
                    ascending=ascending, na_position=na_position
                )
                out = self._gather(inds)
                if (
                    isinstance(self, cudf.core.dataframe.DataFrame)
                    and self._data.multiindex
                ):
                    out._set_column_names_like(self)
        else:
            labels = sorted(self._data.names, reverse=not ascending)
            out = self[labels]

        if ignore_index is True:
            out = out.reset_index(drop=True)
        return self._mimic_inplace(out, inplace=inplace)

    def memory_usage(self, index=True, deep=False):
        """Return the memory usage of an object.

        Parameters
        ----------
        index : bool, default True
            Specifies whether to include the memory usage of the index.
        deep : bool, default False
            The deep parameter is ignored and is only included for pandas
            compatibility.

        Returns
        -------
        Series or scalar
            For DataFrame, a Series whose index is the original column names
            and whose values is the memory usage of each column in bytes. For a
            Series the total memory usage.

        Examples
        --------
        **DataFrame**

        >>> dtypes = ['int64', 'float64', 'object', 'bool']
        >>> data = dict([(t, np.ones(shape=5000).astype(t))
        ...              for t in dtypes])
        >>> df = cudf.DataFrame(data)
        >>> df.head()
           int64  float64  object  bool
        0      1      1.0     1.0  True
        1      1      1.0     1.0  True
        2      1      1.0     1.0  True
        3      1      1.0     1.0  True
        4      1      1.0     1.0  True
        >>> df.memory_usage(index=False)
        int64      40000
        float64    40000
        object     40000
        bool        5000
        dtype: int64

        Use a Categorical for efficient storage of an object-dtype column with
        many repeated values.

        >>> df['object'].astype('category').memory_usage(deep=True)
        5008

        **Series**
        >>> s = cudf.Series(range(3), index=['a','b','c'])
        >>> s.memory_usage()
        43

        Not including the index gives the size of the rest of the data, which
        is necessarily smaller:

        >>> s.memory_usage(index=False)
        24
        """
        raise NotImplementedError

    def hash_values(self, method="murmur3"):
        """Compute the hash of values in this column.

        Parameters
        ----------
        method : {'murmur3', 'md5'}, default 'murmur3'
            Hash function to use:
            * murmur3: MurmurHash3 hash function.
            * md5: MD5 hash function.

        Returns
        -------
        Series
            A Series with hash values.

        Examples
        --------
        **Series**

        >>> import cudf
        >>> series = cudf.Series([10, 120, 30])
        >>> series
        0     10
        1    120
        2     30
        dtype: int64
        >>> series.hash_values(method="murmur3")
        0   -1930516747
        1     422619251
        2    -941520876
        dtype: int32
        >>> series.hash_values(method="md5")
        0    7be4bbacbfdb05fb3044e36c22b41e8b
        1    947ca8d2c5f0f27437f156cfbfab0969
        2    d0580ef52d27c043c8e341fd5039b166
        dtype: object

        **DataFrame**

        >>> import cudf
        >>> df = cudf.DataFrame({"a": [10, 120, 30], "b": [0.0, 0.25, 0.50]})
        >>> df
             a     b
        0   10  0.00
        1  120  0.25
        2   30  0.50
        >>> df.hash_values(method="murmur3")
        0    -330519225
        1    -397962448
        2   -1345834934
        dtype: int32
        >>> df.hash_values(method="md5")
        0    57ce879751b5169c525907d5c563fae1
        1    948d6221a7c4963d4be411bcead7e32b
        2    fe061786ea286a515b772d91b0dfcd70
        dtype: object
        """
        # Note that both Series and DataFrame return Series objects from this
        # calculation, necessitating the unfortunate circular reference to the
        # child class here.
        return cudf.Series._from_data(
            {None: libcudf.hash.hash(self, method)}, index=self.index
        )

    def _gather(
        self, gather_map, keep_index=True, nullify=False, check_bounds=True
    ):
        """Gather rows of frame specified by indices in `gather_map`.

        Skip bounds checking if check_bounds is False.
        Set rows to null for all out of bound indices if nullify is `True`.
        """
        gather_map = cudf.core.column.as_column(gather_map)

        # TODO: For performance, the check and conversion of gather map should
        # be done by the caller. This check will be removed in future release.
        if not is_integer_dtype(gather_map.dtype):
            gather_map = gather_map.astype("int32")

        if not libcudf.copying._gather_map_is_valid(
            gather_map, len(self), check_bounds, nullify
        ):
            raise IndexError("Gather map index is out of bounds.")

        return self._from_columns_like_self(
            libcudf.copying.gather(
                list(self._index._columns + self._columns)
                if keep_index
                else list(self._columns),
                gather_map,
                nullify=nullify,
            ),
            self._column_names,
            self._index.names if keep_index else None,
        )

    def _positions_from_column_names(
        self, column_names, offset_by_index_columns=False
    ):
        """Map each column name into their positions in the frame.

        Return positions of the provided column names, offset by the number of
        index columns if `offset_by_index_columns` is True. The order of
        indices returned corresponds to the column order in this Frame.
        """
        num_index_columns = (
            len(self._index._data) if offset_by_index_columns else 0
        )
        return [
            i + num_index_columns
            for i, name in enumerate(self._column_names)
            if name in set(column_names)
        ]

    def drop_duplicates(
        self,
        subset=None,
        keep="first",
        nulls_are_equal=True,
        ignore_index=False,
    ):
        """
        Drop duplicate rows in frame.

        subset : list, optional
            List of columns to consider when dropping rows.
        keep : ["first", "last", False]
            "first" will keep the first duplicate entry, "last" will keep the
            last duplicate entry, and False will drop all duplicates.
        nulls_are_equal: bool, default True
            Null elements are considered equal to other null elements.
        ignore_index: bool, default False
            If True, the resulting axis will be labeled 0, 1, ..., n - 1.
        """
        if subset is None:
            subset = self._column_names
        elif (
            not np.iterable(subset)
            or isinstance(subset, str)
            or isinstance(subset, tuple)
            and subset in self._data.names
        ):
            subset = (subset,)
        diff = set(subset) - set(self._data)
        if len(diff) != 0:
            raise KeyError(f"columns {diff} do not exist")
        subset_cols = [name for name in self._column_names if name in subset]
        if len(subset_cols) == 0:
            return self.copy(deep=True)

        keys = self._positions_from_column_names(
            subset, offset_by_index_columns=not ignore_index
        )
        return self._from_columns_like_self(
            libcudf.stream_compaction.drop_duplicates(
                list(self._columns)
                if ignore_index
                else list(self._index._columns + self._columns),
                keys=keys,
                keep=keep,
                nulls_are_equal=nulls_are_equal,
            ),
            self._column_names,
            self._index.names if not ignore_index else None,
        )

    @_cudf_nvtx_annotate
    def _empty_like(self, keep_index=True):
        return self._from_columns_like_self(
            libcudf.copying.columns_empty_like(
                [
                    *(self._index._data.columns if keep_index else ()),
                    *self._columns,
                ]
            ),
            self._column_names,
            self._index.names if keep_index else None,
        )

    def _split(self, splits, keep_index=True):
        columns_split = libcudf.copying.columns_split(
            [
                *(self._index._data.columns if keep_index else []),
                *self._columns,
            ],
            splits,
        )

        return [
            self._from_columns_like_self(
                columns_split[i],
                self._column_names,
                self._index.names if keep_index else None,
            )
            for i in range(len(splits) + 1)
        ]

    @_cudf_nvtx_annotate
    def fillna(
        self, value=None, method=None, axis=None, inplace=False, limit=None
    ):  # noqa: D102
        old_index = self._index
        ret = super().fillna(value, method, axis, inplace, limit)
        if inplace:
            self._index = old_index
        else:
            ret._index = old_index
        return ret

    def add_prefix(self, prefix):
        """
        Prefix labels with string `prefix`.

        For Series, the row labels are prefixed.
        For DataFrame, the column labels are prefixed.

        Parameters
        ----------
        prefix : str
            The string to add before each label.

        Returns
        -------
        Series or DataFrame
            New Series with updated labels or DataFrame with updated labels.

        See Also
        --------
        Series.add_suffix: Suffix row labels with string 'suffix'.
        DataFrame.add_suffix: Suffix column labels with string 'suffix'.

        Examples
        --------
        **Series**
        >>> s = cudf.Series([1, 2, 3, 4])
        >>> s
        0    1
        1    2
        2    3
        3    4
        dtype: int64
        >>> s.add_prefix('item_')
        item_0    1
        item_1    2
        item_2    3
        item_3    4
        dtype: int64

        **DataFrame**
        >>> df = cudf.DataFrame({'A': [1, 2, 3, 4], 'B': [3, 4, 5, 6]})
        >>> df
           A  B
        0  1  3
        1  2  4
        2  3  5
        3  4  6
        >>> df.add_prefix('col_')
             col_A  col_B
        0       1       3
        1       2       4
        2       3       5
        3       4       6
        """
        raise NotImplementedError(
            "`IndexedFrame.add_prefix` not currently implemented. \
                Use `Series.add_prefix` or `DataFrame.add_prefix`"
        )

    def add_suffix(self, suffix):
        """
        Suffix labels with string `suffix`.

        For Series, the row labels are suffixed.
        For DataFrame, the column labels are suffixed.

        Parameters
        ----------
        prefix : str
            The string to add after each label.

        Returns
        -------
        Series or DataFrame
            New Series with updated labels or DataFrame with updated labels.

        See Also
        --------
        Series.add_prefix: prefix row labels with string 'prefix'.
        DataFrame.add_prefix: Prefix column labels with string 'prefix'.

        Examples
        --------
        **Series**
        >>> s = cudf.Series([1, 2, 3, 4])
        >>> s
        0    1
        1    2
        2    3
        3    4
        dtype: int64
        >>> s.add_suffix('_item')
        0_item    1
        1_item    2
        2_item    3
        3_item    4
        dtype: int64

        **DataFrame**
        >>> df = cudf.DataFrame({'A': [1, 2, 3, 4], 'B': [3, 4, 5, 6]})
        >>> df
           A  B
        0  1  3
        1  2  4
        2  3  5
        3  4  6
        >>> df.add_suffix('_col')
             A_col  B_col
        0       1       3
        1       2       4
        2       3       5
        3       4       6
        """
        raise NotImplementedError(
            "`IndexedFrame.add_suffix` not currently implemented. \
                Use `Series.add_suffix` or `DataFrame.add_suffix`"
        )

    @_cudf_nvtx_annotate
    def _apply(self, func, kernel_getter, *args, **kwargs):
        """Apply `func` across the rows of the frame."""
        if kwargs:
            raise ValueError("UDFs using **kwargs are not yet supported.")

        try:
            kernel, retty = _compile_or_get(
                self, func, args, kernel_getter=kernel_getter
            )
        except Exception as e:
            raise ValueError(
                "user defined function compilation failed."
            ) from e

        # Mask and data column preallocated
        ans_col = cp.empty(len(self), dtype=retty)
        ans_mask = cudf.core.column.column_empty(len(self), dtype="bool")
        launch_args = [(ans_col, ans_mask), len(self)]
        offsets = []

        # if _compile_or_get succeeds, it is safe to create a kernel that only
        # consumes the columns that are of supported dtype
        for col in _supported_cols_from_frame(self).values():
            launch_args.append(_launch_arg_from_col(col))
            offsets.append(col.offset)
        launch_args += offsets
        launch_args += list(args)
        
        try:
            kernel.forall(len(self))(*launch_args)
        except Exception as e:
            raise RuntimeError("UDF kernel execution failed.") from e

        col = cudf.core.column.as_column(ans_col)
        col.set_base_mask(libcudf.transform.bools_to_mask(ans_mask))
        result = cudf.Series._from_data({None: col}, self._index)

        return result

    def sort_values(
        self,
        by,
        axis=0,
        ascending=True,
        inplace=False,
        kind="quicksort",
        na_position="last",
        ignore_index=False,
    ):
        """Sort by the values along either axis.

        Parameters
        ----------
        by : str or list of str
            Name or list of names to sort by.
        ascending : bool or list of bool, default True
            Sort ascending vs. descending. Specify list for multiple sort
            orders. If this is a list of bools, must match the length of the
            by.
        na_position : {‘first’, ‘last’}, default ‘last’
            'first' puts nulls at the beginning, 'last' puts nulls at the end
        ignore_index : bool, default False
            If True, index will not be sorted.

        Returns
        -------
        Frame : Frame with sorted values.

        Notes
        -----
        Difference from pandas:
          * Support axis='index' only.
          * Not supporting: inplace, kind

        Examples
        --------
        >>> import cudf
        >>> df = cudf.DataFrame()
        >>> df['a'] = [0, 1, 2]
        >>> df['b'] = [-3, 2, 0]
        >>> df.sort_values('b')
           a  b
        0  0 -3
        2  2  0
        1  1  2
        """
        if na_position not in {"first", "last"}:
            raise ValueError(f"invalid na_position: {na_position}")
        if inplace:
            raise NotImplementedError("`inplace` not currently implemented.")
        if kind != "quicksort":
            if kind not in {"mergesort", "heapsort", "stable"}:
                raise AttributeError(
                    f"{kind} is not a valid sorting algorithm for "
                    f"'DataFrame' object"
                )
            warnings.warn(
                f"GPU-accelerated {kind} is currently not supported, "
                f"defaulting to quicksort."
            )
        if axis != 0:
            raise NotImplementedError("`axis` not currently implemented.")

        if len(self) == 0:
            return self

        # argsort the `by` column
        out = self._gather(
            self._get_columns_by_label(by)._get_sorted_inds(
                ascending=ascending, na_position=na_position
            ),
            keep_index=not ignore_index,
        )
        if (
            isinstance(self, cudf.core.dataframe.DataFrame)
            and self._data.multiindex
        ):
            out.columns = self._data.to_pandas_index()
        return out

    def _n_largest_or_smallest(self, largest, n, columns, keep):
        # Get column to operate on
        if isinstance(columns, str):
            columns = [columns]

        if len(self) == 0:
            return self

        if keep == "first":
            if n < 0:
                n = 0

            # argsort the `by` column
            return self._gather(
                self._get_columns_by_label(columns)
                ._get_sorted_inds(ascending=not largest)
                .slice(*slice(None, n).indices(len(self))),
                keep_index=True,
                check_bounds=False,
            )
        elif keep == "last":
            indices = self._get_columns_by_label(columns)._get_sorted_inds(
                ascending=largest
            )

            if n <= 0:
                # Empty slice.
                indices = indices.slice(0, 0)
            else:
                indices = indices.slice(
                    *slice(None, -n - 1, -1).indices(len(self))
                )
            return self._gather(indices, keep_index=True, check_bounds=False)
        else:
            raise ValueError('keep must be either "first", "last"')

    def _align_to_index(
        self: T,
        index: ColumnLike,
        how: str = "outer",
        sort: bool = True,
        allow_non_unique: bool = False,
    ) -> T:
        index = cudf.core.index.as_index(index)

        if self.index.equals(index):
            return self
        if not allow_non_unique:
            if not self.index.is_unique or not index.is_unique:
                raise ValueError("Cannot align indices with non-unique values")

        lhs = cudf.DataFrame._from_data(self._data, index=self.index)
        rhs = cudf.DataFrame._from_data({}, index=index)

        # create a temporary column that we will later sort by
        # to recover ordering after index alignment.
        sort_col_id = str(uuid4())
        if how == "left":
            lhs[sort_col_id] = cudf.core.column.arange(len(lhs))
        elif how == "right":
            rhs[sort_col_id] = cudf.core.column.arange(len(rhs))

        result = lhs.join(rhs, how=how, sort=sort)
        if how in ("left", "right"):
            result = result.sort_values(sort_col_id)
            del result[sort_col_id]

        result = self.__class__._from_data(
            data=result._data, index=result.index
        )
        result._data.multiindex = self._data.multiindex
        result._data._level_names = self._data._level_names
        result.index.names = self.index.names

        return result

    def round(self, decimals=0, how="half_even"):
        """
        Round to a variable number of decimal places.

        Parameters
        ----------
        decimals : int, dict, Series
            Number of decimal places to round each column to. This parameter
            must be an int for a Series. For a DataFrame, a dict or a Series
            are also valid inputs. If an int is given, round each column to the
            same number of places. Otherwise dict and Series round to variable
            numbers of places. Column names should be in the keys if
            `decimals` is a dict-like, or in the index if `decimals` is a
            Series. Any columns not included in `decimals` will be left as is.
            Elements of `decimals` which are not columns of the input will be
            ignored.
        how : str, optional
            Type of rounding. Can be either "half_even" (default)
            or "half_up" rounding.

        Returns
        -------
        Series or DataFrame
            A Series or DataFrame with the affected columns rounded to the
            specified number of decimal places.

        Examples
        --------
        **Series**

        >>> s = cudf.Series([0.1, 1.4, 2.9])
        >>> s.round()
        0    0.0
        1    1.0
        2    3.0
        dtype: float64

        **DataFrame**

        >>> df = cudf.DataFrame(
        ...     [(.21, .32), (.01, .67), (.66, .03), (.21, .18)],
        ...     columns=['dogs', 'cats'],
        ... )
        >>> df
           dogs  cats
        0  0.21  0.32
        1  0.01  0.67
        2  0.66  0.03
        3  0.21  0.18

        By providing an integer each column is rounded to the same number
        of decimal places.

        >>> df.round(1)
           dogs  cats
        0   0.2   0.3
        1   0.0   0.7
        2   0.7   0.0
        3   0.2   0.2

        With a dict, the number of places for specific columns can be
        specified with the column names as keys and the number of decimal
        places as values.

        >>> df.round({'dogs': 1, 'cats': 0})
           dogs  cats
        0   0.2   0.0
        1   0.0   1.0
        2   0.7   0.0
        3   0.2   0.0

        Using a Series, the number of places for specific columns can be
        specified with the column names as the index and the number of
        decimal places as the values.

        >>> decimals = cudf.Series([0, 1], index=['cats', 'dogs'])
        >>> df.round(decimals)
           dogs  cats
        0   0.2   0.0
        1   0.0   1.0
        2   0.7   0.0
        3   0.2   0.0
        """
        if isinstance(decimals, cudf.Series):
            decimals = decimals.to_pandas()

        if isinstance(decimals, pd.Series):
            if not decimals.index.is_unique:
                raise ValueError("Index of decimals must be unique")
            decimals = decimals.to_dict()
        elif isinstance(decimals, int):
            decimals = {name: decimals for name in self._column_names}
        elif not isinstance(decimals, abc.Mapping):
            raise TypeError(
                "decimals must be an integer, a dict-like or a Series"
            )

        cols = {
            name: col.round(decimals[name], how=how)
            if (name in decimals and _is_non_decimal_numeric_dtype(col.dtype))
            else col.copy(deep=True)
            for name, col in self._data.items()
        }

        return self.__class__._from_data(
            data=cudf.core.column_accessor.ColumnAccessor(
                cols,
                multiindex=self._data.multiindex,
                level_names=self._data.level_names,
            ),
            index=self._index,
        )

    def resample(
        self,
        rule,
        axis=0,
        closed=None,
        label=None,
        convention="start",
        kind=None,
        loffset=None,
        base=None,
        on=None,
        level=None,
        origin="start_day",
        offset=None,
    ):
        """
        Convert the frequency of ("resample") the given time series data.

        Parameters
        ----------
        rule: str
            The offset string representing the frequency to use.
            Note that DateOffset objects are not yet supported.
        closed: {"right", "left"}, default None
            Which side of bin interval is closed. The default is
            "left" for all frequency offsets except for "M" and "W",
            which have a default of "right".
        label: {"right", "left"}, default None
            Which bin edge label to label bucket with. The default is
            "left" for all frequency offsets except for "M" and "W",
            which have a default of "right".
        on: str, optional
            For a DataFrame, column to use instead of the index for
            resampling.  Column must be a datetime-like.
        level: str or int, optional
            For a MultiIndex, level to use instead of the index for
            resampling.  The level must be a datetime-like.

        Returns
        -------
        A Resampler object

        Examples
        --------
        First, we create a time series with 1 minute intervals:

        >>> index = cudf.date_range(start="2001-01-01", periods=10, freq="1T")
        >>> sr = cudf.Series(range(10), index=index)
        >>> sr
        2001-01-01 00:00:00    0
        2001-01-01 00:01:00    1
        2001-01-01 00:02:00    2
        2001-01-01 00:03:00    3
        2001-01-01 00:04:00    4
        2001-01-01 00:05:00    5
        2001-01-01 00:06:00    6
        2001-01-01 00:07:00    7
        2001-01-01 00:08:00    8
        2001-01-01 00:09:00    9
        dtype: int64

        Downsampling to 3 minute intervals, followed by a "sum" aggregation:

        >>> sr.resample("3T").sum()
        2001-01-01 00:00:00     3
        2001-01-01 00:03:00    12
        2001-01-01 00:06:00    21
        2001-01-01 00:09:00     9
        dtype: int64

        Use the right side of each interval to label the bins:

        >>> sr.resample("3T", label="right").sum()
        2001-01-01 00:03:00     3
        2001-01-01 00:06:00    12
        2001-01-01 00:09:00    21
        2001-01-01 00:12:00     9
        dtype: int64

        Close the right side of the interval instead of the left:

        >>> sr.resample("3T", closed="right").sum()
        2000-12-31 23:57:00     0
        2001-01-01 00:00:00     6
        2001-01-01 00:03:00    15
        2001-01-01 00:06:00    24
        dtype: int64

        Upsampling to 30 second intervals:

        >>> sr.resample("30s").asfreq()[:5]  # show the first 5 rows
        2001-01-01 00:00:00       0
        2001-01-01 00:00:30    <NA>
        2001-01-01 00:01:00       1
        2001-01-01 00:01:30    <NA>
        2001-01-01 00:02:00       2
        dtype: int64

        Upsample and fill nulls using the "bfill" method:

        >>> sr.resample("30s").bfill()[:5]
        2001-01-01 00:00:00    0
        2001-01-01 00:00:30    1
        2001-01-01 00:01:00    1
        2001-01-01 00:01:30    2
        2001-01-01 00:02:00    2
        dtype: int64

        Resampling by a specified column of a Dataframe:

        >>> df = cudf.DataFrame({
        ...     "price": [10, 11, 9, 13, 14, 18, 17, 19],
        ...     "volume": [50, 60, 40, 100, 50, 100, 40, 50],
        ...     "week_starting": cudf.date_range(
        ...         "2018-01-01", periods=8, freq="7D"
        ...     )
        ... })
        >>> df
        price  volume week_starting
        0     10      50    2018-01-01
        1     11      60    2018-01-08
        2      9      40    2018-01-15
        3     13     100    2018-01-22
        4     14      50    2018-01-29
        5     18     100    2018-02-05
        6     17      40    2018-02-12
        7     19      50    2018-02-19
        >>> df.resample("M", on="week_starting").mean()
                       price     volume
        week_starting
        2018-01-31      11.4  60.000000
        2018-02-28      18.0  63.333333


        Notes
        -----
        Note that the dtype of the index (or the 'on' column if using
        'on=') in the result will be of a frequency closest to the
        resampled frequency.  For example, if resampling from
        nanoseconds to milliseconds, the index will be of dtype
        'datetime64[ms]'.
        """
        import cudf.core.resample

        if (axis, convention, kind, loffset, base, origin, offset) != (
            0,
            "start",
            None,
            None,
            None,
            "start_day",
            None,
        ):
            raise NotImplementedError(
                "The following arguments are not "
                "currently supported by resample:\n\n"
                "- axis\n"
                "- convention\n"
                "- kind\n"
                "- loffset\n"
                "- base\n"
                "- origin\n"
                "- offset"
            )
        by = cudf.Grouper(
            key=on, freq=rule, closed=closed, label=label, level=level
        )
        return (
            cudf.core.resample.SeriesResampler(self, by=by)
            if isinstance(self, cudf.Series)
            else cudf.core.resample.DataFrameResampler(self, by=by)
        )

    def dropna(
        self, axis=0, how="any", thresh=None, subset=None, inplace=False
    ):
        """
        Drop rows (or columns) containing nulls from a Column.

        Parameters
        ----------
        axis : {0, 1}, optional
            Whether to drop rows (axis=0, default) or columns (axis=1)
            containing nulls.
        how : {"any", "all"}, optional
            Specifies how to decide whether to drop a row (or column).
            any (default) drops rows (or columns) containing at least
            one null value. all drops only rows (or columns) containing
            *all* null values.
        thresh: int, optional
            If specified, then drops every row (or column) containing
            less than `thresh` non-null values
        subset : list, optional
            List of columns to consider when dropping rows (all columns
            are considered by default). Alternatively, when dropping
            columns, subset is a list of rows to consider.
        inplace : bool, default False
            If True, do operation inplace and return None.

        Returns
        -------
        Copy of the DataFrame with rows/columns containing nulls dropped.

        See also
        --------
        cudf.DataFrame.isna
            Indicate null values.

        cudf.DataFrame.notna
            Indicate non-null values.

        cudf.DataFrame.fillna
            Replace null values.

        cudf.Series.dropna
            Drop null values.

        cudf.Index.dropna
            Drop null indices.

        Examples
        --------
        >>> import cudf
        >>> df = cudf.DataFrame({"name": ['Alfred', 'Batman', 'Catwoman'],
        ...                    "toy": ['Batmobile', None, 'Bullwhip'],
        ...                    "born": [np.datetime64("1940-04-25"),
        ...                             np.datetime64("NaT"),
        ...                             np.datetime64("NaT")]})
        >>> df
               name        toy                 born
        0    Alfred  Batmobile  1940-04-25 00:00:00
        1    Batman       <NA>                 <NA>
        2  Catwoman   Bullwhip                 <NA>

        Drop the rows where at least one element is null.

        >>> df.dropna()
             name        toy       born
        0  Alfred  Batmobile 1940-04-25

        Drop the columns where at least one element is null.

        >>> df.dropna(axis='columns')
               name
        0    Alfred
        1    Batman
        2  Catwoman

        Drop the rows where all elements are null.

        >>> df.dropna(how='all')
               name        toy                 born
        0    Alfred  Batmobile  1940-04-25 00:00:00
        1    Batman       <NA>                 <NA>
        2  Catwoman   Bullwhip                 <NA>

        Keep only the rows with at least 2 non-null values.

        >>> df.dropna(thresh=2)
               name        toy                 born
        0    Alfred  Batmobile  1940-04-25 00:00:00
        2  Catwoman   Bullwhip                 <NA>

        Define in which columns to look for null values.

        >>> df.dropna(subset=['name', 'born'])
             name        toy       born
        0  Alfred  Batmobile 1940-04-25

        Keep the DataFrame with valid entries in the same variable.

        >>> df.dropna(inplace=True)
        >>> df
             name        toy       born
        0  Alfred  Batmobile 1940-04-25
        """
        if axis == 0:
            result = self._drop_na_rows(how=how, subset=subset, thresh=thresh)
        else:
            result = self._drop_na_columns(
                how=how, subset=subset, thresh=thresh
            )

        return self._mimic_inplace(result, inplace=inplace)

    def _drop_na_rows(self, how="any", subset=None, thresh=None):
        """
        Drop null rows from `self`.

        how : {"any", "all"}, optional
            Specifies how to decide whether to drop a row.
            any (default) drops rows containing at least
            one null value. all drops only rows containing
            *all* null values.
        subset : list, optional
            List of columns to consider when dropping rows.
        thresh : int, optional
            If specified, then drops every row containing
            less than `thresh` non-null values.
        """
        if subset is None:
            subset = self._column_names
        elif (
            not np.iterable(subset)
            or isinstance(subset, str)
            or isinstance(subset, tuple)
            and subset in self._data.names
        ):
            subset = (subset,)
        diff = set(subset) - set(self._data)
        if len(diff) != 0:
            raise KeyError(f"columns {diff} do not exist")

        if len(subset) == 0:
            return self.copy(deep=True)

        data_columns = [
            col.nans_to_nulls()
            if isinstance(col, cudf.core.column.NumericalColumn)
            else col
            for col in self._columns
        ]

        return self._from_columns_like_self(
            libcudf.stream_compaction.drop_nulls(
                [*self._index._data.columns, *data_columns],
                how=how,
                keys=self._positions_from_column_names(
                    subset, offset_by_index_columns=True
                ),
                thresh=thresh,
            ),
            self._column_names,
            self._index.names,
        )

    def _apply_boolean_mask(self, boolean_mask):
        """Apply boolean mask to each row of `self`.

        Rows corresponding to `False` is dropped.
        """
        boolean_mask = cudf.core.column.as_column(boolean_mask)
        if not is_bool_dtype(boolean_mask.dtype):
            raise ValueError("boolean_mask is not boolean type.")

        return self._from_columns_like_self(
            libcudf.stream_compaction.apply_boolean_mask(
                list(self._index._columns + self._columns), boolean_mask
            ),
            column_names=self._column_names,
            index_names=self._index.names,
        )

    def take(self, indices, axis=0):
        """Return a new frame containing the rows specified by *indices*.

        Parameters
        ----------
        indices : array-like
            Array of ints indicating which positions to take.
        axis : Unsupported

        Returns
        -------
        out : Series or DataFrame
            New object with desired subset of rows.

        Examples
        --------
        **Series**
        >>> s = cudf.Series(['a', 'b', 'c', 'd', 'e'])
        >>> s.take([2, 0, 4, 3])
        2    c
        0    a
        4    e
        3    d
        dtype: object

        **DataFrame**

        >>> a = cudf.DataFrame({'a': [1.0, 2.0, 3.0],
        ...                    'b': cudf.Series(['a', 'b', 'c'])})
        >>> a.take([0, 2, 2])
             a  b
        0  1.0  a
        2  3.0  c
        2  3.0  c
        >>> a.take([True, False, True])
             a  b
        0  1.0  a
        2  3.0  c
        """
        if self._get_axis_from_axis_arg(axis) != 0:
            raise NotImplementedError("Only axis=0 is supported.")

        return self._gather(indices)

    def _reset_index(self, level, drop, col_level=0, col_fill=""):
        """Shared path for DataFrame.reset_index and Series.reset_index."""
        if level is not None and not isinstance(level, (tuple, list)):
            level = (level,)
        _check_duplicate_level_names(level, self._index.names)

        # Split the columns in the index into data and index columns
        (
            data_columns,
            index_columns,
            data_names,
            index_names,
        ) = self._index._split_columns_by_levels(level)
        if index_columns:
            index = _index_from_columns(
                index_columns,
                name=self._index.name,
            )
            if isinstance(index, MultiIndex):
                index.names = index_names
            else:
                index.name = index_names[0]
        else:
            index = RangeIndex(len(self))

        if drop:
            return self._data, index

        new_column_data = {}
        for name, col in zip(data_names, data_columns):
            if name == "index" and "index" in self._data:
                name = "level_0"
            name = (
                tuple(
                    name if i == col_level else col_fill
                    for i in range(self._data.nlevels)
                )
                if self._data.multiindex
                else name
            )
            new_column_data[name] = col
        # This is to match pandas where the new data columns are always
        # inserted to the left of existing data columns.
        return (
            ColumnAccessor(
                {**new_column_data, **self._data}, self._data.multiindex
            ),
            index,
        )

    def _first_or_last(
        self, offset, idx: int, op: Callable, side: str, slice_func: Callable
    ) -> "IndexedFrame":
        """Shared code path for ``first`` and ``last``."""
        if not isinstance(self._index, cudf.core.index.DatetimeIndex):
            raise TypeError("'first' only supports a DatetimeIndex index.")
        if not isinstance(offset, str):
            raise NotImplementedError(
                f"Unsupported offset type {type(offset)}."
            )

        if len(self) == 0:
            return self.copy()

        pd_offset = pd.tseries.frequencies.to_offset(offset)
        to_search = op(
            pd.Timestamp(self._index._column.element_indexing(idx)), pd_offset
        )
        if (
            idx == 0
            and not isinstance(pd_offset, pd.tseries.offsets.Tick)
            and pd_offset.is_on_offset(pd.Timestamp(self._index[0]))
        ):
            # Special handle is required when the start time of the index
            # is on the end of the offset. See pandas gh29623 for detail.
            to_search = to_search - pd_offset.base
            return self.loc[:to_search]
        end_point = int(
            self._index._column.searchsorted(to_search, side=side)[0]
        )
        return slice_func(end_point)

    def first(self, offset):
        """Select initial periods of time series data based on a date offset.

        When having a DataFrame with **sorted** dates as index, this function
        can select the first few rows based on a date offset.

        Parameters
        ----------
        offset: str
            The offset length of the data that will be selected. For intance,
            '1M' will display all rows having their index within the first
            month.

        Returns
        -------
        Series or DataFrame
            A subset of the caller.

        Raises
        ------
        TypeError
            If the index is not a ``DatetimeIndex``

        Examples
        --------
        >>> i = cudf.date_range('2018-04-09', periods=4, freq='2D')
        >>> ts = cudf.DataFrame({'A': [1, 2, 3, 4]}, index=i)
        >>> ts
                    A
        2018-04-09  1
        2018-04-11  2
        2018-04-13  3
        2018-04-15  4
        >>> ts.first('3D')
                    A
        2018-04-09  1
        2018-04-11  2
        """
        return self._first_or_last(
            offset,
            idx=0,
            op=operator.__add__,
            side="left",
            slice_func=lambda i: self.iloc[:i],
        )

    def last(self, offset):
        """Select final periods of time series data based on a date offset.

        When having a DataFrame with **sorted** dates as index, this function
        can select the last few rows based on a date offset.

        Parameters
        ----------
        offset: str
            The offset length of the data that will be selected. For instance,
            '3D' will display all rows having their index within the last 3
            days.

        Returns
        -------
        Series or DataFrame
            A subset of the caller.

        Raises
        ------
        TypeError
            If the index is not a ``DatetimeIndex``

        Examples
        --------
        >>> i = cudf.date_range('2018-04-09', periods=4, freq='2D')
        >>> ts = cudf.DataFrame({'A': [1, 2, 3, 4]}, index=i)
        >>> ts
                    A
        2018-04-09  1
        2018-04-11  2
        2018-04-13  3
        2018-04-15  4
        >>> ts.last('3D')
                    A
        2018-04-13  3
        2018-04-15  4
        """
        return self._first_or_last(
            offset,
            idx=-1,
            op=operator.__sub__,
            side="right",
            slice_func=lambda i: self.iloc[i:],
        )

    @_cudf_nvtx_annotate
    def sample(
        self,
        n=None,
        frac=None,
        replace=False,
        weights=None,
        random_state=None,
        axis=None,
        ignore_index=False,
    ):
        """Return a random sample of items from an axis of object.

        If reproducible results are required, a random number generator may be
        provided via the `random_state` parameter. This function will always
        produce the same sample given an identical `random_state`.

        Notes
        -----
        When sampling from ``axis=0/'index'``, ``random_state`` can be either
        a numpy random state (``numpy.random.RandomState``) or a cupy random
        state (``cupy.random.RandomState``). When a numpy random state is
        used, the output is guaranteed to match the output of the corresponding
        pandas method call, but generating the sample may be slow. If exact
        pandas equivalence is not required, using a cupy random state will
        achieve better performance, especially when sampling large number of
        items. It's advised to use the matching `ndarray` type to the random
        state for the `weights` array.

        Parameters
        ----------
        n : int, optional
            Number of items from axis to return. Cannot be used with `frac`.
            Default = 1 if frac = None.
        frac : float, optional
            Fraction of axis items to return. Cannot be used with n.
        replace : bool, default False
            Allow or disallow sampling of the same row more than once.
            `replace == True` is not supported for axis = 1/"columns".
            `replace == False` is not supported for axis = 0/"index" given
            `random_state` is `None` or a cupy random state, and `weights` is
            specified.
        weights : ndarray-like, optional
            Default `None` for uniform probability distribution over rows to
            sample from. If `ndarray` is passed, the length of `weights` should
            equal to the number of rows to sample from, and will be normalized
            to have a sum of 1. Unlike pandas, index alignment is not currently
            not performed.
        random_state : int, numpy/cupy RandomState, or None, default None
            If None, default cupy random state is chosen.
            If int, the seed for the default cupy random state.
            If RandomState, rows-to-sample are generated from the RandomState.
        axis : {0 or `index`, 1 or `columns`, None}, default None
            Axis to sample. Accepts axis number or name.
            Default is stat axis for given data type
            (0 for Series and DataFrames). Series doesn't support axis=1.
        ignore_index : bool, default False
            If True, the resulting index will be labeled 0, 1, …, n - 1.

        Returns
        -------
        Series or DataFrame
            A new object of same type as caller containing n items
            randomly sampled from the caller object.

        Examples
        --------
        >>> import cudf as cudf
        >>> df = cudf.DataFrame({"a":{1, 2, 3, 4, 5}})
        >>> df.sample(3)
           a
        1  2
        3  4
        0  1

        >>> sr = cudf.Series([1, 2, 3, 4, 5])
        >>> sr.sample(10, replace=True)
        1    4
        3    1
        2    4
        0    5
        0    1
        4    5
        4    1
        0    2
        0    3
        3    2
        dtype: int64

        >>> df = cudf.DataFrame(
        ...     {"a": [1, 2], "b": [2, 3], "c": [3, 4], "d": [4, 5]}
        ... )
        >>> df.sample(2, axis=1)
           a  c
        0  1  3
        1  2  4
        """
        axis = self._get_axis_from_axis_arg(axis)
        size = self.shape[axis]

        # Compute `n` from parameter `frac`.
        if frac is None:
            n = 1 if n is None else n
        else:
            if frac > 1 and not replace:
                raise ValueError(
                    "Replace has to be set to `True` when upsampling the "
                    "population `frac` > 1."
                )
            if n is not None:
                raise ValueError(
                    "Please enter a value for `frac` OR `n`, not both."
                )
            n = int(round(size * frac))

        if n > 0 and size == 0:
            raise ValueError(
                "Cannot take a sample larger than 0 when axis is empty."
            )

        if isinstance(random_state, cp.random.RandomState):
            lib = cp
        elif isinstance(random_state, np.random.RandomState):
            lib = np
        else:
            # Construct random state if `random_state` parameter is None or a
            # seed. By default, cupy random state is used to sample rows
            # and numpy is used to sample columns. This is because row data
            # is stored on device, and the column objects are stored on host.
            lib = cp if axis == 0 else np
            random_state = lib.random.RandomState(seed=random_state)

        # Normalize `weights` array.
        if weights is not None:
            if isinstance(weights, str):
                raise NotImplementedError(
                    "Weights specified by string is unsupported yet."
                )

            if size != len(weights):
                raise ValueError(
                    "Weights and axis to be sampled must be of same length."
                )

            weights = lib.asarray(weights)
            weights = weights / weights.sum()

        if axis == 0:
            return self._sample_axis_0(
                n, weights, replace, random_state, ignore_index
            )
        else:
            if isinstance(random_state, cp.random.RandomState):
                raise ValueError(
                    "Sampling from `axis=1`/`columns` with cupy random state"
                    "isn't supported."
                )
            return self._sample_axis_1(
                n, weights, replace, random_state, ignore_index
            )

    def _sample_axis_0(
        self,
        n: int,
        weights: Optional[ColumnLike],
        replace: bool,
        random_state: Union[np.random.RandomState, cp.random.RandomState],
        ignore_index: bool,
    ):
        try:
            gather_map_array = random_state.choice(
                len(self), size=n, replace=replace, p=weights
            )
        except NotImplementedError as e:
            raise NotImplementedError(
                "Random sampling with cupy does not support these inputs."
            ) from e

        return self._gather(
            cudf.core.column.as_column(gather_map_array),
            keep_index=not ignore_index,
            check_bounds=False,
        )

    def _sample_axis_1(
        self,
        n: int,
        weights: Optional[ColumnLike],
        replace: bool,
        random_state: np.random.RandomState,
        ignore_index: bool,
    ):
        raise NotImplementedError(
            f"Sampling from axis 1 is not implemented for {self.__class__}."
        )

    def _binaryop(
        self,
        other: Any,
        op: str,
        fill_value: Any = None,
        can_reindex: bool = False,
        *args,
        **kwargs,
    ):
        reflect, op = self._check_reflected_op(op)
        operands, out_index = self._make_operands_and_index_for_binop(
            other, op, fill_value, reflect, can_reindex
        )
        if operands is NotImplemented:
            return NotImplemented

        return self._from_data(
            ColumnAccessor(type(self)._colwise_binop(operands, op)),
            index=out_index,
        )

    def _make_operands_and_index_for_binop(
        self,
        other: Any,
        fn: str,
        fill_value: Any = None,
        reflect: bool = False,
        can_reindex: bool = False,
        *args,
        **kwargs,
    ) -> Tuple[
        Union[
            Dict[Optional[str], Tuple[ColumnBase, Any, bool, Any]],
            Type[NotImplemented],
        ],
        Optional[cudf.BaseIndex],
    ]:
        raise NotImplementedError(
            "Binary operations are not supported for {self.__class__}"
        )

    def __array_ufunc__(self, ufunc, method, *inputs, **kwargs):
        ret = super().__array_ufunc__(ufunc, method, *inputs, **kwargs)
        fname = ufunc.__name__

        if ret is not None:
            # pandas bitwise operations return bools if indexes are misaligned.
            if "bitwise" in fname:
                reflect = self is not inputs[0]
                other = inputs[0] if reflect else inputs[1]
                if isinstance(other, self.__class__) and not self.index.equals(
                    other.index
                ):
                    ret = ret.astype(bool)
            return ret

        # Attempt to dispatch all other functions to cupy.
        cupy_func = getattr(cp, fname)
        if cupy_func:
            if ufunc.nin == 2:
                other = inputs[self is inputs[0]]
                inputs, index = self._make_operands_and_index_for_binop(
                    other, fname
                )
            else:
                # This works for Index too
                inputs = {
                    name: (col, None, False, None)
                    for name, col in self._data.items()
                }
                index = self._index

            data = self._apply_cupy_ufunc_to_operands(
                ufunc, cupy_func, inputs, **kwargs
            )

            out = tuple(self._from_data(out, index=index) for out in data)
            return out[0] if ufunc.nout == 1 else out

        return NotImplemented

    @_cudf_nvtx_annotate
    def repeat(self, repeats, axis=None):
        """Repeats elements consecutively.

        Returns a new object of caller type(DataFrame/Series) where each
        element of the current object is repeated consecutively a given
        number of times.

        Parameters
        ----------
        repeats : int, or array of ints
            The number of repetitions for each element. This should
            be a non-negative integer. Repeating 0 times will return
            an empty object.

        Returns
        -------
        Series/DataFrame
            A newly created object of same type as caller
            with repeated elements.

        Examples
        --------
        >>> import cudf
        >>> df = cudf.DataFrame({'a': [1, 2, 3], 'b': [10, 20, 30]})
        >>> df
           a   b
        0  1  10
        1  2  20
        2  3  30
        >>> df.repeat(3)
           a   b
        0  1  10
        0  1  10
        0  1  10
        1  2  20
        1  2  20
        1  2  20
        2  3  30
        2  3  30
        2  3  30

        Repeat on Series

        >>> s = cudf.Series([0, 2])
        >>> s
        0    0
        1    2
        dtype: int64
        >>> s.repeat([3, 4])
        0    0
        0    0
        0    0
        1    2
        1    2
        1    2
        1    2
        dtype: int64
        >>> s.repeat(2)
        0    0
        0    0
        1    2
        1    2
        dtype: int64
        """
        return self._from_columns_like_self(
            Frame._repeat(
                [*self._index._data.columns, *self._columns], repeats, axis
            ),
            self._column_names,
            self._index_names,
        )

    def _append(
        self, other, ignore_index=False, verify_integrity=False, sort=None
    ):
        warnings.warn(
            "append is deprecated and will be removed in a future version. "
            "Use concat instead.",
            FutureWarning,
        )
        if verify_integrity not in (None, False):
            raise NotImplementedError(
                "verify_integrity parameter is not supported yet."
            )

        if is_list_like(other):
            to_concat = [self, *other]
        else:
            to_concat = [self, other]

        return cudf.concat(to_concat, ignore_index=ignore_index, sort=sort)

    def astype(self, dtype, copy=False, errors="raise", **kwargs):
        """Cast the object to the given dtype.

        Parameters
        ----------
        dtype : data type, or dict of column name -> data type
            Use a numpy.dtype or Python type to cast entire DataFrame object to
            the same type. Alternatively, use ``{col: dtype, ...}``, where col
            is a column label and dtype is a numpy.dtype or Python type
            to cast one or more of the DataFrame's columns to
            column-specific types.
        copy : bool, default False
            Return a deep-copy when ``copy=True``. Note by default
            ``copy=False`` setting is used and hence changes to
            values then may propagate to other cudf objects.
        errors : {'raise', 'ignore', 'warn'}, default 'raise'
            Control raising of exceptions on invalid data for provided dtype.

            -   ``raise`` : allow exceptions to be raised
            -   ``ignore`` : suppress exceptions. On error return original
                object.
        **kwargs : extra arguments to pass on to the constructor

        Returns
        -------
        DataFrame/Series

        Examples
        --------
        **DataFrame**

        >>> import cudf
        >>> df = cudf.DataFrame({'a': [10, 20, 30], 'b': [1, 2, 3]})
        >>> df
            a  b
        0  10  1
        1  20  2
        2  30  3
        >>> df.dtypes
        a    int64
        b    int64
        dtype: object

        Cast all columns to `int32`:

        >>> df.astype('int32').dtypes
        a    int32
        b    int32
        dtype: object

        Cast `a` to `float32` using a dictionary:

        >>> df.astype({'a': 'float32'}).dtypes
        a    float32
        b      int64
        dtype: object
        >>> df.astype({'a': 'float32'})
              a  b
        0  10.0  1
        1  20.0  2
        2  30.0  3

        **Series**

        >>> import cudf
        >>> series = cudf.Series([1, 2], dtype='int32')
        >>> series
        0    1
        1    2
        dtype: int32
        >>> series.astype('int64')
        0    1
        1    2
        dtype: int64

        Convert to categorical type:

        >>> series.astype('category')
        0    1
        1    2
        dtype: category
        Categories (2, int64): [1, 2]

        Convert to ordered categorical type with custom ordering:

        >>> cat_dtype = cudf.CategoricalDtype(categories=[2, 1], ordered=True)
        >>> series.astype(cat_dtype)
        0    1
        1    2
        dtype: category
        Categories (2, int64): [2 < 1]

        Note that using ``copy=False`` (enabled by default)
        and changing data on a new Series will
        propagate changes:

        >>> s1 = cudf.Series([1, 2])
        >>> s1
        0    1
        1    2
        dtype: int64
        >>> s2 = s1.astype('int64', copy=False)
        >>> s2[0] = 10
        >>> s1
        0    10
        1     2
        dtype: int64
        """
        if errors not in ("ignore", "raise"):
            raise ValueError("invalid error value specified")

        try:
            data = super().astype(dtype, copy, **kwargs)
        except Exception as e:
            if errors == "raise":
                raise e
            return self

        return self._from_data(data, index=self._index)

    @_cudf_nvtx_annotate
    def drop(
        self,
        labels=None,
        axis=0,
        index=None,
        columns=None,
        level=None,
        inplace=False,
        errors="raise",
    ):
        """Drop specified labels from rows or columns.

        Remove rows or columns by specifying label names and corresponding
        axis, or by specifying directly index or column names. When using a
        multi-index, labels on different levels can be removed by specifying
        the level.

        Parameters
        ----------
        labels : single label or list-like
            Index or column labels to drop.
        axis : {0 or 'index', 1 or 'columns'}, default 0
            Whether to drop labels from the index (0 or 'index') or
            columns (1 or 'columns').
        index : single label or list-like
            Alternative to specifying axis (``labels, axis=0``
            is equivalent to ``index=labels``).
        columns : single label or list-like
            Alternative to specifying axis (``labels, axis=1``
            is equivalent to ``columns=labels``).
        level : int or level name, optional
            For MultiIndex, level from which the labels will be removed.
        inplace : bool, default False
            If False, return a copy. Otherwise, do operation
            inplace and return None.
        errors : {'ignore', 'raise'}, default 'raise'
            If 'ignore', suppress error and only existing labels are
            dropped.

        Returns
        -------
        DataFrame or Series
            DataFrame or Series without the removed index or column labels.

        Raises
        ------
        KeyError
            If any of the labels is not found in the selected axis.

        See Also
        --------
        DataFrame.loc : Label-location based indexer for selection by label.
        DataFrame.dropna : Return DataFrame with labels on given axis omitted
            where (all or any) data are missing.
        DataFrame.drop_duplicates : Return DataFrame with duplicate rows
            removed, optionally only considering certain columns.
        Series.reindex
            Return only specified index labels of Series
        Series.dropna
            Return series without null values
        Series.drop_duplicates
            Return series with duplicate values removed

        Examples
        --------
        **Series**

        >>> s = cudf.Series([1,2,3], index=['x', 'y', 'z'])
        >>> s
        x    1
        y    2
        z    3
        dtype: int64

        Drop labels x and z

        >>> s.drop(labels=['x', 'z'])
        y    2
        dtype: int64

        Drop a label from the second level in MultiIndex Series.

        >>> midx = cudf.MultiIndex.from_product([[0, 1, 2], ['x', 'y']])
        >>> s = cudf.Series(range(6), index=midx)
        >>> s
        0  x    0
           y    1
        1  x    2
           y    3
        2  x    4
           y    5
        dtype: int64
        >>> s.drop(labels='y', level=1)
        0  x    0
        1  x    2
        2  x    4
        Name: 2, dtype: int64

        **DataFrame**

        >>> import cudf
        >>> df = cudf.DataFrame({"A": [1, 2, 3, 4],
        ...                      "B": [5, 6, 7, 8],
        ...                      "C": [10, 11, 12, 13],
        ...                      "D": [20, 30, 40, 50]})
        >>> df
           A  B   C   D
        0  1  5  10  20
        1  2  6  11  30
        2  3  7  12  40
        3  4  8  13  50

        Drop columns

        >>> df.drop(['B', 'C'], axis=1)
           A   D
        0  1  20
        1  2  30
        2  3  40
        3  4  50
        >>> df.drop(columns=['B', 'C'])
           A   D
        0  1  20
        1  2  30
        2  3  40
        3  4  50

        Drop a row by index

        >>> df.drop([0, 1])
           A  B   C   D
        2  3  7  12  40
        3  4  8  13  50

        Drop columns and/or rows of MultiIndex DataFrame

        >>> midx = cudf.MultiIndex(levels=[['lama', 'cow', 'falcon'],
        ...                              ['speed', 'weight', 'length']],
        ...                      codes=[[0, 0, 0, 1, 1, 1, 2, 2, 2],
        ...                             [0, 1, 2, 0, 1, 2, 0, 1, 2]])
        >>> df = cudf.DataFrame(index=midx, columns=['big', 'small'],
        ...                   data=[[45, 30], [200, 100], [1.5, 1], [30, 20],
        ...                         [250, 150], [1.5, 0.8], [320, 250],
        ...                         [1, 0.8], [0.3, 0.2]])
        >>> df
                         big  small
        lama   speed    45.0   30.0
               weight  200.0  100.0
               length    1.5    1.0
        cow    speed    30.0   20.0
               weight  250.0  150.0
               length    1.5    0.8
        falcon speed   320.0  250.0
               weight    1.0    0.8
               length    0.3    0.2
        >>> df.drop(index='cow', columns='small')
                         big
        lama   speed    45.0
               weight  200.0
               length    1.5
        falcon speed   320.0
               weight    1.0
               length    0.3
        >>> df.drop(index='length', level=1)
                         big  small
        lama   speed    45.0   30.0
               weight  200.0  100.0
        cow    speed    30.0   20.0
               weight  250.0  150.0
        falcon speed   320.0  250.0
               weight    1.0    0.8
        """
        if labels is not None:
            if index is not None or columns is not None:
                raise ValueError(
                    "Cannot specify both 'labels' and 'index'/'columns'"
                )
            target = labels
        elif index is not None:
            target = index
            axis = 0
        elif columns is not None:
            target = columns
            axis = 1
        else:
            raise ValueError(
                "Need to specify at least one of 'labels', "
                "'index' or 'columns'"
            )

        if inplace:
            out = self
        else:
            out = self.copy()

        if axis in (1, "columns"):
            target = _get_host_unique(target)

            _drop_columns(out, target, errors)
        elif axis in (0, "index"):
            dropped = _drop_rows_by_labels(out, target, level, errors)

            if columns is not None:
                columns = _get_host_unique(columns)
                _drop_columns(dropped, columns, errors)

            out._data = dropped._data
            out._index = dropped._index

        if not inplace:
            return out

    @_cudf_nvtx_annotate
    def _explode(self, explode_column: Any, ignore_index: bool):
        # Helper function for `explode` in `Series` and `Dataframe`, explodes a
        # specified nested column. Other columns' corresponding rows are
        # duplicated. If ignore_index is set, the original index is not
        # exploded and will be replaced with a `RangeIndex`.
        if not is_list_dtype(self._data[explode_column].dtype):
            data = self._data.copy(deep=True)
            idx = None if ignore_index else self._index.copy(deep=True)
            return self.__class__._from_data(data, index=idx)

        explode_column_num = self._column_names.index(explode_column)
        if not ignore_index and self._index is not None:
            explode_column_num += self._index.nlevels

        data, index = libcudf.lists.explode_outer(
            self, explode_column_num, ignore_index
        )
        res = self.__class__._from_data(
            ColumnAccessor(
                data,
                multiindex=self._data.multiindex,
                level_names=self._data._level_names,
            ),
            index=index,
        )

        if not ignore_index and self._index is not None:
            res.index.names = self._index.names
        return res


def _check_duplicate_level_names(specified, level_names):
    """Raise if any of `specified` has duplicates in `level_names`."""
    if specified is None:
        return
    if len(set(level_names)) == len(level_names):
        return
    duplicates = {key for key, val in Counter(level_names).items() if val > 1}

    duplicates_specified = [spec for spec in specified if spec in duplicates]
    if not len(duplicates_specified) == 0:
        # Note: pandas raises first encountered duplicates, cuDF raises all.
        raise ValueError(
            f"The names {duplicates_specified} occurs multiple times, use a"
            " level number"
        )<|MERGE_RESOLUTION|>--- conflicted
+++ resolved
@@ -43,13 +43,8 @@
 from cudf.core.frame import Frame, _drop_rows_by_labels
 from cudf.core.index import Index, RangeIndex, _index_from_columns
 from cudf.core.multiindex import MultiIndex
-<<<<<<< HEAD
 from cudf.core.udf.utils import _compile_or_get, _launch_arg_from_col, _supported_cols_from_frame
-
-=======
-from cudf.core.udf.utils import _compile_or_get, _supported_cols_from_frame
 from cudf.utils.utils import _cudf_nvtx_annotate
->>>>>>> f359ec7f
 
 doc_reset_index_template = """
         Reset the index of the {klass}, or a level of it.
