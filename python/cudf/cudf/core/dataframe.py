# Copyright (c) 2018-2019, NVIDIA CORPORATION.

from __future__ import division, print_function

import inspect
import itertools
import logging
import numbers
import pickle
import random
import warnings
from collections import OrderedDict
from collections.abc import Mapping, Sequence
from types import GeneratorType

import numpy as np
import pandas as pd
import pyarrow as pa
from pandas.api.types import is_dict_like

from librmm_cffi import librmm as rmm

import cudf
import cudf._lib as libcudf
from cudf.core import column
from cudf.core._sort import get_sorted_inds
from cudf.core.column import CategoricalColumn, StringColumn
from cudf.core.index import Index, RangeIndex, as_index
from cudf.core.indexing import _DataFrameIlocIndexer, _DataFrameLocIndexer
from cudf.core.series import Series
from cudf.core.window import Rolling
from cudf.utils import applyutils, cudautils, ioutils, queryutils, utils
from cudf.utils.docutils import copy_docstring
from cudf.utils.dtypes import (
    cudf_dtype_from_pydata_dtype,
    is_categorical_dtype,
    is_datetime_dtype,
    is_list_like,
    is_scalar,
)


def _unique_name(existing_names, suffix="_unique_name"):
    ret = suffix
    i = 1
    while ret in existing_names:
        ret = "%s_%d" % (suffix, i)
        i += 1
    return ret


def _reverse_op(fn):
    return {
        "add": "radd",
        "radd": "add",
        "sub": "rsub",
        "rsub": "sub",
        "mul": "rmul",
        "rmul": "mul",
        "mod": "rmod",
        "rmod": "mod",
        "pow": "rpow",
        "rpow": "pow",
        "floordiv": "rfloordiv",
        "rfloordiv": "floordiv",
        "truediv": "rtruediv",
        "rtruediv": "truediv",
        "__add__": "__radd__",
        "__radd__": "__add__",
        "__sub__": "__rsub__",
        "__rsub__": "__sub__",
        "__mul__": "__rmul__",
        "__rmul__": "__mul__",
        "__mod__": "__rmod__",
        "__rmod__": "__mod__",
        "__pow__": "__rpow__",
        "__rpow__": "__pow__",
        "__floordiv__": "__rfloordiv__",
        "__rfloordiv__": "__floordiv__",
        "__truediv__": "__rtruediv__",
        "__rtruediv__": "__truediv__",
    }[fn]


class DataFrame(object):
    """
    A GPU Dataframe object.

    Examples
    --------

    Build dataframe with `__setitem__`:

    >>> import cudf
    >>> df = cudf.DataFrame()
    >>> df['key'] = [0, 1, 2, 3, 4]
    >>> df['val'] = [float(i + 10) for i in range(5)]  # insert column
    >>> print(df)
       key   val
    0    0  10.0
    1    1  11.0
    2    2  12.0
    3    3  13.0
    4    4  14.0

    Build dataframe with initializer:

    >>> import cudf
    >>> import numpy as np
    >>> from datetime import datetime, timedelta
    >>> ids = np.arange(5)

    Create some datetime data

    >>> t0 = datetime.strptime('2018-10-07 12:00:00', '%Y-%m-%d %H:%M:%S')
    >>> datetimes = [(t0+ timedelta(seconds=x)) for x in range(5)]
    >>> dts = np.array(datetimes, dtype='datetime64')

    Create the GPU DataFrame

    >>> df = cudf.DataFrame([('id', ids), ('datetimes', dts)])
    >>> df
        id                datetimes
    0    0  2018-10-07T12:00:00.000
    1    1  2018-10-07T12:00:01.000
    2    2  2018-10-07T12:00:02.000
    3    3  2018-10-07T12:00:03.000
    4    4  2018-10-07T12:00:04.000

    Convert from a Pandas DataFrame:

    >>> import pandas as pd
    >>> import cudf
    >>> pdf = pd.DataFrame({'a': [0, 1, 2, 3],'b': [0.1, 0.2, None, 0.3]})
    >>> df = cudf.from_pandas(pdf)
    >>> df
      a b
    0 0 0.1
    1 1 0.2
    2 2 nan
    3 3 0.3
    """

    def __init__(self, data=None, index=None, columns=None):
        keys = index
        if index is None:
            index = RangeIndex(start=0)
        self._index = as_index(index)
        self._size = len(index)
        self._cols = OrderedDict()
        # has initializer?

        if data is not None:
            if isinstance(data, dict):
                data = data.items()
            elif is_list_like(data) and len(data) > 0:
                if not isinstance(data[0], (list, tuple)):
                    # a nested list is something pandas supports and
                    # we don't support list-like values in a record yet
                    self._add_rows(data, index, keys)
                    return
            for col_name, series in data:
                self.add_column(col_name, series, forceindex=index is not None)

        self._add_empty_columns(columns, index)

    @property
    def _constructor(self):
        return DataFrame

    @property
    def _constructor_sliced(self):
        return Series

    @property
    def _constructor_expanddim(self):
        raise NotImplementedError(
            "_constructor_expanddim not supported for DataFrames!"
        )

    def _add_rows(self, data, index, keys):
        if keys is None:
            data = {i: element for i, element in enumerate(data)}.items()
        else:
            data = dict(zip(keys, data)).items()
            self._index = as_index(RangeIndex(start=0))
            self._size = len(RangeIndex(start=0))
        for col_name, series in data:
            self.add_column(col_name, series, forceindex=index is not None)
        transposed = self.T
        self._cols = OrderedDict()
        self._size = transposed._size
        self._index = as_index(transposed.index)
        for col_name in transposed.columns:
            self.add_column(
                col_name,
                transposed._cols[col_name],
                forceindex=index is not None,
            )

    def _add_empty_columns(self, columns, index):
        if columns is not None:
            for col_name in columns:
                if col_name not in self._cols:
                    self.add_column(
                        col_name,
                        column.column_empty(
                            self._size, dtype="object", masked=True
                        ),
                        forceindex=index is not None,
                    )

    def serialize(self):
        header = {}
        frames = []
        header["type"] = pickle.dumps(type(self))
        header["index"], index_frames = self._index.serialize()
        header["index_frame_count"] = len(index_frames)
        frames.extend(index_frames)

        # Use the column directly to avoid duplicating the index
        header["column_names"] = tuple(self._cols.keys())
        column_header, column_frames = column.serialize_columns(self._columns)
        header["columns"] = column_header
        frames.extend(column_frames)

        return header, frames

    @classmethod
    def deserialize(cls, header, frames):
        # Reconstruct the index
        index_frames = frames[: header["index_frame_count"]]

        idx_typ = pickle.loads(header["index"]["type"])
        index = idx_typ.deserialize(header["index"], index_frames)

        # Reconstruct the columns
        column_frames = frames[header["index_frame_count"] :]

        column_names = header["column_names"]
        columns = column.deserialize_columns(header["columns"], column_frames)

        return cls(dict(zip(column_names, columns)), index=index)

    @property
    def dtypes(self):
        """Return the dtypes in this object."""
        return pd.Series(
            [x.dtype for x in self._cols.values()], index=self._cols.keys()
        )

    @property
    def shape(self):
        """Returns a tuple representing the dimensionality of the DataFrame.
        """
        return len(self._index), len(self._cols)

    @property
    def ndim(self):
        """Dimension of the data. DataFrame ndim is always 2.
        """
        return 2

    def __dir__(self):
        o = set(dir(type(self)))
        o.update(self.__dict__)
        o.update(
            c for c in self.columns if isinstance(c, str) and c.isidentifier()
        )
        return list(o)

    def __getattr__(self, key):
        if key != "_cols" and key in self._cols:
            return self[key]

        raise AttributeError("'DataFrame' object has no attribute %r" % key)

    def __getitem__(self, arg):
        """
        If *arg* is a ``str`` or ``int`` type, return the column Series.
        If *arg* is a ``slice``, return a new DataFrame with all columns
        sliced to the specified range.
        If *arg* is an ``array`` containing column names, return a new
        DataFrame with the corresponding columns.
        If *arg* is a ``dtype.bool array``, return the rows marked True

        Examples
        --------
        >>> df = DataFrame([('a', list(range(20))),
        ...                 ('b', list(range(20))),
        ...                 ('c', list(range(20)))])
        >>> print(df[:4])    # get first 4 rows of all columns
           a  b  c
        0  0  0  0
        1  1  1  1
        2  2  2  2
        3  3  3  3
        >>> print(df[-5:])  # get last 5 rows of all columns
            a   b   c
        15  15  15  15
        16  16  16  16
        17  17  17  17
        18  18  18  18
        19  19  19  19
        >>> print(df[['a', 'c']]) # get columns a and c
           a  c
        0  0  0
        1  1  1
        2  2  2
        3  3  3
        4  4  4
        5  5  5
        6  6  6
        7  7  7
        8  8  8
        9  9  9
        >>> print(df[[True, False, True, False]]) # mask the entire dataframe,
        # returning the rows specified in the boolean mask
        """
        if isinstance(
            self.columns, cudf.core.multiindex.MultiIndex
        ) and isinstance(arg, tuple):
            return self.columns._get_column_major(self, arg)
        if is_scalar(arg) or isinstance(arg, tuple):
            s = self._cols[arg]
            s.name = arg
            s.index = self.index
            return s
        elif isinstance(arg, slice):
            df = DataFrame()
            for k, col in self._cols.items():
                df[k] = col[arg]
            return df
        elif isinstance(
            arg, (list, np.ndarray, pd.Series, Series, Index, pd.Index)
        ):
            mask = arg
            if isinstance(mask, list):
                mask = np.array(mask)
            df = DataFrame()
            if mask.dtype == "bool":
                # New df-wide index
                selvals, selinds = column.column_select_by_boolmask(
                    column.as_column(self.index), Series(mask)
                )
                index = self.index.take(selinds.to_gpu_array())
                for col in self._cols:
                    df[col] = Series(self._cols[col][arg], index=index)
                df = df.set_index(index)
            else:
                if len(arg) == 0:
                    df._size = len(self.index)
                    df._index = self.index
                    return df
                for col in arg:
                    df[col] = self[col]
            return df
        elif isinstance(arg, DataFrame):
            return self.mask(arg)
        else:
            msg = "__getitem__ on type {!r} is not supported"
            raise TypeError(msg.format(type(arg)))

    def mask(self, other):
        df = self.copy()
        for col in self.columns:
            if col in other.columns:
                boolbits = cudautils.compact_mask_bytes(
                    other[col].to_gpu_array()
                )
            else:
                boolbits = cudautils.make_empty_mask(len(self[col]))
            df[col]._column = df[col]._column.set_mask(boolbits)
        return df

    def __setitem__(self, name, col):
        """Add/set column by *name or DataFrame*
        """
        if isinstance(name, DataFrame):
            for col_name in self._cols:
                mask = name[col_name]
                self._cols[col_name][mask] = col

        elif name in self._cols:
            self._cols[name] = self._prepare_series_for_add(col)
        else:
            self.add_column(name, col)

    def __delitem__(self, name):
        """
        Drop the given column by *name*.
        """
        self._drop_column(name)

    def __sizeof__(self):
        columns = sum(col._column.__sizeof__() for col in self._cols.values())
        index = self._index.__sizeof__()
        return columns + index

    def __len__(self):
        """
        Returns the number of rows
        """
        return self._size

    def __array_ufunc__(self, ufunc, method, *inputs, **kwargs):
        import cudf

        if method == "__call__" and hasattr(cudf, ufunc.__name__):
            func = getattr(cudf, ufunc.__name__)
            return func(self)
        else:
            return NotImplemented

    def __array_function__(self, func, types, args, kwargs):

        cudf_df_module = DataFrame
        cudf_series_module = Series

        for submodule in func.__module__.split(".")[1:]:
            # point cudf to the correct submodule
            if hasattr(cudf_df_module, submodule):
                cudf_df_module = getattr(cudf_df_module, submodule)
            else:
                return NotImplemented

        fname = func.__name__

        handled_types = [cudf_df_module, cudf_series_module]

        for t in types:
            if t not in handled_types:
                return NotImplemented

        if hasattr(cudf_df_module, fname):
            cudf_func = getattr(cudf_df_module, fname)
            # Handle case if cudf_func is same as numpy function
            if cudf_func is func:
                return NotImplemented
            else:
                return cudf_func(*args, **kwargs)
        else:
            return NotImplemented

    @property
    def empty(self):
        return not len(self)

    def _get_numeric_data(self):
        """ Return a dataframe with only numeric data types """
        columns = [
            c
            for c, dt in self.dtypes.items()
            if dt != object and not is_categorical_dtype(dt)
        ]
        return self[columns]

    def assign(self, **kwargs):
        """
        Assign columns to DataFrame from keyword arguments.

        Examples
        --------
        >>> import cudf
        >>> df = cudf.DataFrame()
        >>> df = df.assign(a=[0, 1, 2], b=[3, 4, 5])
        >>> print(df)
           a  b
        0  0  3
        1  1  4
        2  2  5
        """
        new = self.copy()
        for k, v in kwargs.items():
            new[k] = v
        return new

    def head(self, n=5):
        """
        Returns the first n rows as a new DataFrame

        Examples
        --------
        >>> import cudf
        >>> df = cudf.DataFrame()
        >>> df['key'] = [0, 1, 2, 3, 4]
        >>> df['val'] = [float(i + 10) for i in range(5)]  # insert column
        >>> print(df.head(2))
           key   val
        0    0  10.0
        1    1  11.0
        """
        return self.iloc[:n]

    def tail(self, n=5):
        """
        Returns the last n rows as a new DataFrame

        Examples
        --------
        >>> import cudf
        >>> df = cudf.DataFrame()
        >>> df['key'] = [0, 1, 2, 3, 4]
        >>> df['val'] = [float(i + 10) for i in range(5)]  # insert column
        >>> print(df.tail(2))
           key   val
        3    3  13.0
        4    4  14.0

        """
        if n == 0:
            return self.iloc[0:0]

        return self.iloc[-n:]

    def to_string(self):
        """
        Convert to string

        cuDF uses Pandas internals for efficient string formatting.
        Set formatting options using pandas string formatting options and
        cuDF objects will print identically to Pandas objects.

        cuDF supports `null/None` as a value in any column type, which
        is transparently supported during this output process.

        Examples
        --------
        >>> import cudf
        >>> df = cudf.DataFrame()
        >>> df['key'] = [0, 1, 2]
        >>> df['val'] = [float(i + 10) for i in range(3)]
        >>> df.to_string()
        '   key   val\\n0    0  10.0\\n1    1  11.0\\n2    2  12.0'
        """
        return self.__repr__()

    def __str__(self):
        return self.to_string()

    def get_renderable_dataframe(self):
        nrows = np.max([pd.options.display.max_rows, 1])
        if pd.options.display.max_rows == 0:
            nrows = len(self)
        ncols = (
            pd.options.display.max_columns
            if pd.options.display.max_columns
            else 15
        )
        if len(self) <= nrows or len(self.columns) <= ncols:
            output = self.copy(deep=False)
        else:
            uppercols = len(self.columns) - ncols - 1
            upper_left = self.head(nrows).iloc[:, :ncols]
            upper_right = self.head(nrows).iloc[:, uppercols:]
            lower_left = self.tail(nrows).iloc[:, :ncols]
            lower_right = self.tail(nrows).iloc[:, uppercols:]
            output = cudf.concat(
                [
                    cudf.concat([upper_left, upper_right], axis=1),
                    cudf.concat([lower_left, lower_right], axis=1),
                ]
            )
        temp_mi_columns = output.columns
        for col in output._cols:
            if (
                self._cols[col].null_count > 0
                and not self._cols[col].dtype == "O"
                and not is_datetime_dtype(self._cols[col].dtype)
            ):
                output[col] = (
                    output._cols[col].astype("str").str.fillna("null")
                )
            else:
                output[col] = output._cols[col]
        if isinstance(self.columns, cudf.MultiIndex):
            output.columns = temp_mi_columns
        return output

    def __repr__(self):
        output = self.get_renderable_dataframe()
        # the below is permissible: null in a datetime to_pandas() becomes
        # NaT, which is then replaced with null in this processing step.
        # It is not possible to have a mix of nulls and NaTs in datetime
        # columns because we do not support NaT - pyarrow as_column
        # preprocessing converts NaT input values from numpy or pandas into
        # null.
        output = output.to_pandas().__repr__().replace(" NaT", "null")
        lines = output.split("\n")
        if lines[-1].startswith("["):
            lines = lines[:-1]
            lines.append(
                "[%d rows x %d columns]" % (len(self), len(self.columns))
            )
        return "\n".join(lines)

    def _repr_html_(self):
        lines = (
            self.get_renderable_dataframe()
            .to_pandas()
            ._repr_html_()
            .split("\n")
        )
        if lines[-2].startswith("<p>"):
            lines = lines[:-2]
            lines.append(
                "<p>%d rows × %d columns</p>" % (len(self), len(self.columns))
            )
            lines.append("</div>")
        return "\n".join(lines)

    def _repr_latex_(self):
        return self.get_renderable_dataframe().to_pandas()._repr_latex_()

    # unary, binary, rbinary, orderedcompare, unorderedcompare
    def _apply_op(self, fn, other=None, fill_value=None):
        result = DataFrame()
        result.set_index(self.index)

        def op(lhs, rhs):
            if fill_value is None:
                return getattr(lhs, fn)(rhs)
            else:
                return getattr(lhs, fn)(rhs, fill_value)

        if other is None:
            for col in self._cols:
                result[col] = getattr(self._cols[col], fn)()
            return result
        elif isinstance(other, Sequence):
            for k, col in enumerate(self._cols):
                result[col] = getattr(self._cols[col], fn)(other[k])
        elif isinstance(other, DataFrame):

            lhs, rhs = _align_indices(self, other)

            max_num_rows = max(lhs.shape[0], rhs.shape[0])

            def fallback(col, fn):
                if fill_value is None:
                    return Series.from_masked_array(
                        data=rmm.device_array(max_num_rows, dtype="float64"),
                        mask=cudautils.make_empty_mask(max_num_rows),
                    ).set_index(col.index)
                else:
                    return getattr(col, fn)(fill_value)

            for col in lhs._cols:
                if col not in rhs._cols:
                    result[col] = fallback(lhs._cols[col], fn)
            for col in rhs._cols:
                if col in lhs._cols:
                    result[col] = op(lhs._cols[col], rhs._cols[col])
                else:
                    result[col] = fallback(rhs._cols[col], _reverse_op(fn))
        elif isinstance(other, Series):
            raise NotImplementedError(
                "Series to DataFrame arithmetic not supported "
                "until strings can be used as indices. Try converting your"
                " Series into a DataFrame first."
            )
        elif isinstance(other, numbers.Number):
            for col in self._cols:
                result[col] = op(self._cols[col], other)
        else:
            raise NotImplementedError(
                "DataFrame operations with " + str(type(other)) + " not "
                "supported at this time."
            )
        return result

    def add(self, other, fill_value=None):
        return self._apply_op("add", other, fill_value)

    def __add__(self, other):
        return self._apply_op("__add__", other)

    def radd(self, other, fill_value=None):
        return self._apply_op("radd", other, fill_value)

    def __radd__(self, other):
        return self._apply_op("__radd__", other)

    def sub(self, other, fill_value=None):
        return self._apply_op("sub", other, fill_value)

    def __sub__(self, other):
        return self._apply_op("__sub__", other)

    def rsub(self, other, fill_value=None):
        return self._apply_op("rsub", other, fill_value)

    def __rsub__(self, other):
        return self._apply_op("__rsub__", other)

    def mul(self, other, fill_value=None):
        return self._apply_op("mul", other, fill_value)

    def __mul__(self, other):
        return self._apply_op("__mul__", other)

    def rmul(self, other, fill_value=None):
        return self._apply_op("rmul", other, fill_value)

    def __rmul__(self, other):
        return self._apply_op("__rmul__", other)

    def mod(self, other, fill_value=None):
        return self._apply_op("mod", other, fill_value)

    def __mod__(self, other):
        return self._apply_op("__mod__", other)

    def rmod(self, other, fill_value=None):
        return self._apply_op("rmod", other, fill_value)

    def __rmod__(self, other):
        return self._apply_op("__rmod__", other)

    def pow(self, other, fill_value=None):
        return self._apply_op("pow", other, fill_value)

    def __pow__(self, other):
        return self._apply_op("__pow__", other)

    def rpow(self, other, fill_value=None):
        return self._apply_op("rpow", other, fill_value)

    def __rpow__(self, other):
        return self._apply_op("__pow__", other)

    def floordiv(self, other, fill_value=None):
        return self._apply_op("floordiv", other, fill_value)

    def __floordiv__(self, other):
        return self._apply_op("__floordiv__", other)

    def rfloordiv(self, other, fill_value=None):
        return self._apply_op("rfloordiv", other, fill_value)

    def __rfloordiv__(self, other):
        return self._apply_op("__rfloordiv__", other)

    def truediv(self, other, fill_value=None):
        return self._apply_op("truediv", other, fill_value)

    def __truediv__(self, other):
        return self._apply_op("__truediv__", other)

    def rtruediv(self, other, fill_value=None):
        return self._apply_op("rtruediv", other, fill_value)

    def __rtruediv__(self, other):
        return self._apply_op("__rtruediv__", other)

    __div__ = __truediv__

    def __and__(self, other):
        return self._apply_op("__and__", other)

    def __or__(self, other):
        return self._apply_op("__or__", other)

    def __xor__(self, other):
        return self._apply_op("__xor__", other)

    def __eq__(self, other):
        return self._apply_op("__eq__", other)

    def __ne__(self, other):
        return self._apply_op("__ne__", other)

    def __lt__(self, other):
        return self._apply_op("__lt__", other)

    def __le__(self, other):
        return self._apply_op("__le__", other)

    def __gt__(self, other):
        return self._apply_op("__gt__", other)

    def __ge__(self, other):
        return self._apply_op("__ge__", other)

    def __invert__(self):
        return self._apply_op("__invert__")

    def __neg__(self):
        return self._apply_op("__neg__")

    def __abs__(self):
        return self._apply_op("__abs__")

    def __iter__(self):
        return iter(self.columns)

    def equals(self, other):
        for col in self.columns:
            if col not in other.columns:
                return False
            if not self[col].equals(other[col]):
                return False
        if not self.index.equals(other.index):
            return False
        return True

    def sin(self):
        return self._apply_op("sin")

    def cos(self):
        return self._apply_op("cos")

    def tan(self):
        return self._apply_op("tan")

    def asin(self):
        return self._apply_op("asin")

    def acos(self):
        return self._apply_op("acos")

    def atan(self):
        return self._apply_op("atan")

    def exp(self):
        return self._apply_op("exp")

    def log(self):
        return self._apply_op("log")

    def sqrt(self):
        return self._apply_op("sqrt")

    def iteritems(self):
        """ Iterate over column names and series pairs """
        for k in self:
            yield (k, self[k])

    @property
    def loc(self):
        """
        Selecting rows and columns by label or boolean mask.

        Examples
        --------

        DataFrame with string index.

        >>> print(df)
           a  b
        a  0  5
        b  1  6
        c  2  7
        d  3  8
        e  4  9

        Select a single row by label.

        >>> print(df.loc['a'])
        a    0
        b    5
        Name: a, dtype: int64

        Select multiple rows and a single column.

        >>> print(df.loc[['a', 'c', 'e'], 'b'])
        a    5
        c    7
        e    9
        Name: b, dtype: int64

        Selection by boolean mask.
        >>> print(df.loc[df.a > 2])
           a  b
        d  3  8
        e  4  9

        Setting values using loc.
        >>> df.loc[['a', 'c', 'e'], 'a'] = 0
        >>> print(df)
           a  b
        a  0  5
        b  1  6
        c  0  7
        d  3  8
        e  0  9

        See also
        --------
        DataFrame.iloc
        """
        return _DataFrameLocIndexer(self)

    @property
    def iloc(self):
        """
        Selecting rows and column by position.

        Examples
        --------
        >>> df = DataFrame([('a', list(range(20))),
        ...                 ('b', list(range(20))),
        ...                 ('c', list(range(20)))])

        Select a single row using an integer index.

        >>> print(df.iloc[1])
        a    1
        b    1
        c    1

        Select multiple rows using a list of integers.

        >>> print(df.iloc[[0, 2, 9, 18]])
              a    b    c
         0    0    0    0
         2    2    2    2
         9    9    9    9
        18   18   18   18

        Select rows using a slice.

        >>> print(df.iloc[3:10:2])
             a    b    c
        3    3    3    3
        5    5    5    5
        7    7    7    7
        9    9    9    9

        Select both rows and columns.

        >>> print(df.iloc[[1, 3, 5, 7], 2])
        1    1
        3    3
        5    5
        7    7
        Name: c, dtype: int64

        Setting values in a column using iloc.

        >>> df.iloc[:4] = 0
        >>> print(df)
           a  b  c
        0  0  0  0
        1  0  0  0
        2  0  0  0
        3  0  0  0
        4  4  4  4
        5  5  5  5
        6  6  6  6
        7  7  7  7
        8  8  8  8
        9  9  9  9
        [10 more rows]

        See also
        --------
        DataFrame.loc
        """
        return _DataFrameIlocIndexer(self)

    def iat(self):
        """
        Alias for ``DataFrame.iloc``; provided for compatibility with Pandas.
        """
        return self.iloc

    def at(self):
        """
        Alias for ``DataFrame.loc``; provided for compatibility with Pandas.
        """
        return self.loc

    @property
    def columns(self):
        """Returns a tuple of columns
        """
        if hasattr(self, "multi_cols"):
            return self.multi_cols
        else:
            return pd.Index(self._cols)

    @columns.setter
    def columns(self, columns):
        if isinstance(columns, Index):
            if len(columns) != len(self.columns):
                msg = (
                    f"Length mismatch: Expected axis has %d elements, "
                    "new values have %d elements"
                    % (len(self.columns), len(columns))
                )
                raise ValueError(msg)
            """
            new_names = []
            for idx, name in enumerate(columns):
                new_names.append(name)
            self._rename_columns(new_names)
            """
            self.multi_cols = columns
        else:
            if hasattr(self, "multi_cols"):
                delattr(self, "multi_cols")
            self._rename_columns(columns)

    @property
    def _columns(self):
        """
        Return a list of Column objects backing this dataframe
        """
        cols = [sr._column for sr in self._cols.values()]
        for col in cols:
            col.name = None
        return cols

    def _rename_columns(self, new_names):
        old_cols = list(self._cols.keys())
        l_old_cols = len(old_cols)
        l_new_cols = len(new_names)
        if l_new_cols != l_old_cols:
            msg = (
                f"Length of new column names: {l_new_cols} does not "
                "match length of previous column names: {l_old_cols}"
            )
            raise ValueError(msg)

        mapper = dict(zip(old_cols, new_names))
        self.rename(mapper=mapper, inplace=True)

    @property
    def index(self):
        """Returns the index of the DataFrame
        """
        return self._index

    @index.setter
    def index(self, _index):
        if isinstance(_index, cudf.core.multiindex.MultiIndex):
            if len(_index) != len(self):
                msg = (
                    f"Length mismatch: Expected axis has "
                    "%d elements, new values "
                    "have %d elements" % (len(self), len(_index))
                )
                raise ValueError(msg)
            self._index = _index
            for k in self.columns:
                self[k]._index = _index
            return

        new_length = len(_index)
        old_length = len(self._index)

        if new_length != old_length:
            msg = (
                f"Length mismatch: Expected axis has "
                "%d elements, new values "
                "have %d elements" % (old_length, new_length)
            )
            raise ValueError(msg)

        # try to build an index from generic _index
        idx = as_index(_index)
        self._index = idx
        for k in self.columns:
            self[k]._index = idx

    def reindex(
        self, labels=None, axis=0, index=None, columns=None, copy=True
    ):
        """Return a new DataFrame whose axes conform to a new index

        ``DataFrame.reindex`` supports two calling conventions
        * ``(index=index_labels, columns=column_names)``
        * ``(labels, axis={0 or 'index', 1 or 'columns'})``

        Parameters
        ----------
        labels : Index, Series-convertible, optional, default None
        axis : {0 or 'index', 1 or 'columns'}, optional, default 0
        index : Index, Series-convertible, optional, default None
            Shorthand for ``df.reindex(labels=index_labels, axis=0)``
        columns : array-like, optional, default None
            Shorthand for ``df.reindex(labels=column_names, axis=1)``
        copy : boolean, optional, default True

        Returns
        -------
        A DataFrame whose axes conform to the new index(es)

        Examples
        --------
        >>> import cudf
        >>> df = cudf.DataFrame()
        >>> df['key'] = [0, 1, 2, 3, 4]
        >>> df['val'] = [float(i + 10) for i in range(5)]
        >>> df_new = df.reindex(index=[0, 3, 4, 5],
                                columns=['key', 'val', 'sum'])
        >>> print(df)
           key   val
        0    0  10.0
        1    1  11.0
        2    2  12.0
        3    3  13.0
        4    4  14.0
        >>> print(df_new)
           key   val  sum
        0    0  10.0  NaN
        3    3  13.0  NaN
        4    4  14.0  NaN
        5   -1   NaN  NaN
        """

        if labels is None and index is None and columns is None:
            return self.copy(deep=copy)

        df = self
        cols = columns
        original_cols = df._cols
        dtypes = OrderedDict(df.dtypes)
        idx = labels if index is None and axis in (0, "index") else index
        cols = labels if cols is None and axis in (1, "columns") else cols
        df = df if cols is None else df[list(set(df.columns) & set(cols))]

        if idx is not None:
            idx = idx if isinstance(idx, Index) else as_index(idx)
            if df.index.dtype != idx.dtype:
                cols = cols if cols is not None else list(df.columns)
                df = DataFrame()
            else:
                df = DataFrame(None, idx).join(df, how="left", sort=True)
                # double-argsort to map back from sorted to unsorted positions
                df = df.take(idx.argsort(True).argsort(True).to_gpu_array())

        idx = idx if idx is not None else df.index
        names = cols if cols is not None else list(df.columns)

        length = len(idx)
        cols = OrderedDict()

        for name in names:
            if name in df:
                cols[name] = df[name].copy(deep=copy)
            else:
                dtype = dtypes.get(name, np.float64)
                col = original_cols.get(name, Series(dtype=dtype))._column
                col = column.column_empty_like(
                    col, dtype=dtype, masked=True, newsize=length
                )
                cols[name] = Series(data=col, index=idx)

        return DataFrame(cols, idx)

    def set_index(self, index, drop=True):
        """Return a new DataFrame with a new index

        Parameters
        ----------
        index : Index, Series-convertible, or str
            Index : the new index.
            Series-convertible : values for the new index.
            str : name of column to be used as series
        drop : boolean
            whether to drop corresponding column for str index argument
        """
        # When index is a column name
        if isinstance(index, str):
            df = self.copy(deep=False)
            if drop:
                df._drop_column(index)
            return df.set_index(self[index])
        # Otherwise
        else:
            index = index if isinstance(index, Index) else as_index(index)
            df = DataFrame()
            df._index = index
            for k, c in self._cols.items():
                df[k] = c.set_index(index)
            return df

    def reset_index(self, drop=False):
        out = DataFrame()
        if not drop:
            if isinstance(self.index, cudf.core.multiindex.MultiIndex):
                framed = self.index.to_frame()
                for c in framed.columns:
                    out[c] = framed[c]
            else:
                name = "index"
                if self.index.name is not None:
                    name = self.index.name
                out[name] = self.index
            for c in self.columns:
                out[c] = self[c]
        else:
            out = self
        return out.set_index(RangeIndex(len(self)))

    def take(self, positions, ignore_index=False):
        out = DataFrame()
        if self._cols:
            for i, col_name in enumerate(self._cols.keys()):
                out[col_name] = self[col_name][positions]
        if ignore_index:
            out.index = RangeIndex(len(out))
        else:
            out._index = self.index.take(positions)
        return out

    def _take_columns(self, positions):
        positions = Series(positions)
        column_names = list(self._cols.keys())
        column_values = list(self._cols.values())
        result = DataFrame()
        for idx in range(len(positions)):
            result[column_names[positions[idx]]] = column_values[
                positions[idx]
            ]
        result._index = self._index
        return result

    def copy(self, deep=True):
        """
        Returns a copy of this dataframe

        Parameters
        ----------
        deep: bool
           Make a full copy of Series columns and Index at the GPU level, or
           create a new allocation with references.
        """
        from cudf import MultiIndex

        df = DataFrame()
        df._size = self._size
        if deep:
            df._index = self._index.copy(deep)
            for k in self._cols:
                df._cols[k] = self._cols[k].copy(deep)
        else:
            df._index = self._index
            for k in self._cols:
                df._cols[k] = self._cols[k]
        if isinstance(self.columns, MultiIndex):
            df.columns = self.columns.copy(deep)
        return df

    def __copy__(self):
        return self.copy(deep=True)

    def __deepcopy__(self, memo={}):
        """
        Parameters
        ----------
        memo, default None
            Standard signature. Unused
        """
        if memo is None:
            memo = {}
        return self.copy(deep=True)

    def _sanitize_columns(self, series):
        """Sanitize pre-appended
           col values
        """

        if (is_list_like(series)) or (isinstance(series, Series)):
            """
            This case should handle following three scenarios:

            1. when series is not a series and list-like.
            Reason we will have to guard this with not Series check
            is because we are converting non-scalars to cudf Series.

            2. When series is scalar and of type list.

            3. When series is a cudf Series
            """
            series = Series(series)
        else:
            # Case when series is just a non-list
            return

        if len(self) == 0 and len(self.columns) > 0 and len(series) > 0:
            ind = series.index
            dtype = np.float64
            if self[next(iter(self._cols))].dtype == np.dtype("object"):
                dtype = np.dtype("object")
            arr = rmm.device_array(shape=len(ind), dtype=dtype)
            size = utils.calc_chunk_size(arr.size, utils.mask_bitsize)
            mask = cudautils.zeros(size, dtype=utils.mask_dtype)
            val = Series.from_masked_array(arr, mask, null_count=len(ind))
            for name in self._cols:
                self._cols[name] = val
            self._index = series.index
            self._size = len(series)

    def _sanitize_values(self, series, SCALAR):
        """Sanitize col values before
           being added
        """
        if SCALAR:
            if hasattr(series, "dtype") and np.issubdtype(
                series.dtype, np.datetime64
            ):
                series = series.astype("datetime64[ms]")
            col = series

        if (is_list_like(series)) or (isinstance(series, Series)):
            """
            This case should handle following three scenarios:

            1. when series is not a series and list-like.
            Reason we will have to guard this with not Series check
            is because we are converting non-scalars to cudf Series.

            2. When series is scalar and of type list.

            3. When series is a cudf Series
            """
            series = Series(series)
        else:
            # Case when series is just a non-list
            series = Series(series)
            if (
                (len(self.index) == 0)
                and (series.index > 0)
                and len(self.columns) == 0
            ):
                # When self has 0 columns and series has values
                # we can safely go ahead and assign.
                return series
            elif (
                (len(self.index) == 0)
                and (series.index > 0)
                and len(self.columns) > 0
            ):
                # When self has 1 or more columns and series has values
                # we cannot assign a non-list, hence returning empty series.
                return Series(dtype=series.dtype)

        index = self._index
        sind = series.index
        if len(self) > 0 and len(series) == 1 and SCALAR:
            if series.dtype == np.dtype("object"):
                gather_map = cudautils.zeros(len(index), "int32")
                return series[gather_map]
            else:
                arr = rmm.device_array(shape=len(index), dtype=series.dtype)
                cudautils.gpu_fill_value.forall(arr.size)(arr, col)
                return Series(arr)
        elif len(self) > 0 and len(sind) != len(index):
            raise ValueError("Length of values does not match index length")
        return series

    def _prepare_series_for_add(self, col, forceindex=False, name=None):
        """Prepare a series to be added to the DataFrame.

        Parameters
        ----------
        col : Series, array-like
            Values to be added.

        Returns
        -------
        The prepared Series object.
        """
        # Check if the input is scalar before converting to a series
        # This won't handle 0 dimensional arrays which should be okay
        SCALAR = np.isscalar(col)
        if (not SCALAR) and (name is None) and hasattr(col, "name"):
            name = col.name
        series = Series(col, name=name) if not SCALAR else col
        self._sanitize_columns(series)
        series = self._sanitize_values(series, SCALAR)

        empty_index = len(self._index) == 0

        if not self._cols:
            self._size = len(series)

        if forceindex or empty_index or self.index is series.index:
            if empty_index:
                self._index = series.index
            return series
        else:
            return series.set_index(self._index)

    def add_column(self, name, data, forceindex=False):
        """Add a column

        Parameters
        ----------
        name : str
            Name of column to be added.
        data : Series, array-like
            Values to be added.
        """

        if name in self._cols:
            raise NameError("duplicated column name {!r}".format(name))

        if isinstance(data, GeneratorType):
            data = Series(data)
        self._cols[name] = self._prepare_series_for_add(
            data, forceindex=forceindex, name=name
        )

    def drop(self, labels=None, axis=None, columns=None, errors="raise"):
        """Drop column(s)

        Parameters
        ----------
        labels : str or sequence of strings
            Name of column(s) to be dropped.
        axis : {0 or 'index', 1 or 'columns'}, default 0
            Only axis=1 is currently supported.
        columns: array of column names, the same as using labels and axis=1
        errors : {'ignore', 'raise'}, default 'raise'
            This parameter is currently ignored.

        Returns
        -------
        A dataframe without dropped column(s)

        Examples
        --------
        >>> import cudf
        >>> df = cudf.DataFrame()
        >>> df['key'] = [0, 1, 2, 3, 4]
        >>> df['val'] = [float(i + 10) for i in range(5)]
        >>> df_new = df.drop('val')
        >>> print(df)
           key   val
        0    0  10.0
        1    1  11.0
        2    2  12.0
        3    3  13.0
        4    4  14.0
        >>> print(df_new)
           key
        0    0
        1    1
        2    2
        3    3
        4    4
        """
        if axis == 0 and labels is not None:
            raise NotImplementedError("Can only drop columns, not rows")
        if errors != "raise":
            raise NotImplementedError("errors= keyword not implemented")
        if labels is None and columns is None:
            raise ValueError(
                "Need to specify at least one of 'labels' or 'columns'"
            )
        if labels is not None and columns is not None:
            raise ValueError("Cannot specify both 'labels' and 'columns'")

        if labels is not None:
            target = labels
        else:
            target = columns

        columns = (
            [target]
            if isinstance(target, (str, numbers.Number))
            else list(target)
        )
        outdf = self.copy()
        for c in columns:
            outdf._drop_column(c)
        return outdf

    def drop_column(self, name):
        """Drop a column by *name*
        """
        warnings.warn(
            "The drop_column method is deprecated. "
            "Use the drop method instead.",
            DeprecationWarning,
        )
        self._drop_column(name)

    def _drop_column(self, name):
        """Drop a column by *name*
        """
        if name not in self._cols:
            raise NameError("column {!r} does not exist".format(name))
        del self._cols[name]

    def drop_duplicates(self, subset=None, keep="first", inplace=False):
        """
        Return DataFrame with duplicate rows removed, optionally only
        considering certain subset of columns.
        """
        in_cols = [series._column for series in self._cols.values()]
        if subset is None:
            subset = self._cols
        elif (
            not np.iterable(subset)
            or isinstance(subset, str)
            or isinstance(subset, tuple)
            and subset in self.columns
        ):
            subset = (subset,)
        diff = set(subset) - set(self._cols)
        if len(diff) != 0:
            raise KeyError("columns {!r} do not exist".format(diff))
        subset_cols = [
            series._column
            for name, series in self._cols.items()
            if name in subset
        ]
        in_index = self.index
        if isinstance(in_index, cudf.core.multiindex.MultiIndex):
            in_index = RangeIndex(len(in_index), name=in_index.name)
        out_cols, new_index = libcudf.stream_compaction.drop_duplicates(
            [in_index.as_column()], in_cols, subset_cols, keep
        )
        new_index = as_index(new_index)
        if isinstance(self.index, cudf.core.multiindex.MultiIndex):
            new_index = self.index.take(new_index)
        if inplace:
            self._index = new_index
            self._size = len(new_index)
            for k, new_col in zip(self._cols, out_cols):
                self[k] = Series(new_col, new_index)
        else:
            outdf = DataFrame()
            for k, new_col in zip(self._cols, out_cols):
                outdf[k] = new_col
            outdf = outdf.set_index(new_index)
            return outdf

    def dropna(self, axis=0, how="any", subset=None, thresh=None):
        """
        Drops rows (or columns) containing nulls from a Column.

        Parameters
        ----------
        axis : {0, 1}, optional
            Whether to drop rows (axis=0, default) or columns (axis=1)
            containing nulls.
        how : {"any", "all"}, optional
            Specifies how to decide whether to drop a row (or column).
            any (default) drops rows (or columns) containing at least
            one null value. all drops only rows (or columns) containing
            *all* null values.
        subset : list, optional
            List of columns to consider when dropping rows (all columns
            are considered by default). Alternatively, when dropping
            columns, subset is a list of rows to consider.
        thresh: int, optional
            If specified, then drops every row (or column) containing
            less than `thresh` non-null values


        Returns
        -------
        Copy of the DataFrame with rows/columns containing nulls dropped.
        """
        if axis == 0:
            return self._drop_na_rows(how=how, subset=subset, thresh=thresh)
        else:
            return self._drop_na_columns(how=how, subset=subset, thresh=thresh)

    def _drop_na_rows(self, how="any", subset=None, thresh=None):
        """
        Drop rows containing nulls.
        """
        data_cols = self._columns

        index_cols = []
        if isinstance(self.index, cudf.MultiIndex):
            index_cols.extend(self.index._source_data._columns)
        else:
            index_cols.append(self.index.as_column())

        input_cols = index_cols + data_cols

        if subset is not None:
            subset = self._columns_view(subset)._columns
        else:
            subset = self._columns

        if len(subset) == 0:
            return self

        result_cols = libcudf.stream_compaction.drop_nulls(
            input_cols, how=how, subset=subset, thresh=thresh
        )

        result_index_cols, result_data_cols = (
            result_cols[: len(index_cols)],
            result_cols[len(index_cols) :],
        )

        if isinstance(self.index, cudf.MultiIndex):
            result_index = cudf.MultiIndex.from_frame(
                DataFrame._from_columns(result_index_cols),
                names=self.index.names,
            )
        else:
            result_index = cudf.core.index.as_index(result_index_cols[0])

            df = DataFrame._from_columns(
                result_data_cols, index=result_index, columns=self.columns
            )
        return df

    def _drop_na_columns(self, how="any", subset=None, thresh=None):
        """
        Drop columns containing nulls
        """
        out_cols = []

        if subset is None:
            df = self
        else:
            df = self.take(subset)

        if thresh is None:
            if how == "all":
                thresh = 1
            else:
                thresh = len(df)

        for col in self.columns:
            if (len(df[col]) - df[col].null_count) < thresh:
                continue
            out_cols.append(col)

        return self[out_cols]

    def pop(self, item):
        """Return a column and drop it from the DataFrame.
        """
        popped = self[item]
        del self[item]
        return popped

    def rename(self, mapper=None, columns=None, copy=True, inplace=False):
        """
        Alter column labels.

        Function / dict values must be unique (1-to-1). Labels not contained in
        a dict / Series will be left as-is. Extra labels listed don’t throw an
        error.

        Parameters
        ----------
        mapper, columns : dict-like or function, optional
            dict-like or functions transformations to apply to
            the column axis' values.
        copy : boolean, default True
            Also copy underlying data
        inplace: boolean, default False
            Return new DataFrame.  If True, assign columns without copy

        Returns
        -------
        DataFrame

        Notes
        -----
        Difference from pandas:
          * Support axis='columns' only.
          * Not supporting: index, level
        Rename will not overwite column names. If a list with duplicates it
        passed, column names will be postfixed.
        """
        # Pandas defaults to using columns over mapper
        if columns:
            mapper = columns

        out = DataFrame()
        out = out.set_index(self.index)
        if isinstance(mapper, Mapping):
            postfix = 1
            # It is possible for DataFrames with a MultiIndex columns object
            # to have columns with the same name. The followig use of
            # _cols.items and ("cudf_"... allows the use of rename in this case
            for key, col in self._cols.items():
                if key in mapper:
                    if mapper[key] in out.columns:
                        out_column = mapper[key] + ("cudf_" + str(postfix),)
                        postfix += 1
                    else:
                        out_column = mapper[key]
                    out[out_column] = col
                else:
                    out[key] = col
        elif callable(mapper):
            for col in self.columns:
                out[mapper(col)] = self[col]

        if inplace:
            self._cols = out._cols
        else:
            return out.copy(deep=copy)

    def nans_to_nulls(self):
        """
        Convert nans (if any) to nulls.
        """
        df = self.copy()
        for col in df.columns:
            df[col] = df[col].nans_to_nulls()
        return df

    @classmethod
    def _concat(cls, objs, axis=0, ignore_index=False):

        libcudf.nvtx.nvtx_range_push("CUDF_CONCAT", "orange")

        if ignore_index:
            index = RangeIndex(sum(map(len, objs)))
        elif isinstance(objs[0].index, cudf.core.multiindex.MultiIndex):
            index = cudf.core.multiindex.MultiIndex._concat(
                [o.index for o in objs]
            )
        else:
            index = Index._concat([o.index for o in objs])

        # Currently we only support sort = False
        # Change below when we want to support sort = True
        # below functions as an ordered set
        all_columns_ls = [col for o in objs for col in o.columns]
        unique_columns_ordered_ls = OrderedDict.fromkeys(all_columns_ls).keys()

        # Concatenate cudf.series for all columns

        data = [
            (
                c,
                Series._concat(
                    [
                        o[c]
                        if c in o.columns
                        else utils.get_null_series(size=len(o), dtype=np.bool)
                        for o in objs
                    ],
                    index=index,
                ),
            )
            for c in unique_columns_ordered_ls
        ]
        out = cls(data)
        out._index = index
        libcudf.nvtx.nvtx_range_pop()
        return out

    def as_gpu_matrix(self, columns=None, order="F"):
        """Convert to a matrix in device memory.

        Parameters
        ----------
        columns : sequence of str
            List of a column names to be extracted.  The order is preserved.
            If None is specified, all columns are used.
        order : 'F' or 'C'
            Optional argument to determine whether to return a column major
            (Fortran) matrix or a row major (C) matrix.

        Returns
        -------
        A (nrow x ncol) numpy ndarray in "F" order.
        """
        if columns is None:
            columns = self.columns

        cols = [self._cols[k] for k in columns]
        ncol = len(cols)
        nrow = len(self)
        if ncol < 1:
            raise ValueError("require at least 1 column")
        if nrow < 1:
            raise ValueError("require at least 1 row")
        dtype = cols[0].dtype
        if any(dtype != c.dtype for c in cols):
            raise ValueError("all columns must have the same dtype")
        for k, c in self._cols.items():
            if c.null_count > 0:
                errmsg = (
                    "column {!r} has null values. "
                    "hint: use .fillna() to replace null values"
                )
                raise ValueError(errmsg.format(k))

        if order == "F":
            matrix = rmm.device_array(
                shape=(nrow, ncol), dtype=dtype, order=order
            )
            for colidx, inpcol in enumerate(cols):
                dense = inpcol.to_gpu_array(fillna="pandas")
                matrix[:, colidx].copy_to_device(dense)
        elif order == "C":
            matrix = cudautils.row_matrix(cols, nrow, ncol, dtype)
        else:
            errmsg = (
                "order parameter should be 'C' for row major or 'F' for"
                "column major GPU matrix"
            )
            raise ValueError(errmsg.format(k))
        return matrix

    def as_matrix(self, columns=None):
        """Convert to a matrix in host memory.

        Parameters
        ----------
        columns : sequence of str
            List of a column names to be extracted.  The order is preserved.
            If None is specified, all columns are used.

        Returns
        -------
        A (nrow x ncol) numpy ndarray in "F" order.
        """
        return self.as_gpu_matrix(columns=columns).copy_to_host()

    def one_hot_encoding(
        self, column, prefix, cats, prefix_sep="_", dtype="float64"
    ):
        """
        Expand a column with one-hot-encoding.

        Parameters
        ----------

        column : str
            the source column with binary encoding for the data.
        prefix : str
            the new column name prefix.
        cats : sequence of ints
            the sequence of categories as integers.
        prefix_sep : str
            the separator between the prefix and the category.
        dtype :
            the dtype for the outputs; defaults to float64.

        Returns
        -------

        a new dataframe with new columns append for each category.

        Examples
        --------
        >>> import pandas as pd
        >>> import cudf
        >>> pet_owner = [1, 2, 3, 4, 5]
        >>> pet_type = ['fish', 'dog', 'fish', 'bird', 'fish']
        >>> df = pd.DataFrame({'pet_owner': pet_owner, 'pet_type': pet_type})
        >>> df.pet_type = df.pet_type.astype('category')

        Create a column with numerically encoded category values

        >>> df['pet_codes'] = df.pet_type.cat.codes
        >>> gdf = cudf.from_pandas(df)

        Create the list of category codes to use in the encoding

        >>> codes = gdf.pet_codes.unique()
        >>> gdf.one_hot_encoding('pet_codes', 'pet_dummy', codes).head()
          pet_owner  pet_type  pet_codes  pet_dummy_0  pet_dummy_1  pet_dummy_2
        0         1      fish          2          0.0          0.0          1.0
        1         2       dog          1          0.0          1.0          0.0
        2         3      fish          2          0.0          0.0          1.0
        3         4      bird          0          1.0          0.0          0.0
        4         5      fish          2          0.0          0.0          1.0
        """
        if hasattr(cats, "to_pandas"):
            cats = cats.to_pandas()
        else:
            cats = pd.Series(cats)

        newnames = [prefix_sep.join([prefix, str(cat)]) for cat in cats]
        newcols = self[column].one_hot_encoding(cats=cats, dtype=dtype)
        outdf = self.copy()
        for name, col in zip(newnames, newcols):
            outdf.add_column(name, col)
        return outdf

    def label_encoding(
        self, column, prefix, cats, prefix_sep="_", dtype=None, na_sentinel=-1
    ):
        """Encode labels in a column with label encoding.

        Parameters
        ----------
        column : str
            the source column with binary encoding for the data.
        prefix : str
            the new column name prefix.
        cats : sequence of ints
            the sequence of categories as integers.
        prefix_sep : str
            the separator between the prefix and the category.
        dtype :
            the dtype for the outputs; see Series.label_encoding
        na_sentinel : number
            Value to indicate missing category.
        Returns
        -------
        a new dataframe with a new column append for the coded values.
        """

        newname = prefix_sep.join([prefix, "labels"])
        newcol = self[column].label_encoding(
            cats=cats, dtype=dtype, na_sentinel=na_sentinel
        )
        outdf = self.copy()
        outdf.add_column(newname, newcol)

        return outdf

    def argsort(self, ascending=True, na_position="last"):
        cols = [series._column for series in self._cols.values()]
        return get_sorted_inds(
            cols, ascending=ascending, na_position=na_position
        )

    def sort_index(self, ascending=True):
        """Sort by the index
        """
        return self.take(self.index.argsort(ascending=ascending))

    def sort_values(self, by, ascending=True, na_position="last"):
        """

        Sort by the values row-wise.

        Parameters
        ----------
        by : str or list of str
            Name or list of names to sort by.
        ascending : bool or list of bool, default True
            Sort ascending vs. descending. Specify list for multiple sort
            orders. If this is a list of bools, must match the length of the
            by.
        na_position : {‘first’, ‘last’}, default ‘last’
            'first' puts nulls at the beginning, 'last' puts nulls at the end
        Returns
        -------
        sorted_obj : cuDF DataFrame

        Notes
        -----
        Difference from pandas:
          * Support axis='index' only.
          * Not supporting: inplace, kind

        Examples
        --------
        >>> import cudf
        >>> a = ('a', [0, 1, 2])
        >>> b = ('b', [-3, 2, 0])
        >>> df = cudf.DataFrame([a, b])
        >>> print(df.sort_values('b'))
           a  b
        0  0 -3
        2  2  0
        1  1  2
        """
        # argsort the `by` column
        return self.take(
            self[by].argsort(ascending=ascending, na_position=na_position)
        )

    def nlargest(self, n, columns, keep="first"):
        """Get the rows of the DataFrame sorted by the n largest value of *columns*

        Notes
        -----
        Difference from pandas:
        * Only a single column is supported in *columns*
        """
        return self._n_largest_or_smallest("nlargest", n, columns, keep)

    def nsmallest(self, n, columns, keep="first"):
        """Get the rows of the DataFrame sorted by the n smallest value of *columns*

        Difference from pandas:
        * Only a single column is supported in *columns*
        """
        return self._n_largest_or_smallest("nsmallest", n, columns, keep)

    def _n_largest_or_smallest(self, method, n, columns, keep):
        # Get column to operate on
        if not isinstance(columns, str):
            [column] = columns
        else:
            column = columns
        if not (0 <= n <= len(self)):
            raise ValueError("n out-of-bound")
        col = self[column].reset_index(drop=True)
        # Operate
        sorted_series = getattr(col, method)(n=n, keep=keep)
        df = DataFrame()
        new_positions = sorted_series.index.gpu_values
        for k in self.columns:
            if k == column:
                df[k] = sorted_series
            else:
                df[k] = self[k].reset_index(drop=True).take(new_positions)
        return df.set_index(self.index.take(new_positions))

    def transpose(self):
        """Transpose index and columns.

        Returns
        -------
        a new (ncol x nrow) dataframe. self is (nrow x ncol)

        Notes
        -----
        Difference from pandas:
        Not supporting *copy* because default and only behaviour is copy=True
        """
        # Never transpose a MultiIndex - remove the existing columns and
        # replace with a RangeIndex. Afterward, reassign.
        temp_columns = self.columns.copy(deep=False)
        self.columns = pd.Index(range(len(self.columns)))
        result = libcudf.transpose.transpose(self)
        self.columns = temp_columns
        result = result.rename(dict(zip(result.columns, self.index)))
        result = result.set_index(temp_columns)
        if isinstance(self.index, cudf.core.multiindex.MultiIndex):
            result.columns = self.index
        return result

    @property
    def T(self):
        return self.transpose()

    def melt(self, **kwargs):
        """Unpivots a DataFrame from wide format to long format,
        optionally leaving identifier variables set.

        Parameters
        ----------
        frame : DataFrame
        id_vars : tuple, list, or ndarray, optional
            Column(s) to use as identifier variables.
            default: None
        value_vars : tuple, list, or ndarray, optional
            Column(s) to unpivot.
            default: all columns that are not set as `id_vars`.
        var_name : scalar
            Name to use for the `variable` column.
            default: frame.columns.name or 'variable'
        value_name : str
            Name to use for the `value` column.
            default: 'value'

        Returns
        -------
        out : DataFrame
            Melted result
        """
        from cudf.core.reshape import melt

        return melt(self, **kwargs)

    def merge(
        self,
        right,
        on=None,
        how="inner",
        left_on=None,
        right_on=None,
        left_index=False,
        right_index=False,
        sort=False,
        lsuffix=None,
        rsuffix=None,
        type="",
        method="hash",
        indicator=False,
        suffixes=("_x", "_y"),
    ):
        """Merge GPU DataFrame objects by performing a database-style join
        operation by columns or indexes.

        Parameters
        ----------
        right : DataFrame
        on : label or list; defaults to None
            Column or index level names to join on. These must be found in
            both DataFrames.

            If on is None and not merging on indexes then
            this defaults to the intersection of the columns
            in both DataFrames.
        how : {‘left’, ‘outer’, ‘inner’}, default ‘inner’
            Type of merge to be performed.
                left: use only keys from left frame, similar to a SQL left
                      outer join; preserve key order.
                right: not supported.
                outer: use union of keys from both frames, similar to a SQL
                       full outer join; sort keys lexicographically.
                inner: use intersection of keys from both frames, similar to
                       a SQL inner join; preserve the order of the left keys.
        left_on : label or list, or array-like
            Column or index level names to join on in the left DataFrame.
            Can also be an array or list of arrays of the length of the
            left DataFrame. These arrays are treated as if they are columns.
        right_on : label or list, or array-like
            Column or index level names to join on in the right DataFrame.
            Can also be an array or list of arrays of the length of the
            right DataFrame. These arrays are treated as if they are columns.
        left_index : bool, default False
            Use the index from the left DataFrame as the join key(s).
        right_index : bool, default False
            Use the index from the right DataFrame as the join key.
        sort : bool, default False
            Sort the join keys lexicographically in the result DataFrame.
            If False, the order of the join keys depends on the join type
            (see the `how` keyword).
        suffixes: Tuple[str, str], defaults to ('_x', '_y')
            Suffixes applied to overlapping column names on the left and right
            sides
        method : {‘hash’, ‘sort’}, default ‘hash’
            The implementation method to be used for the operation.

        Returns
        -------
        merged : DataFrame

        Examples
        --------
        >>> import cudf
        >>> df_a = cudf.DataFrame()
        >>> df_a['key'] = [0, 1, 2, 3, 4]
        >>> df_a['vals_a'] = [float(i + 10) for i in range(5)]
        >>> df_b = cudf.DataFrame()
        >>> df_b['key'] = [1, 2, 4]
        >>> df_b['vals_b'] = [float(i+10) for i in range(3)]
        >>> df_merged = df_a.merge(df_b, on=['key'], how='left')
        >>> df_merged.sort_values('key')  # doctest: +SKIP
           key  vals_a  vals_b
        3    0    10.0
        0    1    11.0    10.0
        1    2    12.0    11.0
        4    3    13.0
        2    4    14.0    12.0
        """
        import nvstrings

        libcudf.nvtx.nvtx_range_push("CUDF_JOIN", "blue")
        if indicator:
            raise NotImplementedError(
                "Only indicator=False is currently supported"
            )

        if lsuffix or rsuffix:
            raise ValueError(
                "The lsuffix and rsuffix keywords have been replaced with the "
                "``suffixes=`` keyword.  "
                "Please provide the following instead: \n\n"
                "    suffixes=('%s', '%s')"
                % (lsuffix or "_x", rsuffix or "_y")
            )
        else:
            lsuffix, rsuffix = suffixes

        if type != "":
            warnings.warn(
                'type="' + type + '" parameter is deprecated.'
                'Use method="' + type + '" instead.',
                DeprecationWarning,
            )
            method = type
        if how not in ["left", "inner", "outer"]:
            raise NotImplementedError(
                "{!r} merge not supported yet".format(how)
            )

        # Making sure that the "on" arguments are list of column names
        if on:
            on = [on] if isinstance(on, str) else list(on)
        if left_on:
            left_on = [left_on] if isinstance(left_on, str) else list(left_on)
        if right_on:
            right_on = (
                [right_on] if isinstance(right_on, str) else list(right_on)
            )

        lhs = self.copy(deep=False)
        rhs = right.copy(deep=False)

        same_named_columns = set(lhs.columns) & set(rhs.columns)

        # Since GDF doesn't take indexes, we insert indexes as regular columns.
        # In order to do that we need some unique column names
        result_index_name = _unique_name(
            itertools.chain(lhs.columns, rhs.columns), suffix="_result_index"
        )
        merge_index_name = _unique_name(
            itertools.chain(lhs.columns, rhs.columns), suffix="_merge_index"
        )

        # Let's find the columns to do the merge on.
        if left_index and right_index:
            lhs[merge_index_name] = lhs.index
            rhs[merge_index_name] = rhs.index
            left_on = right_on = [merge_index_name]
        elif on:
            if left_on or right_on:
                raise ValueError(
                    'Can only pass argument "on" OR "left_on" '
                    'and "right_on", not a combination of both.'
                )
            left_on = right_on = on
        elif left_index and right_on:
            if len(right_on) != 1:  # TODO: support multi-index
                raise ValueError("right_on should be a single column")
            lhs[merge_index_name] = lhs.index
            left_on = [merge_index_name]
            rhs[result_index_name] = rhs.index
        elif right_index and left_on:
            if len(left_on) != 1:  # TODO: support multi-index
                raise ValueError("left_on should be a single column")
            rhs[merge_index_name] = rhs.index
            right_on = [merge_index_name]
            lhs[result_index_name] = lhs.index
        elif not (left_on or right_on):
            left_on = right_on = list(same_named_columns)
            if len(left_on) == 0:
                raise ValueError("No common columns to perform merge on")
        else:
            if len(right_on) != len(left_on):
                raise ValueError(
                    "right_on and left_on must have same " "number of columns"
                )

        # Fix column names by appending `suffixes`
        for name in same_named_columns:
            if not (
                name in left_on
                and name in right_on
                and (left_on.index(name) == right_on.index(name))
            ):
                if not (lsuffix or rsuffix):
                    raise ValueError(
                        "there are overlapping columns but "
                        "lsuffix and rsuffix are not defined"
                    )
                else:
                    lhs.rename({name: "%s%s" % (name, lsuffix)}, inplace=True)
                    rhs.rename({name: "%s%s" % (name, rsuffix)}, inplace=True)
                    if name in left_on:
                        left_on[left_on.index(name)] = "%s%s" % (name, lsuffix)
                    if name in right_on:
                        right_on[right_on.index(name)] = "%s%s" % (
                            name,
                            rsuffix,
                        )

        # We save the original categories for the reconstruction of the
        # final data frame
        categorical_dtypes = {}
        col_with_categories = {}
        for name, col in itertools.chain(lhs._cols.items(), rhs._cols.items()):
            if is_categorical_dtype(col):
                categorical_dtypes[name] = col.dtype
                col_with_categories[name] = col.cat.categories

        # Save the order of the original column names for preservation later
        org_names = list(itertools.chain(lhs._cols.keys(), rhs._cols.keys()))

        # Compute merge
        gdf_result = libcudf.join.join(
            lhs._cols, rhs._cols, left_on, right_on, how, method
        )

        # Let's sort the columns of the GDF result. NB: Pandas doc says
        # that it sorts when how='outer' but this is NOT the case.
        result = []
        if sort:
            # Pandas lexicographically sort is NOT a sort of all columns.
            # Instead, it sorts columns in lhs, then in "on", and then rhs.
            left_of_on = []
            for name in lhs._cols.keys():
                if name not in left_on:
                    for i in range(len(gdf_result)):
                        if gdf_result[i][1] == name:
                            left_of_on.append(gdf_result.pop(i))
                            break
            in_on = []
            for name in itertools.chain(lhs._cols.keys(), rhs._cols.keys()):
                if name in left_on or name in right_on:
                    for i in range(len(gdf_result)):
                        if gdf_result[i][1] == name:
                            in_on.append(gdf_result.pop(i))
                            break
            right_of_on = []
            for name in rhs._cols.keys():
                if name not in right_on:
                    for i in range(len(gdf_result)):
                        if gdf_result[i][1] == name:
                            right_of_on.append(gdf_result.pop(i))
                            break
            result = (
                sorted(left_of_on, key=lambda x: str(x[1]))
                + sorted(in_on, key=lambda x: str(x[1]))
                + sorted(right_of_on, key=lambda x: str(x[1]))
            )
        else:
            for org_name in org_names:
                for i in range(len(gdf_result)):
                    if gdf_result[i][1] == org_name:
                        result.append(gdf_result.pop(i))
                        break
            assert len(gdf_result) == 0

        # Build a new data frame based on the merged columns from GDF
        df = DataFrame()
        for col, name in result:
            if isinstance(col, nvstrings.nvstrings):
                df[name] = col
            else:
                df[name] = column.build_column(
                    col.data,
                    dtype=categorical_dtypes.get(name, col.dtype),
                    mask=col.mask,
                    categories=col_with_categories.get(name, None),
                )

        # Let's make the "index as column" back into an index
        if left_index and right_index:
            df.index = df[merge_index_name]
            df.index.name = lhs.index.name
        elif result_index_name in df.columns:
            df.index = df[result_index_name]
            if left_index:
                df.index.name = rhs.index.name
            elif right_index:
                df.index.name = lhs.index.name

        # Remove all of the "index as column" columns
        if merge_index_name in df.columns:
            df._drop_column(merge_index_name)
        if result_index_name in df.columns:
            df._drop_column(result_index_name)

        libcudf.nvtx.nvtx_range_pop()

        return df

    def join(
        self,
        other,
        on=None,
        how="left",
        lsuffix="",
        rsuffix="",
        sort=False,
        type="",
        method="hash",
    ):
        """Join columns with other DataFrame on index or on a key column.

        Parameters
        ----------
        other : DataFrame
        how : str
            Only accepts "left", "right", "inner", "outer"
        lsuffix, rsuffix : str
            The suffices to add to the left (*lsuffix*) and right (*rsuffix*)
            column names when avoiding conflicts.
        sort : bool
            Set to True to ensure sorted ordering.

        Returns
        -------
        joined : DataFrame

        Notes
        -----
        Difference from pandas:

        - *other* must be a single DataFrame for now.
        - *on* is not supported yet due to lack of multi-index support.
        """

        libcudf.nvtx.nvtx_range_push("CUDF_JOIN", "blue")

        # Outer joins still use the old implementation
        if type != "":
            warnings.warn(
                'type="' + type + '" parameter is deprecated.'
                'Use method="' + type + '" instead.',
                DeprecationWarning,
            )
            method = type

        if how not in ["left", "right", "inner", "outer"]:
            raise NotImplementedError("unsupported {!r} join".format(how))

        if how == "right":
            # libgdf doesn't support right join directly, we will swap the
            # dfs and use left join
            return other.join(
                self,
                other,
                how="left",
                lsuffix=rsuffix,
                rsuffix=lsuffix,
                sort=sort,
                method="hash",
            )

        same_names = set(self.columns) & set(other.columns)
        if same_names and not (lsuffix or rsuffix):
            raise ValueError(
                "there are overlapping columns but "
                "lsuffix and rsuffix are not defined"
            )

        lhs = DataFrame()
        rhs = DataFrame()

        # Creating unique column name to use libgdf join
        idx_col_name = str(random.randint(2 ** 29, 2 ** 31))

        while idx_col_name in self.columns or idx_col_name in other.columns:
            idx_col_name = str(random.randint(2 ** 29, 2 ** 31))

        lhs[idx_col_name] = Series(self.index.as_column()).set_index(
            self.index
        )
        rhs[idx_col_name] = Series(other.index.as_column()).set_index(
            other.index
        )

        for name in self.columns:
            lhs[name] = self[name]

        for name in other.columns:
            rhs[name] = other[name]

        lhs = lhs.reset_index(drop=True)
        rhs = rhs.reset_index(drop=True)

        cat_join = False

        if is_categorical_dtype(lhs[idx_col_name]):
            cat_join = True
            lcats = lhs[idx_col_name].cat.categories
            rcats = rhs[idx_col_name].cat.categories

            def set_categories(col, cats):
                return col.cat.set_categories(cats, is_unique=True).fillna(-1)

            if how == "left":
                cats = lcats
                rhs[idx_col_name] = set_categories(rhs[idx_col_name], cats)
            elif how == "right":
                cats = rcats
                lhs[idx_col_name] = set_categories(lhs[idx_col_name], cats)
            elif how in ["inner", "outer"]:
                cats = column.as_column(lcats).append(rcats)
                cats = Series(cats).drop_duplicates()._column

                lhs[idx_col_name] = set_categories(lhs[idx_col_name], cats)
                lhs[idx_col_name] = lhs[idx_col_name]._column.as_numerical

                rhs[idx_col_name] = set_categories(rhs[idx_col_name], cats)
                rhs[idx_col_name] = rhs[idx_col_name]._column.as_numerical

        if lsuffix == "":
            lsuffix = "l"
        if rsuffix == "":
            rsuffix = "r"

        df = lhs.merge(
            rhs,
            on=[idx_col_name],
            how=how,
            suffixes=(lsuffix, rsuffix),
            method=method,
        )

        if cat_join:
            df[idx_col_name] = CategoricalColumn(
                data=df[idx_col_name].data, categories=cats, ordered=False
            )

        df = df.set_index(idx_col_name)
        # change random number index to None to better reflect pandas behavior
        df.index.name = None

        if sort and len(df):
            return df.sort_index()

        return df

    def groupby(
        self,
        by=None,
        sort=True,
        as_index=True,
        method="hash",
        level=None,
        group_keys=True,
        dropna=True,
    ):
        """Groupby

        Parameters
        ----------
        by : list-of-str or str
            Column name(s) to form that groups by.
        sort : bool, default True
            Force sorting group keys.
        as_index : bool, default True
            Indicates whether the grouped by columns become the index
            of the returned DataFrame
        method : str, optional
            A string indicating the method to use to perform the group by.
            Valid values are "hash" or "cudf".
            "cudf" method may be deprecated in the future, but is currently
            the only method supporting group UDFs via the `apply` function.
        dropna : bool, optional
            If True (default), drop null keys.
            If False, perform grouping by keys containing null(s).

        Returns
        -------
        The groupby object

        Notes
        -----
        No empty rows are returned.  (For categorical keys, pandas returns
        rows for all categories even if they are no corresponding values.)
        """
        if group_keys is not True:
            raise NotImplementedError(
                "The group_keys keyword is not yet implemented"
            )
        if by is None and level is None:
            raise TypeError(
                "groupby() requires either by or level to be" "specified."
            )
        if method == "cudf":
            from cudf.core.groupby.legacy_groupby import Groupby

            if as_index:
                warnings.warn(
                    "as_index==True not supported due to the lack of "
                    "multi-index with legacy groupby function. Use hash "
                    "method for multi-index"
                )
            result = Groupby(self, by=by)
            return result
        else:
            from cudf.core.groupby.groupby import DataFrameGroupBy

            # The corresponding pop() is in
            # DataFrameGroupBy._apply_aggregation()
            libcudf.nvtx.nvtx_range_push("CUDF_GROUPBY", "purple")

            result = DataFrameGroupBy(
                self,
                by=by,
                method=method,
                as_index=as_index,
                sort=sort,
                level=level,
                dropna=dropna,
            )
            return result

    @copy_docstring(Rolling)
    def rolling(
        self, window, min_periods=None, center=False, axis=0, win_type=None
    ):
        return Rolling(
            self,
            window,
            min_periods=min_periods,
            center=center,
            axis=axis,
            win_type=win_type,
        )

    def query(self, expr, local_dict={}):
        """
        Query with a boolean expression using Numba to compile a GPU kernel.

        See pandas.DataFrame.query.

        Parameters
        ----------

        expr : str
            A boolean expression. Names in expression refer to columns.

            Names starting with `@` refer to Python variables.

            An output value will be `null` if any of the input values are
            `null` regardless of expression.

        local_dict : dict
            Containing the local variable to be used in query.

        Returns
        -------

        filtered :  DataFrame

        Examples
        --------
        >>> import cudf
        >>> a = ('a', [1, 2, 2])
        >>> b = ('b', [3, 4, 5])
        >>> df = cudf.DataFrame([a, b])
        >>> expr = "(a == 2 and b == 4) or (b == 3)"
        >>> print(df.query(expr))
           a  b
        0  1  3
        1  2  4

        DateTime conditionals:

        >>> import numpy as np
        >>> import datetime
        >>> df = cudf.DataFrame()
        >>> data = np.array(['2018-10-07', '2018-10-08'], dtype='datetime64')
        >>> df['datetimes'] = data
        >>> search_date = datetime.datetime.strptime('2018-10-08', '%Y-%m-%d')
        >>> print(df.query('datetimes==@search_date'))
                        datetimes
        1 2018-10-08T00:00:00.000

        Using local_dict:

        >>> import numpy as np
        >>> import datetime
        >>> df = cudf.DataFrame()
        >>> data = np.array(['2018-10-07', '2018-10-08'], dtype='datetime64')
        >>> df['datetimes'] = data
        >>> search_date2 = datetime.datetime.strptime('2018-10-08', '%Y-%m-%d')
        >>> print(df.query('datetimes==@search_date',
        >>>         local_dict={'search_date':search_date2}))
                        datetimes
        1 2018-10-08T00:00:00.000
        """
        if self.empty:
            return self.copy()

        if not isinstance(local_dict, dict):
            raise TypeError(
                "local_dict type: expected dict but found {!r}".format(
                    type(local_dict)
                )
            )

        libcudf.nvtx.nvtx_range_push("CUDF_QUERY", "purple")
        # Get calling environment
        callframe = inspect.currentframe().f_back
        callenv = {
            "locals": callframe.f_locals,
            "globals": callframe.f_globals,
            "local_dict": local_dict,
        }
        # Run query
        boolmask = queryutils.query_execute(self, expr, callenv)

        selected = Series(boolmask)
        newdf = DataFrame()
        for col in self.columns:
            newseries = self[col][selected]
            newdf[col] = newseries
        result = newdf
        libcudf.nvtx.nvtx_range_pop()
        return result

    @applyutils.doc_apply()
    def apply_rows(
        self,
        func,
        incols,
        outcols,
        kwargs,
        pessimistic_nulls=True,
        cache_key=None,
    ):
        """
        Apply a row-wise user defined function.

        Parameters
        ----------
        {params}

        Examples
        --------
        The user function should loop over the columns and set the output for
        each row. Loop execution order is arbitrary, so each iteration of
        the loop **MUST** be independent of each other.

        When ``func`` is invoked, the array args corresponding to the
        input/output are strided so as to improve GPU parallelism.
        The loop in the function resembles serial code, but executes
        concurrently in multiple threads.

        >>> import cudf
        >>> import numpy as np
        >>> df = cudf.DataFrame()
        >>> nelem = 3
        >>> df['in1'] = np.arange(nelem)
        >>> df['in2'] = np.arange(nelem)
        >>> df['in3'] = np.arange(nelem)

        Define input columns for the kernel

        >>> in1 = df['in1']
        >>> in2 = df['in2']
        >>> in3 = df['in3']
        >>> def kernel(in1, in2, in3, out1, out2, kwarg1, kwarg2):
        ...     for i, (x, y, z) in enumerate(zip(in1, in2, in3)):
        ...         out1[i] = kwarg2 * x - kwarg1 * y
        ...         out2[i] = y - kwarg1 * z

        Call ``.apply_rows`` with the name of the input columns, the name and
        dtype of the output columns, and, optionally, a dict of extra
        arguments.

        >>> df.apply_rows(kernel,
        ...               incols=['in1', 'in2', 'in3'],
        ...               outcols=dict(out1=np.float64, out2=np.float64),
        ...               kwargs=dict(kwarg1=3, kwarg2=4))
           in1  in2  in3 out1 out2
        0    0    0    0  0.0  0.0
        1    1    1    1  1.0 -2.0
        2    2    2    2  2.0 -4.0
        """
        return applyutils.apply_rows(
            self,
            func,
            incols,
            outcols,
            kwargs,
            pessimistic_nulls,
            cache_key=cache_key,
        )

    @applyutils.doc_applychunks()
    def apply_chunks(
        self,
        func,
        incols,
        outcols,
        kwargs={},
        pessimistic_nulls=True,
        chunks=None,
        blkct=None,
        tpb=None,
    ):
        """
        Transform user-specified chunks using the user-provided function.

        Parameters
        ----------
        {params}
        {params_chunks}

        Examples
        --------

        For ``tpb > 1``, ``func`` is executed by ``tpb`` number of threads
        concurrently.  To access the thread id and count,
        use ``numba.cuda.threadIdx.x`` and ``numba.cuda.blockDim.x``,
        respectively (See `numba CUDA kernel documentation`_).

        .. _numba CUDA kernel documentation:\
        http://numba.pydata.org/numba-doc/latest/cuda/kernels.html

        In the example below, the *kernel* is invoked concurrently on each
        specified chunk. The *kernel* computes the corresponding output
        for the chunk.

        By looping over the range
        ``range(cuda.threadIdx.x, in1.size, cuda.blockDim.x)``, the *kernel*
        function can be used with any *tpb* in a efficient manner.

        >>> from numba import cuda
        >>> @cuda.jit
        ... def kernel(in1, in2, in3, out1):
        ...      for i in range(cuda.threadIdx.x, in1.size, cuda.blockDim.x):
        ...          x = in1[i]
        ...          y = in2[i]
        ...          z = in3[i]
        ...          out1[i] = x * y + z

        See also
        --------
        DataFrame.apply_rows
        """
        if chunks is None:
            raise ValueError("*chunks* must be defined")
        return applyutils.apply_chunks(
            self,
            func,
            incols,
            outcols,
            kwargs,
            pessimistic_nulls,
            chunks,
            tpb=tpb,
        )

    def hash_columns(self, columns=None):
        """Hash the given *columns* and return a new Series

        Parameters
        ----------
        column : sequence of str; optional
            Sequence of column names. If columns is *None* (unspecified),
            all columns in the frame are used.
        """
        from cudf.core.column import numerical

        if columns is None:
            columns = self.columns

        cols = [self[k]._column for k in columns]
        return Series(numerical.column_hash_values(*cols))

    def partition_by_hash(self, columns, nparts):
        """Partition the dataframe by the hashed value of data in *columns*.

        Parameters
        ----------
        columns : sequence of str
            The names of the columns to be hashed.
            Must have at least one name.
        nparts : int
            Number of output partitions

        Returns
        -------
        partitioned: list of DataFrame
        """
        cols = [col._column for col in self._cols.values()]
        names = list(self._cols.keys())
        key_indices = [names.index(k) for k in columns]
        # Allocate output buffers
        outputs = [col.copy() for col in cols]
        # Call hash_partition
        offsets = libcudf.hash.hash_partition(
            cols, key_indices, nparts, outputs
        )
        # Re-construct output partitions
        outdf = DataFrame()
        for k, col in zip(self._cols, outputs):
            outdf[k] = col
        # Slice into partition
        return [outdf[s:e] for s, e in zip(offsets, offsets[1:] + [None])]

    def replace(self, to_replace, replacement):
        """
        Replace values given in *to_replace* with *replacement*.

        Parameters
        ----------
        to_replace : numeric, str, list-like or dict
            Value(s) to replace.

            * numeric or str:

                - values equal to *to_replace* will be replaced
                  with *replacement*

            * list of numeric or str:

                - If *replacement* is also list-like,
                  *to_replace* and *replacement* must be of same length.

            * dict:

                - Dicts can be used to replace different values in different
                  columns. For example, `{'a': 1, 'z': 2}` specifies that the
                  value 1 in column `a` and the value 2 in column `z` should be
                  replaced with replacement*.
        replacement : numeric, str, list-like, or dict
            Value(s) to replace `to_replace` with. If a dict is provided, then
            its keys must match the keys in *to_replace*, and correponding
            values must be compatible (e.g., if they are lists, then they must
            match in length).

        Returns
        -------
        result : DataFrame
            DataFrame after replacement.
        """
        outdf = self.copy()

        if not is_dict_like(to_replace):
            to_replace = dict.fromkeys(self.columns, to_replace)
        if not is_dict_like(replacement):
            replacement = dict.fromkeys(self.columns, replacement)

        for k in to_replace:
            outdf[k] = self[k].replace(to_replace[k], replacement[k])

        return outdf

    def fillna(self, value, method=None, axis=None, inplace=False, limit=None):
        """Fill null values with ``value``.

        Parameters
        ----------
        value : scalar, Series-like or dict
            Value to use to fill nulls. If Series-like, null values
            are filled with values in corresponding indices.
            A dict can be used to provide different values to fill nulls
            in different columns.

        Returns
        -------
        result : DataFrame
            Copy with nulls filled.

        Examples
        --------
        >>> import cudf
        >>> gdf = cudf.DataFrame({'a': [1, 2, None], 'b': [3, None, 5]})
        >>> gdf.fillna(4).to_pandas()
        a  b
        0  1  3
        1  2  4
        2  4  5
        >>> gdf.fillna({'a': 3, 'b': 4}).to_pandas()
        a  b
        0  1  3
        1  2  4
        2  3  5
        """
        if inplace:
            outdf = {}  # this dict will just hold Nones
        else:
            outdf = self.copy()

        if not is_dict_like(value):
            value = dict.fromkeys(self.columns, value)

        for k in value:
            outdf[k] = self[k].fillna(
                value[k],
                method=method,
                axis=axis,
                inplace=inplace,
                limit=limit,
            )

        if not inplace:
            return outdf

    def describe(self, percentiles=None, include=None, exclude=None):
        """Compute summary statistics of a DataFrame's columns. For numeric
        data, the output includes the minimum, maximum, mean, median,
        standard deviation, and various quantiles. For object data, the output
        includes the count, number of unique values, the most common value, and
        the number of occurrences of the most common value.

        Parameters
        ----------
        percentiles : list-like, optional
            The percentiles used to generate the output summary statistics.
            If None, the default percentiles used are the 25th, 50th and 75th.
            Values should be within the interval [0, 1].

        include: str, list-like, optional
            The dtypes to be included in the output summary statistics. Columns
            of dtypes not included in this list will not be part of the output.
            If include='all', all dtypes are included. Default of None includes
            all numeric columns.

        exclude: str, list-like, optional
            The dtypes to be excluded from the output summary statistics.
            Columns of dtypes included in this list will not be part of the
            output. Default of None excludes no columns.

        Returns
        -------
        output_frame : DataFrame
            Summary statistics of relevant columns in the original dataframe.

        Examples
        --------
        Describing a ``Series`` containing numeric values.
        >>> import cudf
        >>> s = cudf.Series([1, 2, 3, 4, 5, 6, 7, 8, 9, 10])
        >>> print(s.describe())
           stats   values
        0  count     10.0
        1   mean      5.5
        2    std  3.02765
        3    min      1.0
        4    25%      2.5
        5    50%      5.5
        6    75%      7.5
        7    max     10.0

        Describing a ``DataFrame``. By default all numeric fields
        are returned.
        >>> gdf = cudf.DataFrame()
        >>> gdf['a'] = [1,2,3]
        >>> gdf['b'] = [1.0, 2.0, 3.0]
        >>> gdf['c'] = ['x', 'y', 'z']
        >>> gdf['d'] = [1.0, 2.0, 3.0]
        >>> gdf['d'] = gdf['d'].astype('float32')
        >>> print(gdf.describe())
           stats    a    b    d
        0  count  3.0  3.0  3.0
        1   mean  2.0  2.0  2.0
        2    std  1.0  1.0  1.0
        3    min  1.0  1.0  1.0
        4    25%  1.5  1.5  1.5
        5    50%  1.5  1.5  1.5
        6    75%  2.5  2.5  2.5
        7    max  3.0  3.0  3.0

        Using the ``include`` keyword to describe only specific dtypes.
        >>> gdf = cudf.DataFrame()
        >>> gdf['a'] = [1,2,3]
        >>> gdf['b'] = [1.0, 2.0, 3.0]
        >>> gdf['c'] = ['x', 'y', 'z']
        >>> print(gdf.describe(include='int'))
           stats    a
        0  count  3.0
        1   mean  2.0
        2    std  1.0
        3    min  1.0
        4    25%  1.5
        5    50%  1.5
        6    75%  2.5
        7    max  3.0
        """

        def _create_output_frame(data, percentiles=None):
            # hack because we don't support strings in indexes
            return DataFrame(
                {
                    col: data[col].describe(percentiles=percentiles)
                    for col in data.columns
                }
            )

        if not include and not exclude:
            numeric_data = self.select_dtypes(np.number)
            output_frame = _create_output_frame(numeric_data, percentiles)

        elif include == "all":
            if exclude:
                raise ValueError("Cannot exclude when include='all'.")

            included_data = self.select_dtypes(np.number)
            output_frame = _create_output_frame(included_data, percentiles)
            logging.warning(
                "Describe does not yet include StringColumns or "
                "DatetimeColumns."
            )

        else:
            if not include:
                include = np.number

            included_data = self.select_dtypes(
                include=include, exclude=exclude
            )
            if included_data.empty:
                raise ValueError("No data of included types.")
            output_frame = _create_output_frame(included_data, percentiles)

        return output_frame

    def isnull(self):
        """Identify missing values in a DataFrame.
        """
        return self._apply_support_method("isnull")

    def isna(self):
        """Identify missing values in a DataFrame. Alias for isnull.
        """
        return self.isnull()

    def notna(self):
        """Identify non-missing values in a DataFrame.
        """
        return self._apply_support_method("notna")

    def notnull(self):
        """Identify non-missing values in a DataFrame. Alias for notna.
        """
        return self.notna()

    def to_pandas(self):
        """
        Convert to a Pandas DataFrame.

        Examples
        --------
        >>> import cudf
        >>> a = ('a', [0, 1, 2])
        >>> b = ('b', [-3, 2, 0])
        >>> df = cudf.DataFrame([a, b])
        >>> type(df.to_pandas())
        <class 'pandas.core.frame.DataFrame'>
        """
        index = self.index.to_pandas()
        out = pd.DataFrame(index=index)
        for c, x in self._cols.items():
            out[c] = x.to_pandas(index=index)
        if isinstance(self.columns, Index):
            out.columns = self.columns.to_pandas()
            if isinstance(self.columns, cudf.core.multiindex.MultiIndex):
                if self.columns.names is not None:
                    out.columns.names = self.columns.names
            else:
                out.columns.name = self.columns.name
        return out

    @classmethod
    def from_pandas(cls, dataframe, nan_as_null=True):
        """
        Convert from a Pandas DataFrame.

        Raises
        ------
        TypeError for invalid input type.

        Examples
        --------
        >>> import cudf
        >>> import pandas as pd
        >>> data = [[0,1], [1,2], [3,4]]
        >>> pdf = pd.DataFrame(data, columns=['a', 'b'], dtype=int)
        >>> cudf.from_pandas(pdf)
        <cudf.DataFrame ncols=2 nrows=3 >
        """
        if not isinstance(dataframe, pd.DataFrame):
            raise TypeError("not a pandas.DataFrame")

        df = cls()
        # Set columns
        for colk in dataframe.columns:
            vals = dataframe[colk].values
            # necessary because multi-index can return multiple
            # columns for a single key
            if len(vals.shape) == 1:
                df[colk] = Series(vals, nan_as_null=nan_as_null)
            else:
                vals = vals.T
                if vals.shape[0] == 1:
                    df[colk] = Series(vals.flatten(), nan_as_null=nan_as_null)
                else:
                    # TODO fix multiple column with same name with different
                    # method.
                    if isinstance(colk, tuple):
                        colk = str(colk)
                    for idx in range(len(vals.shape)):
                        df[colk + str(idx)] = Series(
                            vals[idx], nan_as_null=nan_as_null
                        )
        # Set index
        if isinstance(dataframe.index, pd.MultiIndex):
            import cudf

            index = cudf.from_pandas(dataframe.index)
        else:
            index = dataframe.index
        result = df.set_index(index)
        if isinstance(dataframe.columns, pd.MultiIndex):
            import cudf

            result.columns = cudf.from_pandas(dataframe.columns)
        return result

    def to_arrow(self, preserve_index=True):
        """
        Convert to a PyArrow Table.

        Examples
        --------
        >>> import cudf
        >>> a = ('a', [0, 1, 2])
        >>> b = ('b', [-3, 2, 0])
        >>> df = cudf.DataFrame([a, b])
        >>> df.to_arrow()
        pyarrow.Table
        None: int64
        a: int64
        b: int64
        """
        arrays = []
        names = []
        types = []
        index_names = []
        index_columns = []
        index_descriptors = []

        for name, col in self._cols.items():
            names.append(name)
            arrow_col = col.to_arrow()
            arrays.append(arrow_col)
            types.append(arrow_col.type)

        index_name = pa.pandas_compat._index_level_name(self.index, 0, names)
        index_columns.append(self.index)

        # It would be better if we didn't convert this if we didn't have to,
        # but we first need better tooling for cudf --> pyarrow type
        # conversions
        if preserve_index:
            if isinstance(self.index, cudf.core.index.RangeIndex):
                descr = {
                    "kind": "range",
                    "name": self.index.name,
                    "start": self.index._start,
                    "stop": self.index._stop,
                    "step": 1,
                }
            else:
                index_arrow = self.index.to_arrow()
                descr = index_name
                types.append(index_arrow.type)
                arrays.append(index_arrow)
                names.append(index_name)
                index_names.append(index_name)
            index_descriptors.append(descr)

        # We may want to add additional metadata to this in the future, but
        # for now lets just piggyback off of what's done for Pandas
        metadata = pa.pandas_compat.construct_metadata(
            self,
            names,
            index_columns,
            index_descriptors,
            preserve_index,
            types,
        )

        return pa.Table.from_arrays(arrays, names=names, metadata=metadata)

    @classmethod
    def from_arrow(cls, table):
        """Convert from a PyArrow Table.

        Raises
        ------
        TypeError for invalid input type.

        **Notes**

        Does not support automatically setting index column(s) similar to how
        ``to_pandas`` works for PyArrow Tables.

        Examples
        --------
        >>> import pyarrow as pa
        >>> import cudf
        >>> data = [pa.array([1, 2, 3]), pa.array([4, 5, 6])]
        >>> batch = pa.RecordBatch.from_arrays(data, ['f0', 'f1'])
        >>> table = pa.Table.from_batches([batch])
        >>> cudf.DataFrame.from_arrow(table)
        <cudf.DataFrame ncols=2 nrows=3 >
        """

        if not isinstance(table, pa.Table):
            raise TypeError("not a pyarrow.Table")

        index_col = None
        dtypes = None
        if isinstance(table.schema.pandas_metadata, dict):
            metadata = table.schema.pandas_metadata
            index_col = metadata["index_columns"]
            dtypes = {
                col["field_name"]: col["pandas_type"]
                for col in metadata["columns"]
                if "field_name" in col
            }

        df = cls()
        for col in table.columns:
            if dtypes:
                dtype = dtypes[col.name]
                if dtype == "categorical":
                    dtype = "category"
                elif dtype == "date":
                    dtype = "datetime64[ms]"
            else:
                dtype = None

            df[col.name] = column.as_column(col.data, dtype=dtype)
        if index_col:
            if isinstance(index_col[0], dict):
                assert index_col[0]["kind"] == "range"
                df = df.set_index(
                    RangeIndex(
                        index_col[0]["start"],
                        index_col[0]["stop"],
                        name=index_col[0]["name"],
                    )
                )
            else:
                df = df.set_index(index_col[0])
                new_index_name = pa.pandas_compat._backwards_compatible_index_name(  # noqa: E501
                    df.index.name, df.index.name
                )
                df.index.name = new_index_name
        return df

    def to_records(self, index=True):
        """Convert to a numpy recarray

        Parameters
        ----------
        index : bool
            Whether to include the index in the output.

        Returns
        -------
        numpy recarray
        """
        members = [("index", self.index.dtype)] if index else []
        members += [(col, self[col].dtype) for col in self.columns]
        dtype = np.dtype(members)
        ret = np.recarray(len(self), dtype=dtype)
        if index:
            ret["index"] = self.index.values
        for col in self.columns:
            ret[col] = self[col].to_array()
        return ret

    @classmethod
    def from_records(self, data, index=None, columns=None, nan_as_null=False):
        """Convert from a numpy recarray or structured array.

        Parameters
        ----------
        data : numpy structured dtype or recarray of ndim=2
        index : str
            The name of the index column in *data*.
            If None, the default index is used.
        columns : list of str
            List of column names to include.

        Returns
        -------
        DataFrame
        """
        if data.ndim != 1 and data.ndim != 2:
            raise ValueError(
                "records dimension expected 1 or 2 but found {!r}".format(
                    data.ndim
                )
            )

        num_cols = len(data[0])
        if columns is None and data.dtype.names is None:
            names = [i for i in range(num_cols)]

        elif data.dtype.names is not None:
            names = data.dtype.names

        else:
            if len(columns) != num_cols:
                msg = "columns length expected {!r} but found {!r}"
                raise ValueError(msg.format(num_cols, len(columns)))
            names = columns

        df = DataFrame()
        if data.ndim == 2:
            for i, k in enumerate(names):
                df[k] = Series(data[:, i], nan_as_null=nan_as_null)
        elif data.ndim == 1:
            for k in names:
                df[k] = Series(data[k], nan_as_null=nan_as_null)

        if index is not None:
            indices = data[index]
            return df.set_index(indices.astype(np.int64))
        return df

    @classmethod
    def from_gpu_matrix(
        self, data, index=None, columns=None, nan_as_null=False
    ):
        """Convert from a numba gpu ndarray.

        Parameters
        ----------
        data : numba gpu ndarray
        index : str
            The name of the index column in *data*.
            If None, the default index is used.
        columns : list of str
            List of column names to include.

        Returns
        -------
        DataFrame
        """
        if data.ndim != 2:
            raise ValueError(
                "matrix dimension expected 2 but found {!r}".format(data.ndim)
            )

        if columns is None:
            names = [i for i in range(data.shape[1])]
        else:
            if len(columns) != data.shape[1]:
                msg = "columns length expected {!r} but found {!r}"
                raise ValueError(msg.format(data.shape[1], len(columns)))
            names = columns

        if index is not None and len(index) != data.shape[0]:
            msg = "index length expected {!r} but found {!r}"
            raise ValueError(msg.format(data.shape[0], len(index)))

        df = DataFrame()
        data = data.transpose()  # to mimic the pandas behaviour
        for i, k in enumerate(names):
            df[k] = Series(data[i], nan_as_null=nan_as_null)

        if index is not None:
            indices = data[index]
            return df.set_index(indices.astype(np.int64))

        return df

    def to_gpu_matrix(self):
        """Convert to a numba gpu ndarray



        Returns
        -------
        numba gpu ndarray
        """
        warnings.warn(
            "The to_gpu_matrix method will be deprecated"
            "in the future. use as_gpu_matrix instead.",
            DeprecationWarning,
        )
        return self.as_gpu_matrix()

    def _from_columns(cols, index=None, columns=None):
        """
        Construct a DataFrame from a list of Columns
        """
        df = cudf.DataFrame(dict(zip(range(len(cols)), cols)), index=index)
        if columns is not None:
            df.columns = columns
        return df

    def quantile(
        self,
        q=0.5,
        axis=0,
        numeric_only=True,
        interpolation="linear",
        columns=None,
        exact=True,
    ):
        """
        Return values at the given quantile.

        Parameters
        ----------

        q : float or array-like
            0 <= q <= 1, the quantile(s) to compute
        axis : int
            axis is a NON-FUNCTIONAL parameter
        numeric_only : boolean
            numeric_only is a NON-FUNCTIONAL parameter
        interpolation : {`linear`, `lower`, `higher`, `midpoint`, `nearest`}
            This  parameter specifies the interpolation method to use,
            when the desired quantile lies between two data points i and j.
            Default 'linear'.
        columns : list of str
            List of column names to include.
        exact : boolean
            Whether to use approximate or exact quantile algorithm.

        Returns
        -------

        DataFrame

        """
        if axis not in (0, None):
            raise NotImplementedError("axis is not implemented yet")

        if not numeric_only:
            raise NotImplementedError("numeric_only is not implemented yet")
        if columns is None:
            columns = self.columns

        result = DataFrame()
        for k, col in self._cols.items():
            if k in columns:
                res = col.quantile(
                    q,
                    interpolation=interpolation,
                    exact=exact,
                    quant_index=False,
                )
                if not isinstance(res, numbers.Number) and len(res) == 0:
                    res = column.column_empty_like(
                        q, dtype="float64", masked=True, newsize=len(q)
                    )
                result[k] = res
        if isinstance(q, numbers.Number):
            result = result.fillna(np.nan)
            result = result.iloc[0]
            result.index = as_index(self.columns)
            result.name = q
            return result
        else:
            q = list(map(float, q))
            result.index = q
            return result

    #
    # Stats
    #
    def count(self, **kwargs):
        return self._apply_support_method("count", **kwargs)

    def min(self, **kwargs):
        return self._apply_support_method("min", **kwargs)

    def max(self, **kwargs):
        return self._apply_support_method("max", **kwargs)

    def sum(self, **kwargs):
        return self._apply_support_method("sum", **kwargs)

    def product(self, **kwargs):
        return self._apply_support_method("product", **kwargs)

    def cummin(self, **kwargs):
        return self._apply_support_method("cummin", **kwargs)

    def cummax(self, **kwargs):
        return self._apply_support_method("cummax", **kwargs)

    def cumsum(self, **kwargs):
        return self._apply_support_method("cumsum", **kwargs)

    def cumprod(self, **kwargs):
        return self._apply_support_method("cumprod", **kwargs)

    def mean(self, numeric_only=None, **kwargs):
        """Return the mean of the values for the requested axis.

        Parameters
        ----------
        axis : {index (0), columns (1)}
            Axis for the function to be applied on.

        skipna : bool, default True
            Exclude NA/null values when computing the result.

        level : int or level name, default None
            If the axis is a MultiIndex (hierarchical), count along a
            particular level, collapsing into a Series.

        numeric_only : bool, default None
            Include only float, int, boolean columns. If None, will attempt to
            use everything, then use only numeric data. Not implemented for
            Series.

        **kwargs
            Additional keyword arguments to be passed to the function.

        Returns
        -------
        mean : Series or DataFrame (if level specified)
        """
        return self._apply_support_method("mean", **kwargs)

    def std(self, **kwargs):
        return self._apply_support_method("std", **kwargs)

    def var(self, **kwargs):
        return self._apply_support_method("var", **kwargs)

    def kurtosis(self, axis=None, skipna=None, level=None, numeric_only=None):
        if numeric_only not in (None, True):
            msg = "Kurtosis only supports int, float, and bool dtypes."
            raise TypeError(msg)

        self = self.select_dtypes(include=[np.number, np.bool])
        return self._apply_support_method(
            "kurtosis",
            axis=axis,
            skipna=skipna,
            level=level,
            numeric_only=numeric_only,
        )

    def skew(self, axis=None, skipna=None, level=None, numeric_only=None):
        if numeric_only not in (None, True):
            msg = "Skew only supports int, float, and bool dtypes."
            raise TypeError(msg)

        self = self.select_dtypes(include=[np.number, np.bool])
        return self._apply_support_method(
            "skew",
            axis=axis,
            skipna=skipna,
            level=level,
            numeric_only=numeric_only,
        )

    def all(self, bool_only=None, **kwargs):
        if bool_only:
            return self.select_dtypes(include="bool")._apply_support_method(
                "all", **kwargs
            )
        return self._apply_support_method("all", **kwargs)

    def any(self, bool_only=None, **kwargs):
        if bool_only:
            return self.select_dtypes(include="bool")._apply_support_method(
                "any", **kwargs
            )
        return self._apply_support_method("any", **kwargs)

    def _apply_support_method(self, method, **kwargs):
        result = [
            getattr(self[col], method)(**kwargs) for col in self._cols.keys()
        ]
        if isinstance(result[0], Series):
            support_result = result
            result = DataFrame()
            for idx, col in enumerate(self._cols.keys()):
                result[col] = support_result[idx]
        else:
            result = Series(result)
            result = result.set_index(self._cols.keys())
        return result

    def _columns_view(self, columns):
        """
        Return a subset of the DataFrame's columns as a view.
        """
        columns = as_index(columns)
        result_columns = OrderedDict({})
        for col in columns:
            result_columns[col] = self[col]
        return DataFrame(result_columns, index=self.index)

    def select_dtypes(self, include=None, exclude=None):
        """Return a subset of the DataFrame’s columns based on the column dtypes.

        Parameters
        ----------
        include : str or list
            which columns to include based on dtypes
        exclude : str or list
            which columns to exclude based on dtypes

        """

        # code modified from:
        # https://github.com/pandas-dev/pandas/blob/master/pandas/core/frame.py#L3196

        if not isinstance(include, (list, tuple)):
            include = (include,) if include is not None else ()
        if not isinstance(exclude, (list, tuple)):
            exclude = (exclude,) if exclude is not None else ()

        df = DataFrame(index=self.index)

        # cudf_dtype_from_pydata_dtype can distinguish between
        # np.float and np.number
        selection = tuple(map(frozenset, (include, exclude)))

        if not any(selection):
            raise ValueError(
                "at least one of include or exclude must be \
                             nonempty"
            )

        include, exclude = map(
            lambda x: frozenset(map(cudf_dtype_from_pydata_dtype, x)),
            selection,
        )

        # can't both include AND exclude!
        if not include.isdisjoint(exclude):
            raise ValueError(
                "include and exclude overlap on {inc_ex}".format(
                    inc_ex=(include & exclude)
                )
            )

        # include all subtypes
        include_subtypes = set()
        for dtype in self.dtypes:
            for i_dtype in include:
                # category handling
                if is_categorical_dtype(i_dtype):
                    include_subtypes.add(i_dtype)
                elif issubclass(dtype.type, i_dtype):
                    include_subtypes.add(dtype.type)

        # exclude all subtypes
        exclude_subtypes = set()
        for dtype in self.dtypes:
            for e_dtype in exclude:
                # category handling
                if is_categorical_dtype(e_dtype):
                    exclude_subtypes.add(e_dtype)
                elif issubclass(dtype.type, e_dtype):
                    exclude_subtypes.add(dtype.type)

        include_all = set(
            [cudf_dtype_from_pydata_dtype(d) for d in self.dtypes]
        )

        if include:
            inclusion = include_all & include_subtypes
        elif exclude:
            inclusion = include_all
        else:
            inclusion = set()
        # remove all exclude types
        inclusion = inclusion - exclude_subtypes

        for x in self._cols.values():
            infered_type = cudf_dtype_from_pydata_dtype(x.dtype)
            if infered_type in inclusion:
                df.add_column(x.name, x)

        return df

    @ioutils.doc_to_parquet()
    def to_parquet(self, path, *args, **kwargs):
        """{docstring}"""
        import cudf.io.parquet as pq

        pq.to_parquet(self, path, *args, **kwargs)

    @ioutils.doc_to_feather()
    def to_feather(self, path, *args, **kwargs):
        """{docstring}"""
        import cudf.io.feather as feather

        feather.to_feather(self, path, *args, **kwargs)

    @ioutils.doc_to_json()
    def to_json(self, path_or_buf=None, *args, **kwargs):
        """{docstring}"""
        import cudf.io.json as json

        json.to_json(self, path_or_buf=path_or_buf, *args, **kwargs)

    @ioutils.doc_to_hdf()
    def to_hdf(self, path_or_buf, key, *args, **kwargs):
        """{docstring}"""
        import cudf.io.hdf as hdf

        hdf.to_hdf(path_or_buf, key, self, *args, **kwargs)

    @ioutils.doc_to_dlpack()
    def to_dlpack(self):
        """{docstring}"""
        import cudf.io.dlpack as dlpack

        return dlpack.to_dlpack(self)

    @ioutils.doc_to_csv()
    def to_csv(
        self,
        path=None,
        sep=",",
        na_rep="",
        columns=None,
        header=True,
        index=True,
        line_terminator="\n",
        chunksize=None,
    ):
        """{docstring}"""
        import cudf.io.csv as csv

        return csv.to_csv(
            self,
            path,
            sep,
            na_rep,
            columns,
            header,
            index,
            line_terminator,
            chunksize,
        )

<<<<<<< HEAD
    def scatter_by_map(self, map_index, map_size=None):
        """Scatter to a list of dataframes.

        Uses map_index to determine the destination
        of each row of the original DataFrame.

        Parameters
        ----------
        map_index : Series, str or list-like
            Scatter assignment for each row
        map_size : int
            Length of output list. Must be >= uniques in map_index

        Returns
        -------
        A list of cudf.DataFrame objects.
        """

        # map_index might be a column name or array,
        # make it a Series
        if isinstance(map_index, str):
            map_index = self[map_index]
        else:
            map_index = Series(map_index)

        # Convert float to integer
        if map_index.dtype == np.float:
            map_index = map_index.astype(np.int32)

        # Convert string or categorical to integer
        if isinstance(map_index._column, StringColumn):
            map_index = Series(
                map_index._column.as_categorical_column(np.int32).as_numerical
            )
            warnings.warn(
                "Using StringColumn for map_index in scatter_by_map. "
                "Use an integer array/column for better performance."
            )
        elif isinstance(map_index._column, CategoricalColumn):
            map_index = Series(map_index._column.as_numerical)
            warnings.warn(
                "Using CategoricalColumn for map_index in scatter_by_map. "
                "Use an integer array/column for better performance."
            )

        # scatter_to_frames wants a list of columns
        source = [col for col in self._cols.values()]
        tables = libcudf.copying.scatter_to_frames(source, map_index._column)

        if map_size:
            # Make sure map_size is >= the number of uniques in map_index
            if len(tables) > map_size:
                raise ValueError(
                    "ERROR: map_size must be >= %d (got %d)."
                    % (len(tables), map_size)
                )

            # Append empty dataframes if map_size > len(tables)
            for i in range(map_size - len(tables)):
                tables.append(self.iloc[[]])
        return tables
=======
    def repeat(self, repeats, axis=None):
        assert axis in (None, 0)
        new_index = self.index.repeat(repeats)
        cols = libcudf.filling.repeat(self._columns, repeats)
        # to preserve col names, need to get it from old _cols dict
        column_names = self._cols.keys()
        return DataFrame(data=dict(zip(column_names, cols)), index=new_index)
>>>>>>> c6883507


def from_pandas(obj):
    """
    Convert certain Pandas objects into the cudf equivalent.

    Supports DataFrame, Series, or MultiIndex.

    Raises
    ------
    TypeError for invalid input type.

    Examples
    --------
    >>> import cudf
    >>> import pandas as pd
    >>> data = [[0, 1], [1, 2], [3, 4]]
    >>> pdf = pd.DataFrame(data, columns=['a', 'b'], dtype=int)
    >>> cudf.from_pandas(pdf)
    <cudf.DataFrame ncols=2 nrows=3 >
    """
    if isinstance(obj, pd.DataFrame):
        return DataFrame.from_pandas(obj)
    elif isinstance(obj, pd.Series):
        return Series.from_pandas(obj)
    elif isinstance(obj, pd.MultiIndex):
        return cudf.MultiIndex.from_pandas(obj)
    else:
        raise TypeError(
            "from_pandas only accepts Pandas Dataframes, Series, and "
            "MultiIndex objects. "
            "Got %s" % type(obj)
        )


def merge(left, right, *args, **kwargs):
    return left.merge(right, *args, **kwargs)


# a bit of fanciness to inject doctstring with left parameter
merge_doc = DataFrame.merge.__doc__
idx = merge_doc.find("right")
merge.__doc__ = "".join(
    [merge_doc[:idx], "\n\tleft : DataFrame\n\t", merge_doc[idx:]]
)


def _align_indices(lhs, rhs):
    """
    Internal util to align the indices of two DataFrames. Returns a tuple of
    the aligned dataframes, or the original arguments if the indices are the
    same, or if rhs isn't a DataFrame.
    """
    lhs_out, rhs_out = lhs, rhs
    if isinstance(rhs, DataFrame) and not lhs.index.equals(rhs.index):
        df = lhs.merge(
            rhs,
            sort=True,
            how="outer",
            left_index=True,
            right_index=True,
            suffixes=("_x", "_y"),
        )
        df = df.sort_index()
        lhs_out = DataFrame()
        rhs_out = DataFrame()
        common = set(lhs.columns) & set(rhs.columns)
        common_x = set(["{}_x".format(x) for x in common])
        common_y = set(["{}_y".format(x) for x in common])
        for col in df.columns:
            if col in common_x:
                lhs_out[col[:-2]] = df[col]
            elif col in common_y:
                rhs_out[col[:-2]] = df[col]
            elif col in lhs:
                lhs_out[col] = df[col]
            elif col in rhs:
                rhs_out[col] = df[col]

    return lhs_out, rhs_out<|MERGE_RESOLUTION|>--- conflicted
+++ resolved
@@ -3803,7 +3803,6 @@
             chunksize,
         )
 
-<<<<<<< HEAD
     def scatter_by_map(self, map_index, map_size=None):
         """Scatter to a list of dataframes.
 
@@ -3865,7 +3864,7 @@
             for i in range(map_size - len(tables)):
                 tables.append(self.iloc[[]])
         return tables
-=======
+
     def repeat(self, repeats, axis=None):
         assert axis in (None, 0)
         new_index = self.index.repeat(repeats)
@@ -3873,7 +3872,6 @@
         # to preserve col names, need to get it from old _cols dict
         column_names = self._cols.keys()
         return DataFrame(data=dict(zip(column_names, cols)), index=new_index)
->>>>>>> c6883507
 
 
 def from_pandas(obj):
