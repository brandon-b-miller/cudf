# Copyright (c) 2022, NVIDIA CORPORATION.
from . import masked_typing, masked_lowering
from numba import cuda
from numba import types
from numba.cuda.cudaimpl import (
    lower as cuda_lower,
    registry as cuda_lowering_registry,
)
from cudf.core.udf import api
from cudf.core.udf import utils
from cudf.core.udf import row_function
from cudf.core.dtypes import dtype
from cudf.utils.dtypes import STRING_TYPES
import numpy as np

<<<<<<< HEAD
_units = ["ns", "ms", "us", "s"]
_datetime_cases = {types.NPDatetime(u) for u in _units}
_timedelta_cases = {types.NPTimedelta(u) for u in _units}


_supported_masked_types = (
    types.integer_domain
    | types.real_domain
    | _datetime_cases
    | _timedelta_cases
    | {types.boolean}
)

_STRING_UDFS_ENABLED = False
try:
    import strings_udf

    if strings_udf.ENABLED:
        from . import strings_typing
        from . import strings_lowering
        from strings_udf import ptxpath
        from strings_udf._typing import string_view, str_view_arg_handler
        from strings_udf._lib.cudf_jit_udf import to_string_view_array

        # add an overload of MaskedType.__init__(string_view, bool)
        cuda_lower(api.Masked, strings_typing.string_view, types.boolean)(
            masked_lowering.masked_constructor
        )

        # add an overload of pack_return(string_view)
        cuda_lower(api.pack_return, strings_typing.string_view)(
            masked_lowering.pack_return_scalar_impl
        )

        _supported_masked_types |= {strings_typing.string_view}
        utils.launch_arg_getters[dtype("O")] = to_string_view_array
        utils.masked_array_types[dtype("O")] = string_view
        utils.JIT_SUPPORTED_TYPES |= STRING_TYPES
        utils.ptx_files.append(ptxpath)
        utils.arg_handlers.append(str_view_arg_handler)
        row_function.itemsizes[dtype("O")] = string_view.size_bytes

        _STRING_UDFS_ENABLED = True
    else:
        del strings_udf

except ImportError as e:
    # allow cuDF to work without strings_udf
    pass

masked_typing.register_masked_constructor(_supported_masked_types)
=======
from . import lowering, typing
>>>>>>> 0ba46750
<|MERGE_RESOLUTION|>--- conflicted
+++ resolved
@@ -1,19 +1,17 @@
 # Copyright (c) 2022, NVIDIA CORPORATION.
-from . import masked_typing, masked_lowering
-from numba import cuda
-from numba import types
+import numpy as np
+from numba import cuda, types
 from numba.cuda.cudaimpl import (
     lower as cuda_lower,
     registry as cuda_lowering_registry,
 )
-from cudf.core.udf import api
-from cudf.core.udf import utils
-from cudf.core.udf import row_function
+
 from cudf.core.dtypes import dtype
+from cudf.core.udf import api, row_function, utils
 from cudf.utils.dtypes import STRING_TYPES
-import numpy as np
 
-<<<<<<< HEAD
+from . import masked_lowering, masked_typing
+
 _units = ["ns", "ms", "us", "s"]
 _datetime_cases = {types.NPDatetime(u) for u in _units}
 _timedelta_cases = {types.NPTimedelta(u) for u in _units}
@@ -32,11 +30,11 @@
     import strings_udf
 
     if strings_udf.ENABLED:
-        from . import strings_typing
-        from . import strings_lowering
         from strings_udf import ptxpath
-        from strings_udf._typing import string_view, str_view_arg_handler
         from strings_udf._lib.cudf_jit_udf import to_string_view_array
+        from strings_udf._typing import str_view_arg_handler, string_view
+
+        from . import strings_lowering, strings_typing
 
         # add an overload of MaskedType.__init__(string_view, bool)
         cuda_lower(api.Masked, strings_typing.string_view, types.boolean)(
@@ -64,7 +62,4 @@
     # allow cuDF to work without strings_udf
     pass
 
-masked_typing.register_masked_constructor(_supported_masked_types)
-=======
-from . import lowering, typing
->>>>>>> 0ba46750
+masked_typing.register_masked_constructor(_supported_masked_types)