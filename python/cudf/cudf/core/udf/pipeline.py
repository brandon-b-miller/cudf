--- conflicted
+++ resolved
@@ -158,7 +158,6 @@
         row["{name}"] = masked_{idx}
 """
 
-<<<<<<< HEAD
 
 def _define_function(fr, row_type, scalar_return=False):
     """
@@ -193,13 +192,6 @@
     if `*args` is a singular argument. Thus we are forced to write the right
     funtions dynamically at runtime and define them using `exec`.
     """
-=======
-def _define_function(df, scalar_return=False):
-    # Create argument list for kernel
-    input_columns = ", ".join([f"input_col_{i}" for i in range(len(df._data))])
-    input_offsets = ", ".join([f"offset_{i}" for i in range(len(df._data))])
->>>>>>> 36487834
-
     # Create argument list for kernel
     input_columns = ", ".join([f"input_col_{i}" for i in range(len(fr._data))])
     input_offsets = ", ".join([f"offset_{i}" for i in range(len(fr._data))])
@@ -271,13 +263,9 @@
         kernel, scalar_return_type = precompiled[cache_key]
         return kernel, scalar_return_type
 
-<<<<<<< HEAD
     # precompile the user udf to get the right return type.
     # could be a MaskedType or a scalar type.
-    numba_return_type = get_udf_return_type(f, df)
-=======
     numba_return_type = get_udf_return_type(f, frame_dtypes)
->>>>>>> 36487834
 
     _is_scalar_return = not isinstance(numba_return_type, MaskedType)
     scalar_return_type = (
