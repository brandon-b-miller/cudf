--- conflicted
+++ resolved
@@ -452,7 +452,6 @@
         else:
             return self
 
-<<<<<<< HEAD
     def factorize(self, na_sentinel=-1):
         """
         Encode the input values as integer labels
@@ -463,7 +462,7 @@
 
         """
         return cudf.core.algorithms.factorize(self, na_sentinel=na_sentinel)
-=======
+
     @property
     def nlevels(self):
         """
@@ -543,7 +542,6 @@
             names = [names]
 
         return self._set_names(names=names, inplace=inplace)
->>>>>>> 3c15d302
 
     def fillna(self, value, downcast=None):
         """
