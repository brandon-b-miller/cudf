# Copyright (c) 2020, NVIDIA CORPORATION.
import functools
from collections import OrderedDict
from collections.abc import Sequence
from math import floor, isinf, isnan

import numpy as np
import cupy as cp
import pandas as pd
from numba import njit

import rmm

import cudf
from cudf.core import column
from cudf.core.buffer import Buffer
from cudf.utils.dtypes import to_cudf_compatible_scalar

mask_dtype = np.dtype(np.int32)
mask_bitsize = mask_dtype.itemsize * 8

_EQUALITY_OPS = {
    "eq",
    "ne",
    "lt",
    "gt",
    "le",
    "ge",
    "__eq__",
    "__ne__",
    "__lt__",
    "__gt__",
    "__le__",
    "__ge__",
}


@njit
def mask_get(mask, pos):
    return (mask[pos // mask_bitsize] >> (pos % mask_bitsize)) & 1


@njit
def check_equals_float(a, b):
    return (
        a == b
        or (isnan(a) and isnan(b))
        or ((isinf(a) and a < 0) and (isinf(b) and b < 0))
        or ((isinf(a) and a > 0) and (isinf(b) and b > 0))
    )


@njit
def rint(x):
    """Round to the nearest integer.

    Returns
    -------
    The nearest integer, as a float.
    """
    y = floor(x)
    r = x - y

    if r > 0.5:
        y += 1.0
    if r == 0.5:
        r = y - 2.0 * floor(0.5 * y)
        if r == 1.0:
            y += 1.0
    return y


@njit
def check_equals_int(a, b):
    return a == b


def scalar_broadcast_to(scalar, size, dtype=None):

    if isinstance(size, (tuple, list)):
        size = size[0]

    if scalar is None or (
        isinstance(scalar, (np.datetime64, np.timedelta64))
        and np.isnat(scalar)
    ):
        if dtype is None:
            dtype = "object"
        return column.column_empty(size, dtype=dtype, masked=True)

    if isinstance(scalar, pd.Categorical):
        if dtype is None:
            return _categorical_scalar_broadcast_to(scalar, size)
        else:
            return scalar_broadcast_to(scalar.categories[0], size).astype(
                dtype
            )

    scalar = to_cudf_compatible_scalar(scalar, dtype=dtype)
    dtype = scalar.dtype

    if np.dtype(dtype).kind in ("O", "U"):
        gather_map = column.full(size, 0, dtype="int32")
        scalar_str_col = column.as_column([scalar], dtype="str")
        return scalar_str_col[gather_map]
    else:
        out_col = column.column_empty(size, dtype=dtype)
        if out_col.size != 0:
            out_col.data_array_view[:] = scalar
        return out_col


def normalize_index(index, size, doraise=True):
    """Normalize negative index
    """
    if index < 0:
        index = size + index
    if doraise and not (0 <= index < size):
        raise IndexError("out-of-bound")
    return min(index, size)


list_types_tuple = (list, np.array)


def get_result_name(left, right):
    """
    This function will give appropriate name for the operations
    involving two Series, Index's or combination of both.

    Parameters
    ----------
    left : {Series, Index}
    right : object

    Returns
    -------
    name : object {string or None}
    """

    if isinstance(right, (cudf.Series, cudf.Index, pd.Series, pd.Index)):
        name = compare_and_get_name(left, right)
    else:
        name = left.name
    return name


def compare_and_get_name(a, b):
    """
    If both a & b have name attribute, and they are
    same return the common name.
    Else, return either one of the name of a or b,
    whichever is present.

    Parameters
    ----------
    a : object
    b : object

    Returns
    -------
    name : str or None
    """
    a_has = hasattr(a, "name")
    b_has = hasattr(b, "name")

    if a_has and b_has:
        if a.name == b.name:
            return a.name
        else:
            return None
    elif a_has:
        return a.name
    elif b_has:
        return b.name
    return None


def initfunc(f):
    """
    Decorator for initialization functions that should
    be run exactly once.
    """

    @functools.wraps(f)
    def wrapper(*args, **kwargs):
        if wrapper.initialized:
            return
        wrapper.initialized = True
        return f(*args, **kwargs)

    wrapper.initialized = False
    return wrapper


def get_null_series(size, dtype=np.bool):
    """
    Creates a null series of provided dtype and size

    Parameters
    ----------
    size:  length of series
    dtype: dtype of series to create; defaults to bool.

    Returns
    -------
    a null cudf series of provided `size` and `dtype`
    """

    empty_col = column.column_empty(size, dtype, True)
    return cudf.Series(empty_col)


# taken from dask array
# https://github.com/dask/dask/blob/master/dask/array/utils.py#L352-L363
def _is_nep18_active():
    class A:
        def __array_function__(self, *args, **kwargs):
            return True

    try:
        return np.concatenate([A()])
    except ValueError:
        return False


@initfunc
def set_allocator(
    allocator="default",
    pool=False,
    initial_pool_size=None,
    enable_logging=False,
):
    """
    Set the GPU memory allocator. This function should be run only once,
    before any cudf objects are created.

    allocator : {"default", "managed"}
        "default": use default allocator.
        "managed": use managed memory allocator.
    pool : bool
        Enable memory pool.
    initial_pool_size : int
        Memory pool size in bytes. If ``None`` (default), 1/2 of total
        GPU memory is used. If ``pool=False``, this argument is ignored.
    enable_logging : bool, optional
        Enable logging (default ``False``).
        Enabling this option will introduce performance overhead.
    """
    use_managed_memory = True if allocator == "managed" else False

    rmm.reinitialize(
        pool_allocator=pool,
        managed_memory=use_managed_memory,
        initial_pool_size=initial_pool_size,
        logging=enable_logging,
    )


IS_NEP18_ACTIVE = _is_nep18_active()


class cached_property:
    """
    Like @property, but only evaluated upon first invocation.
    To force re-evaluation of a cached_property, simply delete
    it with `del`.
    """

    def __init__(self, func):
        self.func = func

    def __get__(self, instance, cls):
        if instance is None:
            return self
        else:
            value = self.func(instance)
            setattr(instance, self.func.__name__, value)
            return value


class ColumnValuesMappingMixin:
    """
    Coerce provided values for the mapping to Columns.
    """

    def __setitem__(self, key, value):

        value = column.as_column(value)
        super().__setitem__(key, value)


class EqualLengthValuesMappingMixin:
    """
    Require all values in the mapping to have the same length.
    """

    def __setitem__(self, key, value):
        if len(self) > 0:
            first = next(iter(self.values()))
            if len(value) != len(first):
                raise ValueError("All values must be of equal length")
        super().__setitem__(key, value)


class OrderedColumnDict(
    ColumnValuesMappingMixin, EqualLengthValuesMappingMixin, OrderedDict
):
    pass


class NestedMappingMixin:
    """
    Make missing values of a mapping empty instances
    of the same type as the mapping.
    """

    def __getitem__(self, key):
        if isinstance(key, tuple):
            d = self
            for k in key[:-1]:
                d = d[k]
            return d.__getitem__(key[-1])
        else:
            return super().__getitem__(key)

    def __setitem__(self, key, value):
        if isinstance(key, tuple):
            d = self
            for k in key[:-1]:
                d = d.setdefault(k, self.__class__())
            d.__setitem__(key[-1], value)
        else:
            super().__setitem__(key, value)


class NestedOrderedDict(NestedMappingMixin, OrderedDict):
    pass


def to_flat_dict(d):
    """
    Convert the given nested dictionary to a flat dictionary
    with tuple keys.
    """

    def _inner(d, parents=None):
        if parents is None:
            parents = []
        for k, v in d.items():
            if not isinstance(v, d.__class__):
                if parents:
                    k = tuple(parents + [k])
                yield (k, v)
            else:
                yield from _inner(d=v, parents=parents + [k])

    return {k: v for k, v in _inner(d)}


def to_nested_dict(d):
    """
    Convert the given dictionary with tuple keys to a NestedOrderedDict.
    """
    return NestedOrderedDict(d)


def time_col_replace_nulls(input_col):

    null = column.column_empty_like(input_col, masked=True, newsize=1)
    out_col = cudf._lib.replace.replace(
        input_col,
        column.as_column(
            Buffer(
                np.array(
                    [input_col.default_na_value()], dtype=input_col.dtype
                ).view("|u1")
            ),
            dtype=input_col.dtype,
        ),
        null,
    )
    return out_col


def raise_iteration_error(obj):
    raise TypeError(
        f"{obj.__class__.__name__} object is not iterable. "
        f"Consider using `.to_arrow()`, `.to_pandas()` or `.values_host` "
        f"if you wish to iterate over the values."
    )


def pa_mask_buffer_to_mask(mask_buf, size):
    """
    Convert PyArrow mask buffer to cuDF mask buffer
    """
    mask_size = cudf._lib.null_mask.bitmask_allocation_size_bytes(size)
    if mask_buf.size < mask_size:
        dbuf = rmm.DeviceBuffer(size=mask_size)
        dbuf.copy_from_host(np.asarray(mask_buf).view("u1"))
        return Buffer(dbuf)
    return Buffer(mask_buf)


def isnat(val):
    if not isinstance(val, (np.datetime64, np.timedelta64, str)):
        return False
    else:
        return val in {"NaT", "NAT"} or np.isnat(val)


def _fillna_natwise(col):
    # If the value we are filling is np.datetime64("NAT")
    # we set the same mask as current column.
    # However where there are "<NA>" in the
    # columns, their corresponding locations
    nat = cudf._lib.scalar._create_proxy_nat_scalar(col.dtype)
    result = cudf._lib.replace.replace_nulls(col, nat)
    return column.build_column(
        data=result.base_data,
        dtype=result.dtype,
        mask=col.base_mask,
        size=result.size,
        offset=result.offset,
        children=result.base_children,
    )


def search_range(start, stop, x, step=1, side="left"):
    """Find the position to insert a value in a range, so that the resulting
    sequence remains sorted.

    When ``side`` is set to 'left', the insertion point ``i`` will hold the
    following invariant:
    `all(x < n for x in range_left) and all(x >= n for x in range_right)`
    where ``range_left`` and ``range_right`` refers to the range to the left
    and right of position ``i``, respectively.

    When ``side`` is set to 'right', ``i`` will hold the following invariant:
    `all(x <= n for x in range_left) and all(x > n for x in range_right)`

    Parameters
    --------
    start : int
        Start value of the series
    stop : int
        Stop value of the range
    x : int
        The value to insert
    step : int, default 1
        Step value of the series, assumed positive
    side : {'left', 'right'}, default 'left'
        See description for usage.

    Returns
    --------
    int
        Insertion position of n.

    Examples
    --------
    For series: 1 4 7
    >>> search_range(start=1, stop=10, x=4, step=3, side="left")
    1
    >>> search_range(start=1, stop=10, x=4, step=3, side="right")
    2
    """
    z = 1 if side == "left" else 0
    i = (x - start - z) // step + 1

    length = (stop - start) // step
    return max(min(length, i), 0)

<<<<<<< HEAD
def is_cudf_pyscalar(obj):
    return isinstance(obj, cudf.Scalar)
=======

# Utils for using appropriate dispatch for array functions
def get_appropriate_dispatched_func(
    cudf_submodule, cudf_ser_submodule, cupy_submodule, func, args, kwargs
):
    fname = func.__name__

    if hasattr(cudf_submodule, fname):
        cudf_func = getattr(cudf_submodule, fname)
        return cudf_func(*args, **kwargs)

    elif hasattr(cudf_ser_submodule, fname):
        cudf_ser_func = getattr(cudf_ser_submodule, fname)
        return cudf_ser_func(*args, **kwargs)

    elif hasattr(cupy_submodule, fname):
        cupy_func = getattr(cupy_submodule, fname)
        # Handle case if cupy impliments it as a numpy function
        # Unsure if needed
        if cupy_func is func:
            return NotImplemented

        cupy_compatible_args = get_cupy_compatible_args(args)
        cupy_output = cupy_func(*cupy_compatible_args, **kwargs)
        return cast_to_appropriate_cudf_type(cupy_output)
    else:
        return NotImplemented


def cast_to_appropriate_cudf_type(val):
    # TODO Handle scalar
    if val.ndim == 0:
        return cudf.Scalar(val).value
    # 1D array
    elif (val.ndim == 1) or (val.ndim == 2 and val.shape[1] == 1):
        return cudf.Series(val)
    else:
        return NotImplemented


def get_cupy_compatible_args(args):
    casted_ls = []
    for arg in args:
        if isinstance(arg, cp.ndarray):
            casted_ls.append(arg)
        elif isinstance(arg, cudf.Series):
            casted_ls.append(arg.values)
        elif isinstance(arg, Sequence):
            # handle list of inputs for functions like
            # np.concatenate
            casted_arg = get_cupy_compatible_args(arg)
            casted_ls.append(casted_arg)
        else:
            casted_ls.append(arg)
    return casted_ls


def get_relevant_submodule(func, module):
    # point to the correct submodule
    for submodule in func.__module__.split(".")[1:]:
        if hasattr(module, submodule):
            module = getattr(module, submodule)
        else:
            return None
    return module


def _categorical_scalar_broadcast_to(cat_scalar, size):
    if isinstance(cat_scalar, (cudf.Series, pd.Series)):
        cats = cat_scalar.cat.categories
        code = cat_scalar.cat.codes[0]
        ordered = cat_scalar.cat.ordered
    else:
        # handles pd.Categorical, cudf.categorical.CategoricalColumn
        cats = cat_scalar.categories
        code = cat_scalar.codes[0]
        ordered = cat_scalar.ordered

    cats = column.as_column(cats)
    codes = scalar_broadcast_to(code, size)

    return column.build_categorical_column(
        categories=cats,
        codes=codes,
        mask=codes.base_mask,
        size=codes.size,
        offset=codes.offset,
        ordered=ordered,
    )
>>>>>>> 1771a8fc
<|MERGE_RESOLUTION|>--- conflicted
+++ resolved
@@ -472,10 +472,8 @@
     length = (stop - start) // step
     return max(min(length, i), 0)
 
-<<<<<<< HEAD
 def is_cudf_pyscalar(obj):
     return isinstance(obj, cudf.Scalar)
-=======
 
 # Utils for using appropriate dispatch for array functions
 def get_appropriate_dispatched_func(
@@ -564,5 +562,4 @@
         size=codes.size,
         offset=codes.offset,
         ordered=ordered,
-    )
->>>>>>> 1771a8fc
+    )