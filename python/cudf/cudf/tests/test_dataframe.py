# Copyright (c) 2018-2020, NVIDIA CORPORATION.

import array as arr
import operator
import random

import cupy
import numpy as np
import pandas as pd
import pyarrow as pa
import pytest
from numba import cuda

import cudf as gd
from cudf.core.column import column
from cudf.core.dataframe import DataFrame, Series
from cudf.tests import utils
from cudf.tests.utils import assert_eq, does_not_raise, gen_rand


def test_init_via_list_of_tuples():
    data = [
        (5, "cats", "jump", np.nan),
        (2, "dogs", "dig", 7.5),
        (3, "cows", "moo", -2.1, "occasionally"),
    ]

    pdf = pd.DataFrame(data)
    gdf = DataFrame(data)

    assert_eq(pdf, gdf)


@pytest.mark.parametrize("rows", [0, 1, 2, 100])
def test_init_via_list_of_empty_tuples(rows):
    data = [()] * rows

    pdf = pd.DataFrame(data)
    gdf = DataFrame(data)

    assert_eq(pdf, gdf, check_like=True)


@pytest.mark.parametrize(
    "dict_of_series",
    [
        {"a": pd.Series([1.0, 2.0, 3.0])},
        {"a": pd.Series([1.0, 2.0, 3.0], index=[4, 5, 6])},
        {
            "a": pd.Series([1.0, 2.0, 3.0], index=[4, 5, 6]),
            "b": pd.Series([1.0, 2.0, 4.0], index=[1, 2, 3]),
        },
        {"a": [1, 2, 3], "b": pd.Series([1.0, 2.0, 3.0], index=[4, 5, 6])},
        {
            "a": pd.Series([1.0, 2.0, 3.0], index=["a", "b", "c"]),
            "b": pd.Series([1.0, 2.0, 4.0], index=["c", "d", "e"]),
        },
        {
            "a": pd.Series(
                ["a", "b", "c"],
                index=pd.MultiIndex.from_tuples([(1, 2), (1, 3), (2, 3)]),
            ),
            "b": pd.Series(
                ["a", " b", "d"],
                index=pd.MultiIndex.from_tuples([(1, 2), (1, 3), (2, 3)]),
            ),
        },
    ],
)
def test_init_from_series_align(dict_of_series):
    pdf = pd.DataFrame(dict_of_series)
    gdf = gd.DataFrame(dict_of_series)

    assert_eq(pdf, gdf)

    for key in dict_of_series:
        if isinstance(dict_of_series[key], pd.Series):
            dict_of_series[key] = gd.Series(dict_of_series[key])

    gdf = gd.DataFrame(dict_of_series)

    assert_eq(pdf, gdf)


@pytest.mark.parametrize(
    ("dict_of_series", "expectation"),
    [
        (
            {
                "a": pd.Series(["a", "b", "c"], index=[4, 4, 5]),
                "b": pd.Series(["a", "b", "c"], index=[4, 5, 6]),
            },
            pytest.raises(
                ValueError, match="Cannot align indices with non-unique values"
            ),
        ),
        (
            {
                "a": pd.Series(["a", "b", "c"], index=[4, 4, 5]),
                "b": pd.Series(["a", "b", "c"], index=[4, 4, 5]),
            },
            does_not_raise(),
        ),
    ],
)
def test_init_from_series_align_nonunique(dict_of_series, expectation):
    with expectation:
        gdf = gd.DataFrame(dict_of_series)

    if expectation == does_not_raise():
        pdf = pd.DataFrame(dict_of_series)
        assert_eq(pdf, gdf)


def test_init_unaligned_with_index():
    pdf = pd.DataFrame(
        {
            "a": pd.Series([1.0, 2.0, 3.0], index=[4, 5, 6]),
            "b": pd.Series([1.0, 2.0, 3.0], index=[1, 2, 3]),
        },
        index=[7, 8, 9],
    )
    gdf = gd.DataFrame(
        {
            "a": gd.Series([1.0, 2.0, 3.0], index=[4, 5, 6]),
            "b": gd.Series([1.0, 2.0, 3.0], index=[1, 2, 3]),
        },
        index=[7, 8, 9],
    )

    assert_eq(pdf, gdf, check_dtype=False)


def test_series_basic():
    # Make series from buffer
    a1 = np.arange(10, dtype=np.float64)
    series = Series(a1)
    assert len(series) == 10
    np.testing.assert_equal(series.to_array(), np.hstack([a1]))


@pytest.mark.parametrize("a", [[1, 2, 3], [1, 10, 30]])
@pytest.mark.parametrize("b", [[4, 5, 6], [-11, -100, 30]])
def test_append_index(a, b):

    df = pd.DataFrame()
    df["a"] = a
    df["b"] = b

    gdf = DataFrame()
    gdf["a"] = a
    gdf["b"] = b

    # Check the default index after appending two columns(Series)
    expected = df.a.append(df.b)
    actual = gdf.a.append(gdf.b)

    assert len(expected) == len(actual)
    assert_eq(expected.index, actual.index)

    expected = df.a.append(df.b, ignore_index=True)
    actual = gdf.a.append(gdf.b, ignore_index=True)

    assert len(expected) == len(actual)
    assert_eq(expected.index, actual.index)


def test_series_append():
    a1 = np.arange(10, dtype=np.float64)
    series = Series(a1)
    # Add new buffer
    a2 = np.arange(5)
    series = series.append(a2)
    assert len(series) == 15
    np.testing.assert_equal(series.to_array(), np.hstack([a1, a2]))

    # Ensure appending to previous buffer
    a3 = np.arange(3)
    series = series.append(a3)
    assert len(series) == 18
    a4 = np.hstack([a1, a2, a3])
    np.testing.assert_equal(series.to_array(), a4)

    # Appending different dtype
    a5 = np.array([1, 2, 3], dtype=np.int32)
    a6 = np.array([4.5, 5.5, 6.5], dtype=np.float64)
    series = Series(a5).append(a6)
    np.testing.assert_equal(series.to_array(), np.hstack([a5, a6]))
    series = Series(a6).append(a5)
    np.testing.assert_equal(series.to_array(), np.hstack([a6, a5]))


def test_series_init_none():

    # test for creating empty series
    # 1: without initializing
    sr1 = Series()
    got = sr1.to_string()
    print(got)
    expect = "Series([], dtype: float64)"
    # values should match despite whitespace difference
    assert got.split() == expect.split()

    # 2: Using `None` as an initializer
    sr2 = Series(None)
    got = sr2.to_string()
    print(got)
    expect = "Series([], dtype: float64)"
    # values should match despite whitespace difference
    assert got.split() == expect.split()


def test_dataframe_basic():
    np.random.seed(0)
    df = DataFrame()

    # Populate with cuda memory
    df["keys"] = np.arange(10, dtype=np.float64)
    np.testing.assert_equal(df["keys"].to_array(), np.arange(10))
    assert len(df) == 10

    # Populate with numpy array
    rnd_vals = np.random.random(10)
    df["vals"] = rnd_vals
    np.testing.assert_equal(df["vals"].to_array(), rnd_vals)
    assert len(df) == 10
    assert tuple(df.columns) == ("keys", "vals")

    # Make another dataframe
    df2 = DataFrame()
    df2["keys"] = np.array([123], dtype=np.float64)
    df2["vals"] = np.array([321], dtype=np.float64)

    # Concat
    df = gd.concat([df, df2])
    assert len(df) == 11

    hkeys = np.asarray(np.arange(10, dtype=np.float64).tolist() + [123])
    hvals = np.asarray(rnd_vals.tolist() + [321])

    np.testing.assert_equal(df["keys"].to_array(), hkeys)
    np.testing.assert_equal(df["vals"].to_array(), hvals)

    # As matrix
    mat = df.as_matrix()

    expect = np.vstack([hkeys, hvals]).T

    print(expect)
    print(mat)
    np.testing.assert_equal(mat, expect)

    # test dataframe with tuple name
    df_tup = DataFrame()
    data = np.arange(10)
    df_tup[(1, "foobar")] = data
    np.testing.assert_equal(data, df_tup[(1, "foobar")].to_array())

    df = DataFrame(pd.DataFrame({"a": [1, 2, 3], "c": ["a", "b", "c"]}))
    pdf = pd.DataFrame(pd.DataFrame({"a": [1, 2, 3], "c": ["a", "b", "c"]}))
    assert_eq(df, pdf)

    gdf = DataFrame({"id": [0, 1], "val": [None, None]})
    gdf["val"] = gdf["val"].astype("int")

    assert gdf["val"].isnull().all()


def test_dataframe_drop_method():
    df = DataFrame()
    data = np.asarray(range(10))
    df["a"] = data
    df["b"] = data
    df["c"] = data

    assert tuple(df.columns) == ("a", "b", "c")
    assert tuple(df.drop("a").columns) == ("b", "c")
    assert tuple(df.drop("a", axis=1).columns) == ("b", "c")
    assert tuple(df.columns) == ("a", "b", "c")
    assert tuple(df.drop(["a", "b"]).columns) == ("c",)
    assert tuple(df.columns) == ("a", "b", "c")
    assert tuple(df.drop(["a", "b"]).columns) == ("c",)
    assert tuple(df.columns) == ("a", "b", "c")
    assert tuple(df.drop(columns=["a", "b"]).columns) == ("c",)
    assert tuple(df.columns) == ("a", "b", "c")
    assert tuple(df.drop(columns="a").columns) == ("b", "c")
    assert tuple(df.columns) == ("a", "b", "c")
    assert tuple(df.drop(columns=["a"]).columns) == ("b", "c")
    assert tuple(df.columns) == ("a", "b", "c")
    assert tuple(df.drop(columns=["a", "b", "c"]).columns) == tuple()
    assert tuple(df.columns) == ("a", "b", "c")

    # Test drop error
    with pytest.raises(NameError) as raises:
        df.drop("d")
    raises.match("column 'd' does not exist")
    with pytest.raises(NameError) as raises:
        df.drop(["a", "d", "b"])
    raises.match("column 'd' does not exist")
    with pytest.raises(ValueError) as raises:
        df.drop("a", axis=1, columns="a")
    raises.match("Cannot specify both")
    with pytest.raises(ValueError) as raises:
        df.drop(axis=1)
    raises.match("Need to specify at least")


def test_dataframe_column_add_drop_via_setitem():
    df = DataFrame()
    data = np.asarray(range(10))
    df["a"] = data
    df["b"] = data
    assert tuple(df.columns) == ("a", "b")
    del df["a"]
    assert tuple(df.columns) == ("b",)
    df["c"] = data
    assert tuple(df.columns) == ("b", "c")
    df["a"] = data
    assert tuple(df.columns) == ("b", "c", "a")


def test_dataframe_column_set_via_attr():
    data_0 = np.asarray([0, 2, 4, 5])
    data_1 = np.asarray([1, 4, 2, 3])
    data_2 = np.asarray([2, 0, 3, 0])
    df = DataFrame({"a": data_0, "b": data_1, "c": data_2})

    for i in range(10):
        df.c = df.a
        assert assert_eq(df.c, df.a, check_names=False)
        assert tuple(df.columns) == ("a", "b", "c")

        df.c = df.b
        assert assert_eq(df.c, df.b, check_names=False)
        assert tuple(df.columns) == ("a", "b", "c")


def test_dataframe_column_drop_via_attr():
    df = DataFrame({"a": []})

    with pytest.raises(AttributeError):
        del df.a

    assert tuple(df.columns) == tuple("a")


def test_dataframe_pop():
    pdf = pd.DataFrame(
        {"a": [1, 2, 3], "b": ["x", "y", "z"], "c": [7.0, 8.0, 9.0]}
    )
    gdf = DataFrame.from_pandas(pdf)

    # Test non-existing column error
    with pytest.raises(KeyError) as raises:
        gdf.pop("fake_colname")
    raises.match("fake_colname")

    # check pop numeric column
    pdf_pop = pdf.pop("a")
    gdf_pop = gdf.pop("a")
    assert_eq(pdf_pop, gdf_pop)
    assert_eq(pdf, gdf)

    # check string column
    pdf_pop = pdf.pop("b")
    gdf_pop = gdf.pop("b")
    assert_eq(pdf_pop, gdf_pop)
    assert_eq(pdf, gdf)

    # check float column and empty dataframe
    pdf_pop = pdf.pop("c")
    gdf_pop = gdf.pop("c")
    assert_eq(pdf_pop, gdf_pop)
    assert_eq(pdf, gdf)

    # check empty dataframe edge case
    empty_pdf = pd.DataFrame(columns=["a", "b"])
    empty_gdf = DataFrame(columns=["a", "b"])
    pb = empty_pdf.pop("b")
    gb = empty_gdf.pop("b")
    assert len(pb) == len(gb)
    assert empty_pdf.empty and empty_gdf.empty


@pytest.mark.parametrize("nelem", [0, 3, 100, 1000])
def test_dataframe_astype(nelem):
    df = DataFrame()
    data = np.asarray(range(nelem), dtype=np.int32)
    df["a"] = data
    assert df["a"].dtype is np.dtype(np.int32)
    df["b"] = df["a"].astype(np.float32)
    assert df["b"].dtype is np.dtype(np.float32)
    np.testing.assert_equal(df["a"].to_array(), df["b"].to_array())


@pytest.mark.parametrize("nelem", [0, 100])
def test_index_astype(nelem):
    df = DataFrame()
    data = np.asarray(range(nelem), dtype=np.int32)
    df["a"] = data
    assert df.index.dtype is np.dtype(np.int64)
    df.index = df.index.astype(np.float32)
    assert df.index.dtype is np.dtype(np.float32)
    df["a"] = df["a"].astype(np.float32)
    np.testing.assert_equal(df.index.to_array(), df["a"].to_array())
    df["b"] = df["a"]
    df = df.set_index("b")
    df["a"] = df["a"].astype(np.int16)
    df.index = df.index.astype(np.int16)
    np.testing.assert_equal(df.index.to_array(), df["a"].to_array())


def test_dataframe_to_string():
    pd.options.display.max_rows = 5
    pd.options.display.max_columns = 8
    # Test basic
    df = DataFrame({"a": [1, 2, 3, 4, 5, 6], "b": [11, 12, 13, 14, 15, 16]})
    string = str(df)
    print(string)
    assert string.splitlines()[-1] == "[6 rows x 2 columns]"

    # Test skipped columns
    df = DataFrame(
        {
            "a": [1, 2, 3, 4, 5, 6],
            "b": [11, 12, 13, 14, 15, 16],
            "c": [11, 12, 13, 14, 15, 16],
            "d": [11, 12, 13, 14, 15, 16],
        }
    )
    string = df.to_string()
    print(string)
    assert string.splitlines()[-1] == "[6 rows x 4 columns]"

    # Test masked
    df = DataFrame({"a": [1, 2, 3, 4, 5, 6], "b": [11, 12, 13, 14, 15, 16]})

    data = np.arange(6)
    mask = np.zeros(1, dtype=gd.utils.utils.mask_dtype)
    mask[0] = 0b00101101

    masked = Series.from_masked_array(data, mask)
    assert masked.null_count == 2
    df["c"] = masked

    # check data
    values = masked.copy()
    validids = [0, 2, 3, 5]
    densearray = masked.to_array()
    np.testing.assert_equal(data[validids], densearray)
    # valid position is corret
    for i in validids:
        assert data[i] == values[i]
    # null position is correct
    for i in range(len(values)):
        if i not in validids:
            assert values[i] is None

    pd.options.display.max_rows = 10
    got = df.to_string()
    print(got)
    expect = """
a b  c
0 1 11 0
1 2 12 null
2 3 13 2
3 4 14 3
4 5 15 null
5 6 16 5
"""
    # values should match despite whitespace difference
    assert got.split() == expect.split()


def test_dataframe_to_string_wide():
    # Test basic
    df = DataFrame()
    for i in range(100):
        df["a{}".format(i)] = list(range(3))
    pd.options.display.max_columns = 0
    got = df.to_string()
    print(got)
    expect = """
    a0  a1  a2  a3  a4  a5  a6  a7 ...  a92 a93 a94 a95 a96 a97 a98 a99
0    0   0   0   0   0   0   0   0 ...    0   0   0   0   0   0   0   0
1    1   1   1   1   1   1   1   1 ...    1   1   1   1   1   1   1   1
2    2   2   2   2   2   2   2   2 ...    2   2   2   2   2   2   2   2
[3 rows x 100 columns]
"""
    # values should match despite whitespace difference

    assert got.split() == expect.split()


def test_dataframe_empty_to_string():
    # Test for printing empty dataframe
    df = DataFrame()
    got = df.to_string()
    print(got)
    expect = "Empty DataFrame\nColumns: []\nIndex: []\n"
    # values should match despite whitespace difference
    assert got.split() == expect.split()


def test_dataframe_emptycolumns_to_string():
    # Test for printing dataframe having empty columns
    df = DataFrame()
    df["a"] = []
    df["b"] = []
    got = df.to_string()
    print(got)
    expect = "Empty DataFrame\nColumns: [a, b]\nIndex: []\n"
    # values should match despite whitespace difference
    assert got.split() == expect.split()


def test_dataframe_copy():
    # Test for copying the dataframe using python copy pkg
    from copy import copy

    df = DataFrame()
    df["a"] = [1, 2, 3]
    df2 = copy(df)
    df2["b"] = [4, 5, 6]
    got = df.to_string()
    print(got)
    expect = """
     a
0    1
1    2
2    3
"""
    # values should match despite whitespace difference
    assert got.split() == expect.split()


def test_dataframe_copy_shallow():
    # Test for copy dataframe using class method
    df = DataFrame()
    df["a"] = [1, 2, 3]
    df2 = df.copy()
    df2["b"] = [4, 2, 3]
    got = df.to_string()
    print(got)
    expect = """
     a
0    1
1    2
2    3
"""
    # values should match despite whitespace difference
    assert got.split() == expect.split()


def test_dataframe_dtypes():
    dtypes = pd.Series(
        [np.int32, np.float32, np.float64], index=["c", "a", "b"]
    )
    df = DataFrame({k: np.ones(10, dtype=v) for k, v in dtypes.iteritems()})
    assert df.dtypes.equals(dtypes)


def test_dataframe_add_col_to_object_dataframe():
    # Test for adding column to an empty object dataframe
    cols = ["a", "b", "c"]
    df = pd.DataFrame(columns=cols, dtype="str")

    data = {k: v for (k, v) in zip(cols, [["a"] for _ in cols])}

    gdf = DataFrame(data)
    gdf = gdf[:0]

    assert gdf.dtypes.equals(df.dtypes)
    gdf["a"] = [1]
    df["a"] = [10]
    assert gdf.dtypes.equals(df.dtypes)
    gdf["b"] = [1.0]
    df["b"] = [10.0]
    assert gdf.dtypes.equals(df.dtypes)


def test_dataframe_dir_and_getattr():
    df = DataFrame(
        {
            "a": np.ones(10),
            "b": np.ones(10),
            "not an id": np.ones(10),
            "oop$": np.ones(10),
        }
    )
    o = dir(df)
    assert {"a", "b"}.issubset(o)
    assert "not an id" not in o
    assert "oop$" not in o

    # Getattr works
    assert df.a.equals(df["a"])
    assert df.b.equals(df["b"])
    with pytest.raises(AttributeError):
        df.not_a_column


@pytest.mark.parametrize("order", ["C", "F"])
def test_empty_dataframe_as_gpu_matrix(order):
    df = DataFrame()

    # Check fully empty dataframe.
    mat = df.as_gpu_matrix(order=order).copy_to_host()
    assert mat.shape == (0, 0)

    df = DataFrame()
    nelem = 123
    for k in "abc":
        df[k] = np.random.random(nelem)

    # Check all columns in empty dataframe.
    mat = df.head(0).as_gpu_matrix(order=order).copy_to_host()
    assert mat.shape == (0, 3)


@pytest.mark.parametrize("order", ["C", "F"])
def test_dataframe_as_gpu_matrix(order):
    df = DataFrame()

    nelem = 123
    for k in "abcd":
        df[k] = np.random.random(nelem)

    # Check all columns
    mat = df.as_gpu_matrix(order=order).copy_to_host()
    assert mat.shape == (nelem, 4)
    for i, k in enumerate(df.columns):
        np.testing.assert_array_equal(df[k].to_array(), mat[:, i])

    # Check column subset
    mat = df.as_gpu_matrix(order=order, columns=["a", "c"]).copy_to_host()
    assert mat.shape == (nelem, 2)

    for i, k in enumerate("ac"):
        np.testing.assert_array_equal(df[k].to_array(), mat[:, i])


def test_dataframe_as_gpu_matrix_null_values():
    df = DataFrame()

    nelem = 123
    na = -10000

    refvalues = {}
    for k in "abcd":
        df[k] = data = np.random.random(nelem)
        bitmask = utils.random_bitmask(nelem)
        df[k] = df[k].set_mask(bitmask)
        boolmask = np.asarray(
            utils.expand_bits_to_bytes(bitmask)[:nelem], dtype=np.bool_
        )
        data[~boolmask] = na
        refvalues[k] = data

    # Check null value causes error
    with pytest.raises(ValueError) as raises:
        df.as_gpu_matrix()
    raises.match("column 'a' has null values")

    for k in df.columns:
        df[k] = df[k].fillna(na)

    mat = df.as_gpu_matrix().copy_to_host()
    for i, k in enumerate(df.columns):
        np.testing.assert_array_equal(refvalues[k], mat[:, i])


def test_dataframe_append_empty():
    pdf = pd.DataFrame(
        {
            "key": [1, 1, 1, 2, 2, 2, 3, 3, 3, 4, 4, 4],
            "value": [1, 2, 3, 4, 5, 6, 7, 8, 9, 10, 11, 12],
        }
    )
    gdf = DataFrame.from_pandas(pdf)

    gdf["newcol"] = 100
    pdf["newcol"] = 100

    assert len(gdf["newcol"]) == len(pdf)
    assert len(pdf["newcol"]) == len(pdf)
    pd.testing.assert_frame_equal(gdf.to_pandas(), pdf)


def test_dataframe_setitem_from_masked_object():
    ary = np.random.randn(100)
    mask = np.zeros(100, dtype=bool)
    mask[:20] = True
    np.random.shuffle(mask)
    ary[mask] = np.nan

    test1_null = Series(ary, nan_as_null=True)
    assert test1_null.nullable
    assert test1_null.null_count == 20
    test1_nan = Series(ary, nan_as_null=False)
    assert test1_nan.null_count == 0

    test2_null = DataFrame.from_pandas(
        pd.DataFrame({"a": ary}), nan_as_null=True
    )
    assert test2_null["a"].nullable
    assert test2_null["a"].null_count == 20
    test2_nan = DataFrame.from_pandas(
        pd.DataFrame({"a": ary}), nan_as_null=False
    )
    assert test2_nan["a"].null_count == 0

    gpu_ary = cupy.asarray(ary)
    test3_null = Series(gpu_ary, nan_as_null=True)
    assert test3_null.nullable
    assert test3_null.null_count == 20
    test3_nan = Series(gpu_ary, nan_as_null=False)
    assert test3_nan.null_count == 0

    test4 = DataFrame()
    lst = [1, 2, None, 4, 5, 6, None, 8, 9]
    test4["lst"] = lst
    assert test4["lst"].nullable
    assert test4["lst"].null_count == 2


def test_dataframe_append_to_empty():
    pdf = pd.DataFrame()
    pdf["a"] = []
    pdf["b"] = [1, 2, 3]

    gdf = DataFrame()
    gdf["a"] = []
    gdf["b"] = [1, 2, 3]

    pd.testing.assert_frame_equal(gdf.to_pandas(), pdf)


def test_dataframe_setitem_index_len1():
    gdf = DataFrame()
    gdf["a"] = [1]
    gdf["b"] = gdf.index._values

    np.testing.assert_equal(gdf.b.to_array(), [0])


def test_assign():
    gdf = DataFrame({"x": [1, 2, 3]})
    gdf2 = gdf.assign(y=gdf.x + 1)
    assert list(gdf.columns) == ["x"]
    assert list(gdf2.columns) == ["x", "y"]

    np.testing.assert_equal(gdf2.y.to_array(), [2, 3, 4])


@pytest.mark.parametrize("nrows", [1, 8, 100, 1000])
def test_dataframe_hash_columns(nrows):
    gdf = DataFrame()
    data = np.asarray(range(nrows))
    data[0] = data[-1]  # make first and last the same
    gdf["a"] = data
    gdf["b"] = gdf.a + 100
    out = gdf.hash_columns(["a", "b"])
    assert isinstance(out, cupy.ndarray)
    assert len(out) == nrows
    assert out.dtype == np.int32

    # Check default
    out_all = gdf.hash_columns()
    np.testing.assert_array_equal(cupy.asnumpy(out), cupy.asnumpy(out_all))

    # Check single column
    out_one = cupy.asnumpy(gdf.hash_columns(["a"]))
    # First matches last
    assert out_one[0] == out_one[-1]
    # Equivalent to the Series.hash_values()
    np.testing.assert_array_equal(cupy.asnumpy(gdf.a.hash_values()), out_one)


@pytest.mark.parametrize("nrows", [3, 10, 100, 1000])
@pytest.mark.parametrize("nparts", [1, 2, 8, 13])
@pytest.mark.parametrize("nkeys", [1, 2])
def test_dataframe_hash_partition(nrows, nparts, nkeys):
    np.random.seed(123)
    gdf = DataFrame()
    keycols = []
    for i in range(nkeys):
        keyname = "key{}".format(i)
        gdf[keyname] = np.random.randint(0, 7 - i, nrows)
        keycols.append(keyname)
    gdf["val1"] = np.random.randint(0, nrows * 2, nrows)

    got = gdf.partition_by_hash(keycols, nparts=nparts)
    # Must return a list
    assert isinstance(got, list)
    # Must have correct number of partitions
    assert len(got) == nparts
    # All partitions must be DataFrame type
    assert all(isinstance(p, DataFrame) for p in got)
    # Check that all partitions have unique keys
    part_unique_keys = set()
    for p in got:
        if len(p):
            # Take rows of the keycolumns and build a set of the key-values
            unique_keys = set(map(tuple, p.as_matrix(columns=keycols)))
            # Ensure that none of the key-values have occurred in other groups
            assert not (unique_keys & part_unique_keys)
            part_unique_keys |= unique_keys
    assert len(part_unique_keys)


@pytest.mark.parametrize("nrows", [3, 10, 50])
def test_dataframe_hash_partition_masked_value(nrows):
    gdf = DataFrame()
    gdf["key"] = np.arange(nrows)
    gdf["val"] = np.arange(nrows) + 100
    bitmask = utils.random_bitmask(nrows)
    bytemask = utils.expand_bits_to_bytes(bitmask)
    gdf["val"] = gdf["val"].set_mask(bitmask)
    parted = gdf.partition_by_hash(["key"], nparts=3)
    # Verify that the valid mask is correct
    for p in parted:
        df = p.to_pandas()
        for row in df.itertuples():
            valid = bool(bytemask[row.key])
            expected_value = row.key + 100 if valid else -1
            got_value = row.val
            assert expected_value == got_value


@pytest.mark.parametrize("nrows", [3, 10, 50])
def test_dataframe_hash_partition_masked_keys(nrows):
    gdf = DataFrame()
    gdf["key"] = np.arange(nrows)
    gdf["val"] = np.arange(nrows) + 100
    bitmask = utils.random_bitmask(nrows)
    bytemask = utils.expand_bits_to_bytes(bitmask)
    gdf["key"] = gdf["key"].set_mask(bitmask)
    parted = gdf.partition_by_hash(["key"], nparts=3, keep_index=False)
    # Verify that the valid mask is correct
    for p in parted:
        df = p.to_pandas()
        for row in df.itertuples():
            valid = bool(bytemask[row.val - 100])
            # val is key + 100
            expected_value = row.val - 100 if valid else -1
            got_value = row.key
            assert expected_value == got_value


@pytest.mark.parametrize("keep_index", [True, False])
def test_dataframe_hash_partition_keep_index(keep_index):

    gdf = DataFrame(
        {"val": [1, 2, 3, 4], "key": [3, 2, 1, 4]}, index=[4, 3, 2, 1]
    )

    expected_df1 = DataFrame(
        {"val": [1], "key": [3]}, index=[4] if keep_index else None
    )
    expected_df2 = DataFrame(
        {"val": [2, 3, 4], "key": [2, 1, 4]},
        index=[3, 2, 1] if keep_index else range(1, 4),
    )
    expected = [expected_df1, expected_df2]

    parts = gdf.partition_by_hash(["key"], nparts=2, keep_index=keep_index)

    for exp, got in zip(expected, parts):
        assert_eq(exp, got)


@pytest.mark.parametrize("dtype1", utils.supported_numpy_dtypes)
@pytest.mark.parametrize("dtype2", utils.supported_numpy_dtypes)
def test_dataframe_concat_different_numerical_columns(dtype1, dtype2):
    df1 = pd.DataFrame(dict(x=pd.Series(np.arange(5)).astype(dtype1)))
    df2 = pd.DataFrame(dict(x=pd.Series(np.arange(5)).astype(dtype2)))
    if dtype1 != dtype2 and "datetime" in dtype1 or "datetime" in dtype2:
        with pytest.raises(ValueError):
            gd.concat([df1, df2])
    else:
        pres = pd.concat([df1, df2])
        gres = gd.concat([gd.from_pandas(df1), gd.from_pandas(df2)])
        assert_eq(gd.from_pandas(pres), gres)


def test_dataframe_concat_different_column_types():
    df1 = gd.Series([42], dtype=np.float)
    df2 = gd.Series(["a"], dtype="category")
    with pytest.raises(ValueError):
        gd.concat([df1, df2])

    df2 = gd.Series(["a string"])
    with pytest.raises(ValueError):
        gd.concat([df1, df2])


@pytest.mark.parametrize(
    "df_1", [DataFrame({"a": [1, 2], "b": [1, 3]}), DataFrame({})]
)
@pytest.mark.parametrize(
    "df_2", [DataFrame({"a": [], "b": []}), DataFrame({})]
)
def test_concat_empty_dataframe(df_1, df_2):

    got = gd.concat([df_1, df_2])
    expect = pd.concat([df_1.to_pandas(), df_2.to_pandas()], sort=False)

    # ignoring dtypes as pandas upcasts int to float
    # on concatenation with empty dataframes

    pd.testing.assert_frame_equal(got.to_pandas(), expect, check_dtype=False)


@pytest.mark.parametrize(
    "df1_d",
    [
        {"a": [1, 2], "b": [1, 2], "c": ["s1", "s2"], "d": [1.0, 2.0]},
        {"b": [1.9, 10.9], "c": ["s1", "s2"]},
        {"c": ["s1"], "b": [None], "a": [False]},
    ],
)
@pytest.mark.parametrize(
    "df2_d",
    [
        {"a": [1, 2, 3]},
        {"a": [1, None, 3], "b": [True, True, False], "c": ["s3", None, "s4"]},
        {"a": [], "b": []},
        {},
    ],
)
def test_concat_different_column_dataframe(df1_d, df2_d):
    got = gd.concat(
        [DataFrame(df1_d), DataFrame(df2_d), DataFrame(df1_d)], sort=False
    )

    expect = pd.concat(
        [pd.DataFrame(df1_d), pd.DataFrame(df2_d), pd.DataFrame(df1_d)],
        sort=False,
    )

    # numerical columns are upcasted to float in cudf.DataFrame.to_pandas()
    # casts nan to -1 in non-float numerical columns

    numeric_cols = got.dtypes[got.dtypes != "object"].index
    for col in numeric_cols:
        got[col] = got[col].astype(np.float64).fillna(np.nan)

    pd.testing.assert_frame_equal(got.to_pandas(), expect, check_dtype=False)


@pytest.mark.parametrize("ser_1", [pd.Series([1, 2, 3]), pd.Series([])])
@pytest.mark.parametrize("ser_2", [pd.Series([])])
def test_concat_empty_series(ser_1, ser_2):
    got = gd.concat([Series(ser_1), Series(ser_2)])
    expect = pd.concat([ser_1, ser_2])

    pd.testing.assert_series_equal(got.to_pandas(), expect)


def test_concat_with_axis():
    df1 = pd.DataFrame(dict(x=np.arange(5), y=np.arange(5)))
    df2 = pd.DataFrame(dict(a=np.arange(5), b=np.arange(5)))

    concat_df = pd.concat([df1, df2], axis=1)
    cdf1 = gd.from_pandas(df1)
    cdf2 = gd.from_pandas(df2)

    # concat only dataframes
    concat_cdf = gd.concat([cdf1, cdf2], axis=1)
    assert_eq(concat_cdf, concat_df)

    # concat only series
    concat_s = pd.concat([df1.x, df1.y], axis=1)
    cs1 = gd.Series.from_pandas(df1.x)
    cs2 = gd.Series.from_pandas(df1.y)
    concat_cdf_s = gd.concat([cs1, cs2], axis=1)

    assert_eq(concat_cdf_s, concat_s)

    # concat series and dataframes
    s3 = pd.Series(np.random.random(5))
    cs3 = gd.Series.from_pandas(s3)

    concat_cdf_all = gd.concat([cdf1, cs3, cdf2], axis=1)
    concat_df_all = pd.concat([df1, s3, df2], axis=1)
    assert_eq(concat_cdf_all, concat_df_all)

    # concat manual multi index
    midf1 = gd.from_pandas(df1)
    midf1.index = gd.MultiIndex(
        levels=[[0, 1, 2, 3], [0, 1]], codes=[[0, 1, 2, 3, 2], [0, 1, 0, 1, 0]]
    )
    midf2 = midf1[2:]
    midf2.index = gd.MultiIndex(
        levels=[[3, 4, 5], [2, 0]], codes=[[0, 1, 2], [1, 0, 1]]
    )
    mipdf1 = midf1.to_pandas()
    mipdf2 = midf2.to_pandas()

    assert_eq(gd.concat([midf1, midf2]), pd.concat([mipdf1, mipdf2]))
    assert_eq(gd.concat([midf2, midf1]), pd.concat([mipdf2, mipdf1]))
    assert_eq(
        gd.concat([midf1, midf2, midf1]), pd.concat([mipdf1, mipdf2, mipdf1])
    )

    # concat groupby multi index
    gdf1 = gd.DataFrame(
        {
            "x": np.random.randint(0, 10, 10),
            "y": np.random.randint(0, 10, 10),
            "z": np.random.randint(0, 10, 10),
            "v": np.random.randint(0, 10, 10),
        }
    )
    gdf2 = gdf1[5:]
    gdg1 = gdf1.groupby(["x", "y"]).min()
    gdg2 = gdf2.groupby(["x", "y"]).min()
    pdg1 = gdg1.to_pandas()
    pdg2 = gdg2.to_pandas()

    assert_eq(gd.concat([gdg1, gdg2]), pd.concat([pdg1, pdg2]))
    assert_eq(gd.concat([gdg2, gdg1]), pd.concat([pdg2, pdg1]))

    # series multi index concat
    gdgz1 = gdg1.z
    gdgz2 = gdg2.z
    pdgz1 = gdgz1.to_pandas()
    pdgz2 = gdgz2.to_pandas()

    assert_eq(gd.concat([gdgz1, gdgz2]), pd.concat([pdgz1, pdgz2]))
    assert_eq(gd.concat([gdgz2, gdgz1]), pd.concat([pdgz2, pdgz1]))


@pytest.mark.parametrize("nrows", [0, 3, 10, 100, 1000])
def test_nonmatching_index_setitem(nrows):
    np.random.seed(0)

    gdf = DataFrame()
    gdf["a"] = np.random.randint(2147483647, size=nrows)
    gdf["b"] = np.random.randint(2147483647, size=nrows)
    gdf = gdf.set_index("b")

    test_values = np.random.randint(2147483647, size=nrows)
    gdf["c"] = test_values
    assert len(test_values) == len(gdf["c"])
    assert (
        gdf["c"]
        .to_pandas()
        .equals(Series(test_values).set_index(gdf._index).to_pandas())
    )


def test_from_pandas():
    df = pd.DataFrame({"x": [1, 2, 3]}, index=[4.0, 5.0, 6.0])
    gdf = gd.DataFrame.from_pandas(df)
    assert isinstance(gdf, gd.DataFrame)

    pd.testing.assert_frame_equal(df, gdf.to_pandas())

    s = df.x
    gs = gd.Series.from_pandas(s)
    assert isinstance(gs, gd.Series)

    pd.testing.assert_series_equal(s, gs.to_pandas())


@pytest.mark.parametrize("dtypes", [int, float])
def test_from_records(dtypes):
    h_ary = np.ndarray(shape=(10, 4), dtype=dtypes)
    rec_ary = h_ary.view(np.recarray)

    gdf = gd.DataFrame.from_records(rec_ary, columns=["a", "b", "c", "d"])
    df = pd.DataFrame.from_records(rec_ary, columns=["a", "b", "c", "d"])
    assert isinstance(gdf, gd.DataFrame)
    assert_eq(df, gdf)

    gdf = gd.DataFrame.from_records(rec_ary)
    df = pd.DataFrame.from_records(rec_ary)
    assert isinstance(gdf, gd.DataFrame)
    assert_eq(df, gdf)


@pytest.mark.parametrize("columns", [None, ["first", "second", "third"]])
@pytest.mark.parametrize(
    "index",
    [
        None,
        ["first", "second"],
        "name",
        "age",
        "weight",
        [10, 11],
        ["abc", "xyz"],
    ],
)
def test_from_records_index(columns, index):
    rec_ary = np.array(
        [("Rex", 9, 81.0), ("Fido", 3, 27.0)],
        dtype=[("name", "U10"), ("age", "i4"), ("weight", "f4")],
    )
    gdf = gd.DataFrame.from_records(rec_ary, columns=columns, index=index)
    df = pd.DataFrame.from_records(rec_ary, columns=columns, index=index)
    assert isinstance(gdf, gd.DataFrame)
    assert_eq(df, gdf)


def test_from_gpu_matrix():
    h_ary = np.array([[1, 2, 3], [4, 5, 6]], np.int32)
    d_ary = cupy.asarray(h_ary)

    gdf = gd.DataFrame.from_gpu_matrix(d_ary, columns=["a", "b", "c"])
    df = pd.DataFrame(h_ary, columns=["a", "b", "c"])
    assert isinstance(gdf, gd.DataFrame)

    pd.testing.assert_frame_equal(df, gdf.to_pandas())

    gdf = gd.DataFrame.from_gpu_matrix(d_ary)
    df = pd.DataFrame(h_ary)
    assert isinstance(gdf, gd.DataFrame)

    pd.testing.assert_frame_equal(df, gdf.to_pandas())


@pytest.mark.xfail(reason="matrix dimension is not 2")
def test_from_gpu_matrix_wrong_dimensions():
    d_ary = cupy.empty((2, 3, 4), dtype=np.int32)
    gdf = gd.DataFrame.from_gpu_matrix(d_ary)
    assert gdf is not None


@pytest.mark.xfail(reason="constructor does not coerce index inputs")
def test_index_in_dataframe_constructor():
    a = pd.DataFrame({"x": [1, 2, 3]}, index=[4.0, 5.0, 6.0])
    b = gd.DataFrame({"x": [1, 2, 3]}, index=[4.0, 5.0, 6.0])

    pd.testing.assert_frame_equal(a, b.to_pandas())
    assert pd.testing.assert_frame_equal(a.loc[4:], b.loc[4:].to_pandas())


@pytest.mark.parametrize("nelem", [0, 2, 3, 100, 1000])
@pytest.mark.parametrize(
    "data_type",
    [
        "bool",
        "int8",
        "int16",
        "int32",
        "int64",
        "float32",
        "float64",
        "datetime64[s]",
        "datetime64[ms]",
        "datetime64[us]",
        "datetime64[ns]",
    ],
)
def test_from_arrow(nelem, data_type):
    df = pd.DataFrame(
        {
            "a": np.random.randint(0, 1000, nelem).astype(data_type),
            "b": np.random.randint(0, 1000, nelem).astype(data_type),
        }
    )
    padf = pa.Table.from_pandas(
        df, preserve_index=False
    ).replace_schema_metadata(None)
    gdf = gd.DataFrame.from_arrow(padf)
    assert isinstance(gdf, gd.DataFrame)

    pd.testing.assert_frame_equal(df, gdf.to_pandas())

    s = pa.Array.from_pandas(df.a)
    gs = gd.Series.from_arrow(s)
    assert isinstance(gs, gd.Series)

    # For some reason PyArrow to_pandas() converts to numpy array and has
    # better type compatibility
    np.testing.assert_array_equal(s.to_pandas(), gs.to_array())


@pytest.mark.parametrize("nelem", [0, 2, 3, 100, 1000])
@pytest.mark.parametrize(
    "data_type",
    [
        "bool",
        "int8",
        "int16",
        "int32",
        "int64",
        "float32",
        "float64",
        "datetime64[s]",
        "datetime64[ms]",
        "datetime64[us]",
        "datetime64[ns]",
    ],
)
def test_to_arrow(nelem, data_type):
    df = pd.DataFrame(
        {
            "a": np.random.randint(0, 1000, nelem).astype(data_type),
            "b": np.random.randint(0, 1000, nelem).astype(data_type),
        }
    )
    gdf = gd.DataFrame.from_pandas(df)

    pa_df = pa.Table.from_pandas(
        df, preserve_index=False
    ).replace_schema_metadata(None)

    pa_gdf = gdf.to_arrow(preserve_index=False).replace_schema_metadata(None)

    assert isinstance(pa_gdf, pa.Table)
    assert pa.Table.equals(pa_df, pa_gdf)

    pa_s = pa.Array.from_pandas(df.a)
    pa_gs = gdf["a"].to_arrow()

    assert isinstance(pa_gs, pa.Array)
    assert pa.Array.equals(pa_s, pa_gs)

    pa_i = pa.Array.from_pandas(df.index)
    pa_gi = gdf.index.to_arrow()

    assert isinstance(pa_gi, pa.Array)
    assert pa.Array.equals(pa_i, pa_gi)


@pytest.mark.parametrize(
    "data_type",
    [
        "bool",
        "int8",
        "int16",
        "int32",
        "int64",
        "float32",
        "float64",
        "datetime64[s]",
        "datetime64[ms]",
        "datetime64[us]",
        "datetime64[ns]",
    ],
)
def test_to_from_arrow_nulls(data_type):
    if data_type == "bool":
        s1 = pa.array([True, None, False, None, True], type=data_type)
    else:
        dtype = np.dtype(data_type)
        if dtype.type == np.datetime64:
            time_unit, _ = np.datetime_data(dtype)
            data_type = pa.timestamp(unit=time_unit)
        s1 = pa.array([1, None, 3, None, 5], type=data_type)
    gs1 = gd.Series.from_arrow(s1)
    assert isinstance(gs1, gd.Series)
    # We have 64B padded buffers for nulls whereas Arrow returns a minimal
    # number of bytes, so only check the first byte in this case
    np.testing.assert_array_equal(
        np.asarray(s1.buffers()[0]).view("u1")[0],
        gs1._column.mask_array_view.copy_to_host().view("u1")[0],
    )
    assert pa.Array.equals(s1, gs1.to_arrow())

    s2 = pa.array([None, None, None, None, None], type=data_type)
    gs2 = gd.Series.from_arrow(s2)
    assert isinstance(gs2, gd.Series)
    # We have 64B padded buffers for nulls whereas Arrow returns a minimal
    # number of bytes, so only check the first byte in this case
    np.testing.assert_array_equal(
        np.asarray(s2.buffers()[0]).view("u1")[0],
        gs2._column.mask_array_view.copy_to_host().view("u1")[0],
    )
    assert pa.Array.equals(s2, gs2.to_arrow())


def test_to_arrow_categorical():
    df = pd.DataFrame()
    df["a"] = pd.Series(["a", "b", "c"], dtype="category")
    gdf = gd.DataFrame.from_pandas(df)

    pa_df = pa.Table.from_pandas(
        df, preserve_index=False
    ).replace_schema_metadata(None)
    pa_gdf = gdf.to_arrow(preserve_index=False).replace_schema_metadata(None)

    assert isinstance(pa_gdf, pa.Table)
    assert pa.Table.equals(pa_df, pa_gdf)

    pa_s = pa.Array.from_pandas(df.a)
    pa_gs = gdf["a"].to_arrow()

    assert isinstance(pa_gs, pa.Array)
    assert pa.Array.equals(pa_s, pa_gs)


def test_from_arrow_missing_categorical():
    pd_cat = pd.Categorical(["a", "b", "c"], categories=["a", "b"])
    pa_cat = pa.array(pd_cat, from_pandas=True)
    gd_cat = gd.Series(pa_cat)

    assert isinstance(gd_cat, gd.Series)
    pd.testing.assert_series_equal(
        pd.Series(pa_cat.to_pandas()),  # PyArrow returns a pd.Categorical
        gd_cat.to_pandas(),
    )


def test_to_arrow_missing_categorical():
    pd_cat = pd.Categorical(["a", "b", "c"], categories=["a", "b"])
    pa_cat = pa.array(pd_cat, from_pandas=True)
    gd_cat = gd.Series(pa_cat)

    assert isinstance(gd_cat, gd.Series)
    assert pa.Array.equals(pa_cat, gd_cat.to_arrow())


@pytest.mark.parametrize(
    "data_type",
    [
        "int8",
        "int16",
        "int32",
        "int64",
        "longlong",
        "float32",
        "float64",
        "datetime64[ms]",
        "datetime64",
        "datetime64[ns]",
        "datetime64[D]",
        "datetime64[s]",
        "datetime64[M]",
    ],
)
def test_from_scalar_typing(data_type):
    if data_type == "datetime64[ms]":
        scalar = (
            np.dtype("int64")
            .type(np.random.randint(0, 5))
            .astype("datetime64[ms]")
        )
    elif data_type.startswith("datetime64"):
        from datetime import date

        scalar = np.datetime64(date.today()).astype("datetime64[ms]")
        data_type = "datetime64[ms]"
    else:
        scalar = np.dtype(data_type).type(np.random.randint(0, 5))

    gdf = gd.DataFrame()
    gdf["a"] = [1, 2, 3, 4, 5]
    gdf["b"] = scalar
    assert gdf["b"].dtype == np.dtype(data_type)
    assert len(gdf["b"]) == len(gdf["a"])


@pytest.mark.parametrize(
    "data_type",
    ["int8", "int16", "int32", "int64", "float32", "float64", "longlong"],
)
def test_from_python_array(data_type):
    np_arr = np.random.randint(0, 100, 10).astype(data_type)
    data = memoryview(np_arr)
    data = arr.array(data.format, data)

    gs = gd.Series(data)

    np.testing.assert_equal(gs.to_array(), np_arr)


def test_series_shape():
    ps = pd.Series([1, 2, 3, 4])
    cs = Series([1, 2, 3, 4])

    assert ps.shape == cs.shape


def test_series_shape_empty():
    ps = pd.Series()
    cs = Series([])

    assert ps.shape == cs.shape


def test_dataframe_shape():
    pdf = pd.DataFrame({"a": [0, 1, 2, 3], "b": [0.1, 0.2, None, 0.3]})
    gdf = DataFrame.from_pandas(pdf)

    assert pdf.shape == gdf.shape


def test_dataframe_shape_empty():
    pdf = pd.DataFrame()
    gdf = DataFrame()

    assert pdf.shape == gdf.shape


@pytest.mark.parametrize("num_cols", [1, 2, 10])
@pytest.mark.parametrize("num_rows", [1, 2, 20])
@pytest.mark.parametrize(
    "dtype",
    [
        "int8",
        "int16",
        "int32",
        "int64",
        "float32",
        "float64",
        "datetime64[s]",
        "datetime64[ms]",
        "datetime64[us]",
        "datetime64[ns]",
    ],
)
@pytest.mark.parametrize("nulls", ["none", "some", "all"])
def test_dataframe_transpose(nulls, num_cols, num_rows, dtype):

    pdf = pd.DataFrame()
    from string import ascii_lowercase

    null_rep = np.nan if dtype in ["float32", "float64"] else None

    for i in range(num_cols):
        colname = ascii_lowercase[i]
        data = pd.Series(np.random.randint(0, 26, num_rows).astype(dtype))
        if nulls == "some":
            idx = np.random.choice(
                num_rows, size=int(num_rows / 2), replace=False
            )
            data[idx] = null_rep
        elif nulls == "all":
            data[:] = null_rep
        pdf[colname] = data

    gdf = DataFrame.from_pandas(pdf)

    got_function = gdf.transpose()
    got_property = gdf.T

    expect = pdf.transpose()

    assert_eq(expect, got_function)
    assert_eq(expect, got_property)


@pytest.mark.parametrize("num_cols", [1, 2, 10])
@pytest.mark.parametrize("num_rows", [1, 2, 20])
def test_dataframe_transpose_category(num_cols, num_rows):
    pdf = pd.DataFrame()
    from string import ascii_lowercase

    for i in range(num_cols):
        colname = ascii_lowercase[i]
        data = pd.Series(list(ascii_lowercase), dtype="category")
        data = data.sample(num_rows, replace=True).reset_index(drop=True)
        pdf[colname] = data

    gdf = DataFrame.from_pandas(pdf)

    got_function = gdf.transpose()
    got_property = gdf.T

    # materialize our categoricals because pandas
    for name, col in got_function._data.items():
        got_function[name] = col.astype(col.dtype.type)

    for name, col in got_property._data.items():
        got_property[name] = col.astype(col.dtype.type)

    expect = pdf.transpose()

    assert_eq(expect, got_function.to_pandas())
    assert_eq(expect, got_property.to_pandas())


def test_generated_column():
    gdf = DataFrame({"a": (i for i in range(5))})
    assert len(gdf) == 5


@pytest.fixture
def pdf():
    return pd.DataFrame({"x": range(10), "y": range(10)})


@pytest.fixture
def gdf(pdf):
    return gd.DataFrame.from_pandas(pdf)


@pytest.mark.parametrize(
    "data",
    [
        {"x": [np.nan, 2, 3, 4, 100, np.nan], "y": [4, 5, 6, 88, 99, np.nan]},
        {"x": [1, 2, 3], "y": [4, 5, 6]},
        {"x": [np.nan, np.nan, np.nan], "y": [np.nan, np.nan, np.nan]},
        {"x": [], "y": []},
        {"x": []},
    ],
)
@pytest.mark.parametrize(
    "func",
    [
        lambda df, **kwargs: df.min(**kwargs),
        lambda df, **kwargs: df.max(**kwargs),
        lambda df, **kwargs: df.sum(**kwargs),
        lambda df, **kwargs: df.product(**kwargs),
        lambda df, **kwargs: df.cummin(**kwargs),
        lambda df, **kwargs: df.cummax(**kwargs),
        lambda df, **kwargs: df.cumsum(**kwargs),
        lambda df, **kwargs: df.cumprod(**kwargs),
        lambda df, **kwargs: df.mean(**kwargs),
        lambda df, **kwargs: df.sum(**kwargs),
        lambda df, **kwargs: df.max(**kwargs),
        lambda df, **kwargs: df.std(ddof=1, **kwargs),
        lambda df, **kwargs: df.var(ddof=1, **kwargs),
        lambda df, **kwargs: df.std(ddof=2, **kwargs),
        lambda df, **kwargs: df.var(ddof=2, **kwargs),
        lambda df, **kwargs: df.kurt(**kwargs),
        lambda df, **kwargs: df.skew(**kwargs),
        lambda df, **kwargs: df.all(**kwargs),
        lambda df, **kwargs: df.any(**kwargs),
    ],
)
@pytest.mark.parametrize("skipna", [True, False, None])
def test_dataframe_reductions(data, func, skipna):
    pdf = pd.DataFrame(data=data)
    print(func(pdf, skipna=skipna))
    gdf = DataFrame.from_pandas(pdf)
    print(func(gdf, skipna=skipna))
    assert_eq(func(pdf, skipna=skipna), func(gdf, skipna=skipna))


@pytest.mark.parametrize(
    "data",
    [
        {"x": [np.nan, 2, 3, 4, 100, np.nan], "y": [4, 5, 6, 88, 99, np.nan]},
        {"x": [1, 2, 3], "y": [4, 5, 6]},
        {"x": [np.nan, np.nan, np.nan], "y": [np.nan, np.nan, np.nan]},
        {"x": [], "y": []},
        {"x": []},
    ],
)
@pytest.mark.parametrize("func", [lambda df: df.count()])
def test_dataframe_count_reduction(data, func):
    pdf = pd.DataFrame(data=data)
    gdf = DataFrame.from_pandas(pdf)

    assert_eq(func(pdf), func(gdf))


@pytest.mark.parametrize(
    "data",
    [
        {"x": [np.nan, 2, 3, 4, 100, np.nan], "y": [4, 5, 6, 88, 99, np.nan]},
        {"x": [1, 2, 3], "y": [4, 5, 6]},
        {"x": [np.nan, np.nan, np.nan], "y": [np.nan, np.nan, np.nan]},
        {"x": [], "y": []},
        {"x": []},
    ],
)
@pytest.mark.parametrize("ops", ["sum", "product", "prod"])
@pytest.mark.parametrize("skipna", [True, False, None])
@pytest.mark.parametrize("min_count", [-10, -1, 0, 1, 2, 3, 10])
def test_dataframe_min_count_ops(data, ops, skipna, min_count):
    psr = pd.DataFrame(data)
    gsr = DataFrame(data)

    assert_eq(
        getattr(psr, ops)(skipna=skipna, min_count=min_count),
        getattr(gsr, ops)(skipna=skipna, min_count=min_count),
        check_dtype=False,
    )


@pytest.mark.parametrize(
    "binop",
    [
        operator.add,
        operator.mul,
        operator.floordiv,
        operator.truediv,
        operator.mod,
        operator.pow,
        operator.eq,
        operator.lt,
        operator.le,
        operator.gt,
        operator.ge,
        operator.ne,
    ],
)
def test_binops_df(pdf, gdf, binop):
    pdf = pdf + 1.0
    gdf = gdf + 1.0
    d = binop(pdf, pdf)
    g = binop(gdf, gdf)
    assert_eq(d, g)


@pytest.mark.parametrize("binop", [operator.and_, operator.or_, operator.xor])
def test_bitwise_binops_df(pdf, gdf, binop):
    d = binop(pdf, pdf + 1)
    g = binop(gdf, gdf + 1)
    assert_eq(d, g)


@pytest.mark.parametrize(
    "binop",
    [
        operator.add,
        operator.mul,
        operator.floordiv,
        operator.truediv,
        operator.mod,
        operator.pow,
        operator.eq,
        operator.lt,
        operator.le,
        operator.gt,
        operator.ge,
        operator.ne,
    ],
)
def test_binops_series(pdf, gdf, binop):
    pdf = pdf + 1.0
    gdf = gdf + 1.0
    d = binop(pdf.x, pdf.y)
    g = binop(gdf.x, gdf.y)
    assert_eq(d, g)


@pytest.mark.parametrize("binop", [operator.and_, operator.or_, operator.xor])
def test_bitwise_binops_series(pdf, gdf, binop):
    d = binop(pdf.x, pdf.y + 1)
    g = binop(gdf.x, gdf.y + 1)
    assert_eq(d, g)


@pytest.mark.parametrize("unaryop", [operator.neg, operator.inv, operator.abs])
def test_unaryops_df(pdf, gdf, unaryop):
    d = unaryop(pdf - 5)
    g = unaryop(gdf - 5)
    assert_eq(d, g)


@pytest.mark.parametrize(
    "func",
    [
        lambda df: df.empty,
        lambda df: df.x.empty,
        lambda df: df.x.fillna(123, limit=None, method=None, axis=None),
        lambda df: df.drop("x", axis=1, errors="raise"),
    ],
)
def test_unary_operators(func, pdf, gdf):
    p = func(pdf)
    g = func(gdf)
    assert_eq(p, g)


def test_is_monotonic(gdf):
    pdf = pd.DataFrame({"x": [1, 2, 3]}, index=[3, 1, 2])
    gdf = gd.DataFrame.from_pandas(pdf)
    assert not gdf.index.is_monotonic
    assert not gdf.index.is_monotonic_increasing
    assert not gdf.index.is_monotonic_decreasing


def test_iter(pdf, gdf):
    assert list(pdf) == list(gdf)


def test_iteritems(gdf):
    for k, v in gdf.iteritems():
        assert k in gdf.columns
        assert isinstance(v, gd.Series)
        assert_eq(v, gdf[k])


@pytest.mark.parametrize("q", [0.5, 1, 0.001, [0.5], [], [0.005, 0.5, 1]])
def test_quantile(pdf, gdf, q):
    assert_eq(pdf["x"].quantile(q), gdf["x"].quantile(q))
    assert_eq(pdf.quantile(q), gdf.quantile(q))


def test_empty_quantile():
    pdf = pd.DataFrame({"x": []})
    df = gd.DataFrame({"x": []})

    actual = df.quantile()
    expected = pdf.quantile()

    assert_eq(actual, expected)


def test_from_pandas_function(pdf):
    gdf = gd.from_pandas(pdf)
    assert isinstance(gdf, gd.DataFrame)
    assert_eq(pdf, gdf)

    gdf = gd.from_pandas(pdf.x)
    assert isinstance(gdf, gd.Series)
    assert_eq(pdf.x, gdf)

    with pytest.raises(TypeError):
        gd.from_pandas(123)


@pytest.mark.parametrize("preserve_index", [True, False])
def test_arrow_pandas_compat(pdf, gdf, preserve_index):
    pdf["z"] = range(10)
    pdf = pdf.set_index("z")
    gdf["z"] = range(10)
    gdf = gdf.set_index("z")

    pdf_arrow_table = pa.Table.from_pandas(pdf, preserve_index=preserve_index)
    gdf_arrow_table = gdf.to_arrow(preserve_index=preserve_index)

    assert pa.Table.equals(pdf_arrow_table, gdf_arrow_table)

    gdf2 = DataFrame.from_arrow(pdf_arrow_table)
    pdf2 = pdf_arrow_table.to_pandas()

    assert_eq(pdf2, gdf2)


@pytest.mark.parametrize("nrows", [1, 8, 100, 1000, 100000])
def test_series_hash_encode(nrows):
    data = np.asarray(range(nrows))
    # Python hash returns different value which sometimes
    # results in enc_with_name_arr and enc_arr to be same.
    # And there is no other better way to make hash return same value.
    # So using an integer name to get constant value back from hash.
    s = Series(data, name=1)
    num_features = 1000

    encoded_series = s.hash_encode(num_features)
    assert isinstance(encoded_series, gd.Series)
    enc_arr = encoded_series.to_array()
    assert np.all(enc_arr >= 0)
    assert np.max(enc_arr) < num_features

    enc_with_name_arr = s.hash_encode(num_features, use_name=True).to_array()
    assert enc_with_name_arr[0] != enc_arr[0]


@pytest.mark.parametrize(
    "dtype", ["int8", "int16", "int32", "int64", "float32", "float64"]
)
def test_cuda_array_interface(dtype):

    np_data = np.arange(10).astype(dtype)
    cupy_data = cupy.array(np_data)
    pd_data = pd.Series(np_data)

    cudf_data = gd.Series(cupy_data)
    assert_eq(pd_data, cudf_data)

    gdf = gd.DataFrame()
    gdf["test"] = cupy_data
    pd_data.name = "test"
    assert_eq(pd_data, gdf["test"])


@pytest.mark.parametrize("nelem", [0, 2, 3, 100])
@pytest.mark.parametrize("nchunks", [1, 2, 5, 10])
@pytest.mark.parametrize(
    "data_type",
    [
        "bool",
        "int8",
        "int16",
        "int32",
        "int64",
        "float32",
        "float64",
        "datetime64[s]",
        "datetime64[ms]",
        "datetime64[us]",
        "datetime64[ns]",
    ],
)
def test_from_arrow_chunked_arrays(nelem, nchunks, data_type):
    np_list_data = [
        np.random.randint(0, 100, nelem).astype(data_type)
        for i in range(nchunks)
    ]
    pa_chunk_array = pa.chunked_array(np_list_data)

    expect = pd.Series(pa_chunk_array.to_pandas())
    got = gd.Series(pa_chunk_array)

    assert_eq(expect, got)

    np_list_data2 = [
        np.random.randint(0, 100, nelem).astype(data_type)
        for i in range(nchunks)
    ]
    pa_chunk_array2 = pa.chunked_array(np_list_data2)
    pa_table = pa.Table.from_arrays(
        [pa_chunk_array, pa_chunk_array2], names=["a", "b"]
    )

    expect = pa_table.to_pandas()
    got = gd.DataFrame.from_arrow(pa_table)

    assert_eq(expect, got)


@pytest.mark.skip(reason="Test was designed to be run in isolation")
def test_gpu_memory_usage_with_boolmask():
    import cudf

    ctx = cuda.current_context()

    def query_GPU_memory(note=""):
        memInfo = ctx.get_memory_info()
        usedMemoryGB = (memInfo.total - memInfo.free) / 1e9
        return usedMemoryGB

    cuda.current_context().deallocations.clear()
    nRows = int(1e8)
    nCols = 2
    dataNumpy = np.asfortranarray(np.random.rand(nRows, nCols))
    colNames = ["col" + str(iCol) for iCol in range(nCols)]
    pandasDF = pd.DataFrame(data=dataNumpy, columns=colNames, dtype=np.float32)
    cudaDF = cudf.core.DataFrame.from_pandas(pandasDF)
    boolmask = cudf.Series(np.random.randint(1, 2, len(cudaDF)).astype("bool"))

    memory_used = query_GPU_memory()
    cudaDF = cudaDF[boolmask]

    assert (
        cudaDF.index._values.data_array_view.device_ctypes_pointer
        == cudaDF["col0"].index._values.data_array_view.device_ctypes_pointer
    )
    assert (
        cudaDF.index._values.data_array_view.device_ctypes_pointer
        == cudaDF["col1"].index._values.data_array_view.device_ctypes_pointer
    )

    assert memory_used == query_GPU_memory()


def test_boolmask(pdf, gdf):
    boolmask = np.random.randint(0, 2, len(pdf)) > 0
    gdf = gdf[boolmask]
    pdf = pdf[boolmask]
    assert_eq(pdf, gdf)


@pytest.mark.parametrize(
    "mask_shape",
    [
        (2, "ab"),
        (2, "abc"),
        (3, "ab"),
        (3, "abc"),
        (3, "abcd"),
        (4, "abc"),
        (4, "abcd"),
    ],
)
def test_dataframe_boolmask(mask_shape):
    pdf = pd.DataFrame()
    for col in "abc":
        pdf[col] = np.random.randint(0, 10, 3)
    pdf_mask = pd.DataFrame()
    for col in mask_shape[1]:
        pdf_mask[col] = np.random.randint(0, 2, mask_shape[0]) > 0
    gdf = DataFrame.from_pandas(pdf)
    gdf_mask = DataFrame.from_pandas(pdf_mask)
    gdf = gdf[gdf_mask]
    pdf = pdf[pdf_mask]

    assert np.array_equal(gdf.columns, pdf.columns)
    for col in gdf.columns:
        assert np.array_equal(
            gdf[col].fillna(-1).to_pandas().values, pdf[col].fillna(-1).values
        )


@pytest.mark.parametrize(
    "mask",
    [
        [True, False, True],
        pytest.param(
            Series([True, False, True]),
            marks=pytest.mark.xfail(
                reason="Pandas can't index a multiindex with a Series"
            ),
        ),
    ],
)
def test_dataframe_multiindex_boolmask(mask):
    gdf = DataFrame(
        {"w": [3, 2, 1], "x": [1, 2, 3], "y": [0, 1, 0], "z": [1, 1, 1]}
    )
    gdg = gdf.groupby(["w", "x"]).count()
    pdg = gdg.to_pandas()
    assert_eq(gdg[mask], pdg[mask])


def test_dataframe_assignment():
    pdf = pd.DataFrame()
    for col in "abc":
        pdf[col] = np.array([0, 1, 1, -2, 10])
    gdf = DataFrame.from_pandas(pdf)
    gdf[gdf < 0] = 999
    pdf[pdf < 0] = 999
    assert_eq(gdf, pdf)


def test_1row_arrow_table():
    data = [pa.array([0]), pa.array([1])]
    batch = pa.RecordBatch.from_arrays(data, ["f0", "f1"])
    table = pa.Table.from_batches([batch])

    expect = table.to_pandas()
    got = DataFrame.from_arrow(table)
    assert_eq(expect, got)


def test_arrow_handle_no_index_name(pdf, gdf):
    gdf_arrow = gdf.to_arrow()
    pdf_arrow = pa.Table.from_pandas(pdf)
    assert pa.Table.equals(pdf_arrow, gdf_arrow)

    got = DataFrame.from_arrow(gdf_arrow)
    expect = pdf_arrow.to_pandas()
    assert_eq(expect, got)


@pytest.mark.parametrize("num_rows", [1, 3, 10, 100])
@pytest.mark.parametrize("num_bins", [1, 2, 4, 20])
@pytest.mark.parametrize("right", [True, False])
@pytest.mark.parametrize(
    "dtype", ["int8", "int16", "int32", "int64", "float32", "float64"]
)
def test_series_digitize(num_rows, num_bins, right, dtype):
    data = np.random.randint(0, 100, num_rows).astype(dtype)
    bins = np.unique(np.sort(np.random.randint(2, 95, num_bins).astype(dtype)))
    s = Series(data)
    indices = s.digitize(bins, right)
    np.testing.assert_array_equal(
        np.digitize(data, bins, right), indices.to_array()
    )


def test_pandas_non_contiguious():
    arr1 = np.random.sample([5000, 10])
    assert arr1.flags["C_CONTIGUOUS"] is True
    df = pd.DataFrame(arr1)
    for col in df.columns:
        assert df[col].values.flags["C_CONTIGUOUS"] is False

    gdf = gd.DataFrame.from_pandas(df)
    assert_eq(gdf.to_pandas(), df)


@pytest.mark.parametrize("num_elements", [0, 2, 10, 100])
@pytest.mark.parametrize("null_type", [np.nan, None, "mixed"])
def test_series_all_null(num_elements, null_type):
    if null_type == "mixed":
        data = []
        data1 = [np.nan] * int(num_elements / 2)
        data2 = [None] * int(num_elements / 2)
        for idx in range(len(data1)):
            data.append(data1[idx])
            data.append(data2[idx])
    else:
        data = [null_type] * num_elements

    # Typecast Pandas because None will return `object` dtype
    expect = pd.Series(data).astype("float64")
    got = Series(data)

    assert_eq(expect, got)


@pytest.mark.parametrize("num_elements", [0, 2, 10, 100])
def test_series_all_valid_nan(num_elements):
    data = [np.nan] * num_elements
    sr = Series(data, nan_as_null=False)
    np.testing.assert_equal(sr.null_count, 0)


def test_dataframe_rename():
    pdf = pd.DataFrame({"a": [1, 2, 3], "b": [4, 5, 6], "c": [7, 8, 9]})
    gdf = DataFrame.from_pandas(pdf)

    expect = pdf.rename(columns=lambda name: 2 * name)
    got = gdf.rename(columns=lambda name: 2 * name)

    assert_eq(expect, got)

    rename_mapper = {"a": "z", "b": "y", "c": "x"}
    expect = pdf.rename(columns=rename_mapper)
    got = gdf.rename(columns=rename_mapper)

    assert_eq(expect, got)

    gdf = DataFrame({"a": [1, 2, 3], "b": [4, 5, 6], "c": [7, 8, 9]})
    rename_mapper = {"a": "z", "b": "z", "c": "z"}
    expect = DataFrame({"z": [1, 2, 3], "z_1": [4, 5, 6], "z_2": [7, 8, 9]})
    got = gdf.rename(columns=rename_mapper)

    assert_eq(expect, got)


def test_series_rename():
    pds = pd.Series([1, 2, 3], name="asdf")
    gds = Series([1, 2, 3], name="asdf")

    expect = pds.rename("new_name")
    got = gds.rename("new_name")

    assert_eq(expect, got)

    pds = pd.Series(expect)
    gds = Series(got)

    assert_eq(pds, gds)

    pds = pd.Series(expect, name="name name")
    gds = Series(got, name="name name")

    assert_eq(pds, gds)


@pytest.mark.parametrize(
    "data_type",
    [
        "bool",
        "int8",
        "int16",
        "int32",
        "int64",
        "float32",
        "float64",
        "datetime64[s]",
        "datetime64[ms]",
        "datetime64[us]",
        "datetime64[ns]",
    ],
)
@pytest.mark.parametrize("nelem", [0, 100])
def test_head_tail(nelem, data_type):
    def check_index_equality(left, right):
        assert left.index.equals(right.index)

    def check_values_equality(left, right):
        if len(left) == 0 and len(right) == 0:
            return None

        np.testing.assert_array_equal(left.to_pandas(), right.to_pandas())

    def check_frame_series_equality(left, right):
        check_index_equality(left, right)
        check_values_equality(left, right)

    gdf = gd.DataFrame(
        {
            "a": np.random.randint(0, 1000, nelem).astype(data_type),
            "b": np.random.randint(0, 1000, nelem).astype(data_type),
        }
    )

    check_frame_series_equality(gdf.head(), gdf[:5])
    check_frame_series_equality(gdf.head(3), gdf[:3])
    check_frame_series_equality(gdf.head(-2), gdf[:-2])
    check_frame_series_equality(gdf.head(0), gdf[0:0])

    check_frame_series_equality(gdf["a"].head(), gdf["a"][:5])
    check_frame_series_equality(gdf["a"].head(3), gdf["a"][:3])
    check_frame_series_equality(gdf["a"].head(-2), gdf["a"][:-2])

    check_frame_series_equality(gdf.tail(), gdf[-5:])
    check_frame_series_equality(gdf.tail(3), gdf[-3:])
    check_frame_series_equality(gdf.tail(-2), gdf[2:])
    check_frame_series_equality(gdf.tail(0), gdf[0:0])

    check_frame_series_equality(gdf["a"].tail(), gdf["a"][-5:])
    check_frame_series_equality(gdf["a"].tail(3), gdf["a"][-3:])
    check_frame_series_equality(gdf["a"].tail(-2), gdf["a"][2:])


def test_tail_for_string():
    gdf = DataFrame()
    gdf["id"] = Series(["a", "b"], dtype=np.object)
    gdf["v"] = Series([1, 2])
    assert_eq(gdf.tail(3), gdf.to_pandas().tail(3))


@pytest.mark.parametrize("drop", [True, False])
def test_reset_index(pdf, gdf, drop):
    assert_eq(
        pdf.reset_index(drop=drop, inplace=False),
        gdf.reset_index(drop=drop, inplace=False),
    )
    assert_eq(
        pdf.x.reset_index(drop=drop, inplace=False),
        gdf.x.reset_index(drop=drop, inplace=False),
    )


@pytest.mark.parametrize("drop", [True, False])
def test_reset_named_index(pdf, gdf, drop):
    pdf.index.name = "cudf"
    gdf.index.name = "cudf"
    assert_eq(
        pdf.reset_index(drop=drop, inplace=False),
        gdf.reset_index(drop=drop, inplace=False),
    )
    assert_eq(
        pdf.x.reset_index(drop=drop, inplace=False),
        gdf.x.reset_index(drop=drop, inplace=False),
    )


@pytest.mark.parametrize("drop", [True, False])
def test_reset_index_inplace(pdf, gdf, drop):
    pdf.reset_index(drop=drop, inplace=True)
    gdf.reset_index(drop=drop, inplace=True)
    assert_eq(pdf, gdf)


@pytest.mark.parametrize("drop", [True, False])
def test_set_index(pdf, gdf, drop):
    for col in pdf.columns:
        assert_eq(pdf.set_index(col, drop=drop), gdf.set_index(col, drop=drop))


@pytest.mark.parametrize("drop", [True, False])
@pytest.mark.parametrize("nelem", [10, 200, 1333])
def test_set_index_multi(drop, nelem):
    np.random.seed(0)
    a = np.arange(nelem)
    np.random.shuffle(a)
    df = pd.DataFrame(
        {
            "a": a,
            "b": np.random.randint(0, 4, size=nelem),
            "c": np.random.uniform(low=0, high=4, size=nelem),
            "d": np.random.choice(["green", "black", "white"], nelem),
        }
    )
    df["e"] = df["d"].astype("category")
    gdf = DataFrame.from_pandas(df)

    assert_eq(gdf.set_index("a", drop=drop), gdf.set_index(["a"], drop=drop))
    assert_eq(
        df.set_index(["b", "c"], drop=drop),
        gdf.set_index(["b", "c"], drop=drop),
    )
    assert_eq(
        df.set_index(["d", "b"], drop=drop),
        gdf.set_index(["d", "b"], drop=drop),
    )
    assert_eq(
        df.set_index(["b", "d", "e"], drop=drop),
        gdf.set_index(["b", "d", "e"], drop=drop),
    )


@pytest.mark.parametrize("copy", [True, False])
def test_dataframe_reindex_0(copy):
    # TODO (ptaylor): pandas changes `int` dtype to `float64`
    # when reindexing and filling new label indices with NaN
    gdf = gd.datasets.randomdata(
        nrows=6,
        dtypes={
            "a": "category",
            # 'b': int,
            "c": float,
            "d": str,
        },
    )
    pdf = gdf.to_pandas()
    # Validate reindex returns a copy unmodified
    assert_eq(pdf.reindex(copy=True), gdf.reindex(copy=copy))


@pytest.mark.parametrize("copy", [True, False])
def test_dataframe_reindex_1(copy):
    index = [-3, 0, 3, 0, -2, 1, 3, 4, 6]
    gdf = gd.datasets.randomdata(
        nrows=6, dtypes={"a": "category", "c": float, "d": str}
    )
    pdf = gdf.to_pandas()
    # Validate labels are used as index when axis defaults to 0
    assert_eq(pdf.reindex(index, copy=True), gdf.reindex(index, copy=copy))


@pytest.mark.parametrize("copy", [True, False])
def test_dataframe_reindex_2(copy):
    index = [-3, 0, 3, 0, -2, 1, 3, 4, 6]
    gdf = gd.datasets.randomdata(
        nrows=6, dtypes={"a": "category", "c": float, "d": str}
    )
    pdf = gdf.to_pandas()
    # Validate labels are used as index when axis=0
    assert_eq(
        pdf.reindex(index, axis=0, copy=True),
        gdf.reindex(index, axis=0, copy=copy),
    )


@pytest.mark.parametrize("copy", [True, False])
def test_dataframe_reindex_3(copy):
    columns = ["a", "b", "c", "d", "e"]
    gdf = gd.datasets.randomdata(
        nrows=6, dtypes={"a": "category", "c": float, "d": str}
    )
    pdf = gdf.to_pandas()
    # Validate labels are used as columns when axis=0
    assert_eq(
        pdf.reindex(columns, axis=1, copy=True),
        gdf.reindex(columns, axis=1, copy=copy),
    )


@pytest.mark.parametrize("copy", [True, False])
def test_dataframe_reindex_4(copy):
    index = [-3, 0, 3, 0, -2, 1, 3, 4, 6]
    gdf = gd.datasets.randomdata(
        nrows=6, dtypes={"a": "category", "c": float, "d": str}
    )
    pdf = gdf.to_pandas()
    # Validate labels are used as index when axis=0
    assert_eq(
        pdf.reindex(labels=index, axis=0, copy=True),
        gdf.reindex(labels=index, axis=0, copy=copy),
    )


@pytest.mark.parametrize("copy", [True, False])
def test_dataframe_reindex_5(copy):
    columns = ["a", "b", "c", "d", "e"]
    gdf = gd.datasets.randomdata(
        nrows=6, dtypes={"a": "category", "c": float, "d": str}
    )
    pdf = gdf.to_pandas()
    # Validate labels are used as columns when axis=1
    assert_eq(
        pdf.reindex(labels=columns, axis=1, copy=True),
        gdf.reindex(labels=columns, axis=1, copy=copy),
    )


@pytest.mark.parametrize("copy", [True, False])
def test_dataframe_reindex_6(copy):
    index = [-3, 0, 3, 0, -2, 1, 3, 4, 6]
    gdf = gd.datasets.randomdata(
        nrows=6, dtypes={"a": "category", "c": float, "d": str}
    )
    pdf = gdf.to_pandas()
    # Validate labels are used as index when axis='index'
    assert_eq(
        pdf.reindex(labels=index, axis="index", copy=True),
        gdf.reindex(labels=index, axis="index", copy=copy),
    )


@pytest.mark.parametrize("copy", [True, False])
def test_dataframe_reindex_7(copy):
    columns = ["a", "b", "c", "d", "e"]
    gdf = gd.datasets.randomdata(
        nrows=6, dtypes={"a": "category", "c": float, "d": str}
    )
    pdf = gdf.to_pandas()
    # Validate labels are used as columns when axis='columns'
    assert_eq(
        pdf.reindex(labels=columns, axis="columns", copy=True),
        gdf.reindex(labels=columns, axis="columns", copy=copy),
    )


@pytest.mark.parametrize("copy", [True, False])
def test_dataframe_reindex_8(copy):
    index = [-3, 0, 3, 0, -2, 1, 3, 4, 6]
    gdf = gd.datasets.randomdata(
        nrows=6, dtypes={"a": "category", "c": float, "d": str}
    )
    pdf = gdf.to_pandas()
    # Validate reindexes labels when index=labels
    assert_eq(
        pdf.reindex(index=index, copy=True),
        gdf.reindex(index=index, copy=copy),
    )


@pytest.mark.parametrize("copy", [True, False])
def test_dataframe_reindex_9(copy):
    columns = ["a", "b", "c", "d", "e"]
    gdf = gd.datasets.randomdata(
        nrows=6, dtypes={"a": "category", "c": float, "d": str}
    )
    pdf = gdf.to_pandas()
    # Validate reindexes column names when columns=labels
    assert_eq(
        pdf.reindex(columns=columns, copy=True),
        gdf.reindex(columns=columns, copy=copy),
    )


@pytest.mark.parametrize("copy", [True, False])
def test_dataframe_reindex_10(copy):
    index = [-3, 0, 3, 0, -2, 1, 3, 4, 6]
    columns = ["a", "b", "c", "d", "e"]
    gdf = gd.datasets.randomdata(
        nrows=6, dtypes={"a": "category", "c": float, "d": str}
    )
    pdf = gdf.to_pandas()
    # Validate reindexes both labels and column names when
    # index=index_labels and columns=column_labels
    assert_eq(
        pdf.reindex(index=index, columns=columns, copy=True),
        gdf.reindex(index=index, columns=columns, copy=copy),
    )


@pytest.mark.parametrize("copy", [True, False])
def test_dataframe_reindex_change_dtype(copy):
    index = pd.date_range("12/29/2009", periods=10, freq="D")
    columns = ["a", "b", "c", "d", "e"]
    gdf = gd.datasets.randomdata(
        nrows=6, dtypes={"a": "category", "c": float, "d": str}
    )
    pdf = gdf.to_pandas()
    # Validate reindexes both labels and column names when
    # index=index_labels and columns=column_labels
    assert_eq(
        pdf.reindex(index=index, columns=columns, copy=True),
        gdf.reindex(index=index, columns=columns, copy=copy),
    )


@pytest.mark.parametrize("copy", [True, False])
def test_series_categorical_reindex(copy):
    index = [-3, 0, 3, 0, -2, 1, 3, 4, 6]
    gdf = gd.datasets.randomdata(nrows=6, dtypes={"a": "category"})
    pdf = gdf.to_pandas()
    assert_eq(pdf["a"].reindex(copy=True), gdf["a"].reindex(copy=copy))
    assert_eq(
        pdf["a"].reindex(index, copy=True), gdf["a"].reindex(index, copy=copy)
    )
    assert_eq(
        pdf["a"].reindex(index=index, copy=True),
        gdf["a"].reindex(index=index, copy=copy),
    )


@pytest.mark.parametrize("copy", [True, False])
def test_series_float_reindex(copy):
    index = [-3, 0, 3, 0, -2, 1, 3, 4, 6]
    gdf = gd.datasets.randomdata(nrows=6, dtypes={"c": float})
    pdf = gdf.to_pandas()
    assert_eq(pdf["c"].reindex(copy=True), gdf["c"].reindex(copy=copy))
    assert_eq(
        pdf["c"].reindex(index, copy=True), gdf["c"].reindex(index, copy=copy)
    )
    assert_eq(
        pdf["c"].reindex(index=index, copy=True),
        gdf["c"].reindex(index=index, copy=copy),
    )


@pytest.mark.parametrize("copy", [True, False])
def test_series_string_reindex(copy):
    index = [-3, 0, 3, 0, -2, 1, 3, 4, 6]
    gdf = gd.datasets.randomdata(nrows=6, dtypes={"d": str})
    pdf = gdf.to_pandas()
    assert_eq(pdf["d"].reindex(copy=True), gdf["d"].reindex(copy=copy))
    assert_eq(
        pdf["d"].reindex(index, copy=True), gdf["d"].reindex(index, copy=copy)
    )
    assert_eq(
        pdf["d"].reindex(index=index, copy=True),
        gdf["d"].reindex(index=index, copy=copy),
    )


def test_to_frame(pdf, gdf):
    assert_eq(pdf.x.to_frame(), gdf.x.to_frame())

    name = "foo"
    gdf_new_name = gdf.x.to_frame(name=name)
    pdf_new_name = pdf.x.to_frame(name=name)
    assert_eq(pdf.x.to_frame(), gdf.x.to_frame())

    name = False
    gdf_new_name = gdf.x.to_frame(name=name)
    pdf_new_name = pdf.x.to_frame(name=name)
    assert_eq(gdf_new_name, pdf_new_name)
    assert gdf_new_name.columns[0] is name


def test_dataframe_empty_sort_index():
    pdf = pd.DataFrame({"x": []})
    gdf = DataFrame.from_pandas(pdf)

    expect = pdf.sort_index()
    got = gdf.sort_index()

    assert_eq(expect, got)


@pytest.mark.parametrize(
    "dtype",
    [
        "bool",
        "int8",
        "int16",
        "int32",
        "int64",
        "float32",
        "float64",
        "category",
        "datetime64[s]",
        "datetime64[ms]",
        "datetime64[us]",
        "datetime64[ns]",
    ],
)
def test_dataframe_0_row_dtype(dtype):
    if dtype == "category":
        data = pd.Series(["a", "b", "c", "d", "e"], dtype="category")
    else:
        data = np.array([1, 2, 3, 4, 5], dtype=dtype)

    expect = DataFrame()
    expect["x"] = data
    expect["y"] = data
    got = expect.head(0)

    for col_name in got.columns:
        assert expect[col_name].dtype == got[col_name].dtype

    expect = Series(data)
    got = expect.head(0)

    assert expect.dtype == got.dtype


@pytest.mark.parametrize("nan_as_null", [True, False])
def test_series_list_nanasnull(nan_as_null):
    data = [1.0, 2.0, 3.0, np.nan, None]

    expect = pa.array(data, from_pandas=nan_as_null)
    got = Series(data, nan_as_null=nan_as_null).to_arrow()

    # Bug in Arrow 0.14.1 where NaNs aren't handled
    expect = expect.cast("int64", safe=False)
    got = got.cast("int64", safe=False)

    assert pa.Array.equals(expect, got)


def test_column_assignment():
    gdf = gd.datasets.randomdata(
        nrows=20, dtypes={"a": "category", "b": int, "c": float}
    )
    new_cols = ["q", "r", "s"]
    gdf.columns = new_cols
    assert list(gdf.columns) == new_cols


def test_select_dtype():
    gdf = gd.datasets.randomdata(
        nrows=20, dtypes={"a": "category", "b": int, "c": float, "d": str}
    )
    pdf = gdf.to_pandas()

    assert_eq(pdf.select_dtypes("float64"), gdf.select_dtypes("float64"))
    assert_eq(pdf.select_dtypes(np.float64), gdf.select_dtypes(np.float64))
    assert_eq(
        pdf.select_dtypes(include=["float64"]),
        gdf.select_dtypes(include=["float64"]),
    )
    assert_eq(
        pdf.select_dtypes(include=["object", "int", "category"]),
        gdf.select_dtypes(include=["object", "int", "category"]),
    )

    assert_eq(
        pdf.select_dtypes(include=["int64", "float64"]),
        gdf.select_dtypes(include=["int64", "float64"]),
    )
    assert_eq(
        pdf.select_dtypes(include=np.number),
        gdf.select_dtypes(include=np.number),
    )
    assert_eq(
        pdf.select_dtypes(include=[np.int64, np.float64]),
        gdf.select_dtypes(include=[np.int64, np.float64]),
    )

    assert_eq(
        pdf.select_dtypes(include=["category"]),
        gdf.select_dtypes(include=["category"]),
    )
    assert_eq(
        pdf.select_dtypes(exclude=np.number),
        gdf.select_dtypes(exclude=np.number),
    )

    with pytest.raises(TypeError):
        assert_eq(
            pdf.select_dtypes(include=["Foo"]),
            gdf.select_dtypes(include=["Foo"]),
        )

    with pytest.raises(ValueError):
        gdf.select_dtypes(exclude=np.number, include=np.number)
    with pytest.raises(ValueError):
        pdf.select_dtypes(exclude=np.number, include=np.number)

    gdf = DataFrame({"A": [3, 4, 5], "C": [1, 2, 3], "D": ["a", "b", "c"]})
    pdf = gdf.to_pandas()
    assert_eq(
        pdf.select_dtypes(include=["object", "int", "category"]),
        gdf.select_dtypes(include=["object", "int", "category"]),
    )
    assert_eq(
        pdf.select_dtypes(include=["object"], exclude=["category"]),
        gdf.select_dtypes(include=["object"], exclude=["category"]),
    )

    gdf = gd.DataFrame({"a": range(10), "b": range(10, 20)})
    pdf = gdf.to_pandas()
    assert_eq(
        pdf.select_dtypes(include=["category"]),
        gdf.select_dtypes(include=["category"]),
    )
    assert_eq(
        pdf.select_dtypes(include=["float"]),
        gdf.select_dtypes(include=["float"]),
    )
    assert_eq(
        pdf.select_dtypes(include=["object"]),
        gdf.select_dtypes(include=["object"]),
    )
    assert_eq(
        pdf.select_dtypes(include=["int"]), gdf.select_dtypes(include=["int"])
    )
    assert_eq(
        pdf.select_dtypes(exclude=["float"]),
        gdf.select_dtypes(exclude=["float"]),
    )
    assert_eq(
        pdf.select_dtypes(exclude=["object"]),
        gdf.select_dtypes(exclude=["object"]),
    )
    assert_eq(
        pdf.select_dtypes(include=["int"], exclude=["object"]),
        gdf.select_dtypes(include=["int"], exclude=["object"]),
    )
    with pytest.raises(ValueError):
        pdf.select_dtypes()
    with pytest.raises(ValueError):
        gdf.select_dtypes()

    gdf = gd.DataFrame(
        {"a": gd.Series([], dtype="int"), "b": gd.Series([], dtype="str")}
    )
    pdf = gdf.to_pandas()
    assert_eq(
        pdf.select_dtypes(exclude=["object"]),
        gdf.select_dtypes(exclude=["object"]),
    )
    assert_eq(
        pdf.select_dtypes(include=["int"], exclude=["object"]),
        gdf.select_dtypes(include=["int"], exclude=["object"]),
    )


def test_select_dtype_datetime():
    gdf = gd.datasets.timeseries(
        start="2000-01-01", end="2000-01-02", freq="3600s", dtypes={"x": int}
    )
    gdf = gdf.reset_index()

    assert_eq(gdf[["timestamp"]], gdf.select_dtypes("datetime64"))
    assert_eq(gdf[["timestamp"]], gdf.select_dtypes(np.dtype("datetime64")))
    assert_eq(gdf[["timestamp"]], gdf.select_dtypes(include="datetime64"))
    assert_eq(gdf[["timestamp"]], gdf.select_dtypes("datetime64[ms]"))
    assert_eq(
        gdf[["timestamp"]], gdf.select_dtypes(np.dtype("datetime64[ms]"))
    )
    assert_eq(gdf[["timestamp"]], gdf.select_dtypes(include="datetime64[ms]"))


def test_array_ufunc():
    gdf = gd.DataFrame({"x": [2, 3, 4.0], "y": [9.0, 2.5, 1.1]})
    pdf = gdf.to_pandas()

    assert_eq(np.sqrt(gdf), np.sqrt(pdf))
    assert_eq(np.sqrt(gdf.x), np.sqrt(pdf.x))


@pytest.mark.parametrize("nan_value", [-5, -5.0, 0, 5, 5.0, None, "pandas"])
def test_series_to_gpu_array(nan_value):

    s = Series([0, 1, None, 3])
    np.testing.assert_array_equal(
        s.to_array(nan_value), s.to_gpu_array(nan_value).copy_to_host()
    )


@pytest.mark.parametrize(
    "dtype", ["int8", "int16", "int32", "int64", "float32", "float64"]
)
def test_series_describe_numeric(dtype):
    pdf = pd.Series([0, 1, 2, 3])
    gdf = Series.from_pandas(pdf).astype(dtype)
    gdf_results = gdf.describe().to_pandas()
    pdf_results = gdf.to_pandas().describe()

    np.testing.assert_array_almost_equal(
        gdf_results.values, pdf_results.values, decimal=4
    )


@pytest.mark.xfail(
    raises=NotImplementedError,
    reason="Describing non-numeric columns is not yet supported.",
)
def test_series_describe_datetime():
    pdf = pd.Series([0, 1, 2, 3]).astype("datetime64[ms]")
    gdf = Series.from_pandas(pdf)
    gdf_results = gdf.describe()
    pdf_results = pdf.describe()

    np.testing.assert_array_almost_equal(
        gdf_results.values, pdf_results.values, decimal=4
    )


def test_dataframe_describe_exclude():
    np.random.seed(12)
    data_length = 10000

    df = DataFrame()
    df["x"] = np.random.normal(10, 1, data_length)
    df["x"] = df.x.astype("int64")
    df["y"] = np.random.normal(10, 1, data_length)
    pdf = df.to_pandas()
    gdf_results = df.describe(exclude=["float"]).to_pandas()
    pdf_results = pdf.describe(exclude=["float"])

    np.testing.assert_array_almost_equal(
        gdf_results.values, pdf_results.values, decimal=4
    )


def test_dataframe_describe_include():
    np.random.seed(12)
    data_length = 10000

    df = DataFrame()
    df["x"] = np.random.normal(10, 1, data_length)
    df["x"] = df.x.astype("int64")
    df["y"] = np.random.normal(10, 1, data_length)
    pdf = df.to_pandas()
    gdf_results = df.describe(include=["int"]).to_pandas()
    pdf_results = pdf.describe(include=["int"])

    np.testing.assert_array_almost_equal(
        gdf_results.values, pdf_results.values, decimal=4
    )


def test_dataframe_describe_default():
    np.random.seed(12)
    data_length = 10000

    df = DataFrame()
    df["x"] = np.random.normal(10, 1, data_length)
    df["y"] = np.random.normal(10, 1, data_length)
    pdf = df.to_pandas()
    gdf_results = df.describe().to_pandas()
    pdf_results = pdf.describe()

    assert_eq(pdf_results, gdf_results)


@pytest.mark.xfail(
    raises=AssertionError,
    reason="Describing non-numeric columns is not yet supported.",
)
def test_series_describe_include_all():
    np.random.seed(12)
    data_length = 10000

    df = DataFrame()
    df["x"] = np.random.normal(10, 1, data_length)
    df["x"] = df.x.astype("int64")
    df["y"] = np.random.normal(10, 1, data_length)
    df["animal"] = np.random.choice(["dog", "cat", "bird"], data_length)

    pdf = df.to_pandas()
    gdf_results = df.describe(include="all").to_pandas()
    pdf_results = pdf.describe(include="all")

    np.testing.assert_array_almost_equal(
        gdf_results.values, pdf_results.values, decimal=4
    )


def test_dataframe_describe_percentiles():
    np.random.seed(12)
    data_length = 10000
    sample_percentiles = [0.0, 0.1, 0.33, 0.84, 0.4, 0.99]

    df = DataFrame()
    df["x"] = np.random.normal(10, 1, data_length)
    df["y"] = np.random.normal(10, 1, data_length)
    pdf = df.to_pandas()
    gdf_results = df.describe(percentiles=sample_percentiles).to_pandas()
    pdf_results = pdf.describe(percentiles=sample_percentiles)

    assert_eq(pdf_results, gdf_results)


def test_get_numeric_data():
    pdf = pd.DataFrame(
        {"x": [1, 2, 3], "y": [1.0, 2.0, 3.0], "z": ["a", "b", "c"]}
    )
    gdf = gd.from_pandas(pdf)

    assert_eq(pdf._get_numeric_data(), gdf._get_numeric_data())


@pytest.mark.parametrize(
    "dtype", ["int8", "int16", "int32", "int64", "float32", "float64"]
)
@pytest.mark.parametrize("period", [-1, -5, -10, -20, 0, 1, 5, 10, 20])
@pytest.mark.parametrize("data_empty", [False, True])
def test_shift(dtype, period, data_empty):

    if data_empty:
        data = None
    else:
        if dtype == np.int8:
            # to keep data in range
            data = gen_rand(dtype, 100000, low=-2, high=2)
        else:
            data = gen_rand(dtype, 100000)

    gdf = DataFrame({"a": Series(data, dtype=dtype)})
    pdf = pd.DataFrame({"a": pd.Series(data, dtype=dtype)})

    shifted_outcome = gdf.a.shift(period).fillna(-1)
    expected_outcome = pdf.a.shift(period).fillna(-1).astype(dtype)

    if data_empty:
        assert_eq(shifted_outcome, expected_outcome, check_index_type=False)
    else:
        assert_eq(shifted_outcome, expected_outcome)


@pytest.mark.parametrize(
    "dtype", ["int8", "int16", "int32", "int64", "float32", "float64"]
)
@pytest.mark.parametrize("period", [-1, -5, -10, -20, 0, 1, 5, 10, 20])
@pytest.mark.parametrize("data_empty", [False, True])
def test_diff(dtype, period, data_empty):
    if data_empty:
        data = None
    else:
        if dtype == np.int8:
            # to keep data in range
            data = gen_rand(dtype, 100000, low=-2, high=2)
        else:
            data = gen_rand(dtype, 100000)

    gdf = DataFrame({"a": Series(data, dtype=dtype)})
    pdf = pd.DataFrame({"a": pd.Series(data, dtype=dtype)})

    diffed_outcome = gdf.a.diff(period)
    expected_outcome = pdf.a.diff(period).fillna(-1).astype(dtype)

    if data_empty:
        assert_eq(diffed_outcome, expected_outcome, check_index_type=False)
    else:
        assert_eq(diffed_outcome, expected_outcome)


def test_isnull_isna():
    # float & strings some missing
    ps = pd.DataFrame(
        {
            "a": [0, 1, 2, np.nan, 4, None, 6],
            "b": [np.nan, None, "u", "h", "d", "a", "m"],
        }
    )
    ps.index = ["q", "w", "e", "r", "t", "y", "u"]
    gs = DataFrame.from_pandas(ps)
    assert_eq(ps.a.isnull(), gs.a.isnull())
    assert_eq(ps.isnull(), gs.isnull())
    assert_eq(ps.a.isna(), gs.a.isna())
    assert_eq(ps.isna(), gs.isna())

    # integer & string none missing
    ps = pd.DataFrame({"a": [0, 1, 2, 3, 4], "b": ["a", "b", "u", "h", "d"]})
    gs = DataFrame.from_pandas(ps)
    assert_eq(ps.a.isnull(), gs.a.isnull())
    assert_eq(ps.isnull(), gs.isnull())
    assert_eq(ps.a.isna(), gs.a.isna())
    assert_eq(ps.isna(), gs.isna())

    # all missing
    ps = pd.DataFrame(
        {"a": [None, None, np.nan, None], "b": [np.nan, None, np.nan, None]}
    )
    gs = DataFrame.from_pandas(ps)
    assert_eq(ps.a.isnull(), gs.a.isnull())
    assert_eq(ps.isnull(), gs.isnull())
    assert_eq(ps.a.isna(), gs.a.isna())
    assert_eq(ps.isna(), gs.isna())

    # empty
    ps = pd.DataFrame({"a": []})
    gs = DataFrame.from_pandas(ps)
    assert_eq(ps.a.isnull(), gs.a.isnull())
    assert_eq(ps.isnull(), gs.isnull())
    assert_eq(ps.a.isna(), gs.a.isna())
    assert_eq(ps.isna(), gs.isna())

    # one missing
    ps = pd.DataFrame({"a": [np.nan], "b": [None]})
    gs = DataFrame.from_pandas(ps)
    assert_eq(ps.a.isnull(), gs.a.isnull())
    assert_eq(ps.isnull(), gs.isnull())
    assert_eq(ps.a.isna(), gs.a.isna())
    assert_eq(ps.isna(), gs.isna())

    # strings missing
    ps = pd.DataFrame({"a": ["a", "b", "c", None, "e"]})
    gs = DataFrame.from_pandas(ps)
    assert_eq(ps.a.isnull(), gs.a.isnull())
    assert_eq(ps.isnull(), gs.isnull())
    assert_eq(ps.a.isna(), gs.a.isna())
    assert_eq(ps.isna(), gs.isna())

    # strings none missing
    ps = pd.DataFrame({"a": ["a", "b", "c", "d", "e"]})
    gs = DataFrame.from_pandas(ps)
    assert_eq(ps.a.isnull(), gs.a.isnull())
    assert_eq(ps.isnull(), gs.isnull())
    assert_eq(ps.a.isna(), gs.a.isna())
    assert_eq(ps.isna(), gs.isna())

    # unnamed series
    ps = pd.Series([0, 1, 2, np.nan, 4, None, 6])
    gs = Series.from_pandas(ps)
    assert_eq(ps.isnull(), gs.isnull())
    assert_eq(ps.isna(), gs.isna())


def test_notna_notnull():
    # float & strings some missing
    ps = pd.DataFrame(
        {
            "a": [0, 1, 2, np.nan, 4, None, 6],
            "b": [np.nan, None, "u", "h", "d", "a", "m"],
        }
    )
    gs = DataFrame.from_pandas(ps)
    assert_eq(ps.notna(), gs.notna())
    assert_eq(ps.a.notna(), gs.a.notna())
    assert_eq(ps.notnull(), gs.notnull())
    assert_eq(ps.a.notnull(), gs.a.notnull())

    # integer & string none missing
    ps = pd.DataFrame({"a": [0, 1, 2, 3, 4], "b": ["a", "b", "u", "h", "d"]})
    gs = DataFrame.from_pandas(ps)
    assert_eq(ps.notna(), gs.notna())
    assert_eq(ps.a.notna(), gs.a.notna())
    assert_eq(ps.notnull(), gs.notnull())
    assert_eq(ps.a.notnull(), gs.a.notnull())

    # all missing
    ps = pd.DataFrame(
        {"a": [None, None, np.nan, None], "b": [np.nan, None, np.nan, None]}
    )
    gs = DataFrame.from_pandas(ps)
    assert_eq(ps.notna(), gs.notna())
    assert_eq(ps.a.notna(), gs.a.notna())
    assert_eq(ps.notnull(), gs.notnull())
    assert_eq(ps.a.notnull(), gs.a.notnull())

    # empty
    ps = pd.DataFrame({"a": []})
    gs = DataFrame.from_pandas(ps)
    assert_eq(ps.notna(), gs.notna())
    assert_eq(ps.a.notna(), gs.a.notna())
    assert_eq(ps.notnull(), gs.notnull())
    assert_eq(ps.a.notnull(), gs.a.notnull())

    # one missing
    ps = pd.DataFrame({"a": [np.nan], "b": [None]})
    gs = DataFrame.from_pandas(ps)
    assert_eq(ps.notna(), gs.notna())
    assert_eq(ps.a.notna(), gs.a.notna())
    assert_eq(ps.notnull(), gs.notnull())
    assert_eq(ps.a.notnull(), gs.a.notnull())

    # strings missing
    ps = pd.DataFrame({"a": ["a", "b", "c", None, "e"]})
    gs = DataFrame.from_pandas(ps)
    assert_eq(ps.notna(), gs.notna())
    assert_eq(ps.a.notna(), gs.a.notna())
    assert_eq(ps.notnull(), gs.notnull())
    assert_eq(ps.a.notnull(), gs.a.notnull())

    # strings none missing
    ps = pd.DataFrame({"a": ["a", "b", "c", "d", "e"]})
    gs = DataFrame.from_pandas(ps)
    assert_eq(ps.notna(), gs.notna())
    assert_eq(ps.a.notna(), gs.a.notna())
    assert_eq(ps.notnull(), gs.notnull())
    assert_eq(ps.a.notnull(), gs.a.notnull())

    # unnamed series
    ps = pd.Series([0, 1, 2, np.nan, 4, None, 6])
    gs = Series.from_pandas(ps)
    assert_eq(ps.notna(), gs.notna())
    assert_eq(ps.notnull(), gs.notnull())


def test_ndim():
    pdf = pd.DataFrame({"x": range(5), "y": range(5, 10)})
    gdf = DataFrame.from_pandas(pdf)
    assert pdf.ndim == gdf.ndim
    assert pdf.x.ndim == gdf.x.ndim

    s = pd.Series()
    gs = Series()
    assert s.ndim == gs.ndim


@pytest.mark.parametrize(
    "arr",
    [
        np.random.normal(-100, 100, 1000),
        np.random.randint(-50, 50, 1000),
        np.zeros(100),
        np.repeat([-0.6459412758761901], 100),
        np.repeat(np.nan, 100),
        np.array([1.123, 2.343, np.nan, 0.0]),
    ],
)
@pytest.mark.parametrize(
    "decimal",
    [
        0,
        1,
        2,
        3,
        4,
        5,
        6,
        7,
        8,
        9,
        10,
        11,
        12,
        13,
        14,
        15,
        16,
        17,
        pytest.param(
            -1,
            marks=[
                pytest.mark.xfail(reason="NotImplementedError: decimals < 0")
            ],
        ),
    ],
)
def test_round(arr, decimal):
    pser = pd.Series(arr)
    ser = Series(arr)
    result = ser.round(decimal)
    expected = pser.round(decimal)

    assert_eq(result, expected)

    # with nulls, maintaining existing null mask
    arr = arr.astype("float64")  # for pandas nulls
    mask = np.random.randint(0, 2, arr.shape[0])
    arr[mask == 1] = np.nan

    pser = pd.Series(arr)
    ser = Series(arr)
    result = ser.round(decimal)
    expected = pser.round(decimal)

    assert_eq(result, expected)
    np.array_equal(ser.nullmask.to_array(), result.to_array())


@pytest.mark.parametrize(
    "series",
    [
        Series([1.0, None, np.nan, 4.0], nan_as_null=False),
        Series([1.24430, None, np.nan, 4.423530], nan_as_null=False),
        Series([1.24430, np.nan, 4.423530], nan_as_null=False),
        Series([-1.24430, np.nan, -4.423530], nan_as_null=False),
        Series(np.repeat(np.nan, 100)),
    ],
)
@pytest.mark.parametrize("decimal", [0, 1, 2, 3])
def test_round_nan_as_null_false(series, decimal):
    pser = series.to_pandas()
    ser = Series(series)
    result = ser.round(decimal)
    expected = pser.round(decimal)
    np.testing.assert_array_almost_equal(
        result.to_pandas(), expected, decimal=10
    )


@pytest.mark.parametrize(
    "data",
    [
        [0, 1, 2, 3],
        [-2, -1, 2, 3, 5],
        [-2, -1, 0, 3, 5],
        [True, False, False],
        [True],
        [False],
        [],
        [True, None, False],
        [True, True, None],
        [None, None],
        [[0, 5], [1, 6], [2, 7], [3, 8], [4, 9]],
        [[1, True], [2, False], [3, False]],
        pytest.param(
            [["a", True], ["b", False], ["c", False]],
            marks=[
                pytest.mark.xfail(
                    reason="NotImplementedError: all does not "
                    "support columns of object dtype."
                )
            ],
        ),
    ],
)
def test_all(data):
    # Pandas treats `None` in object type columns as True for some reason, so
    # replacing with `False`
    if np.array(data).ndim <= 1:
        pdata = pd.Series(data).replace([None], False)
        gdata = Series.from_pandas(pdata)
    else:
        pdata = pd.DataFrame(data, columns=["a", "b"]).replace([None], False)
        gdata = DataFrame.from_pandas(pdata)

        # test bool_only
        if pdata["b"].dtype == "bool":
            got = gdata.all(bool_only=True)
            expected = pdata.all(bool_only=True)
            assert_eq(got, expected)
        else:
            with pytest.raises(NotImplementedError):
                gdata.all(bool_only=False)
            with pytest.raises(NotImplementedError):
                gdata.all(level="a")

    got = gdata.all()
    expected = pdata.all()
    assert_eq(got, expected)


@pytest.mark.parametrize(
    "data",
    [
        [0, 1, 2, 3],
        [-2, -1, 2, 3, 5],
        [-2, -1, 0, 3, 5],
        [True, False, False],
        [True],
        [False],
        [],
        [True, None, False],
        [True, True, None],
        [None, None],
        [[0, 5], [1, 6], [2, 7], [3, 8], [4, 9]],
        [[1, True], [2, False], [3, False]],
        pytest.param(
            [["a", True], ["b", False], ["c", False]],
            marks=[
                pytest.mark.xfail(
                    reason="NotImplementedError: any does not "
                    "support columns of object dtype."
                )
            ],
        ),
    ],
)
@pytest.mark.parametrize("axis", [0, 1])
def test_any(data, axis):
    # Pandas treats `None` in object type columns as True for some reason, so
    # replacing with `False`
    if np.array(data).ndim <= 1:
        pdata = pd.Series(data).replace([None], False)
        gdata = Series.from_pandas(pdata)

        if axis == 1:
            with pytest.raises(NotImplementedError):
                gdata.any(axis=axis)
        else:
            got = gdata.any(axis=axis)
            expected = pdata.any(axis=axis)
            assert_eq(got, expected)
    else:
        pdata = pd.DataFrame(data, columns=["a", "b"]).replace([None], False)
        gdata = DataFrame.from_pandas(pdata)

        # test bool_only
        if pdata["b"].dtype == "bool":
            got = gdata.any(bool_only=True)
            expected = pdata.any(bool_only=True)
            assert_eq(got, expected)
        else:
            with pytest.raises(NotImplementedError):
                gdata.any(bool_only=False)
            with pytest.raises(NotImplementedError):
                gdata.any(level="a")

        got = gdata.any(axis=axis)
        expected = pdata.any(axis=axis)
        assert_eq(got, expected)


@pytest.mark.parametrize("axis", [0, 1])
def test_empty_dataframe_any(axis):
    pdf = pd.DataFrame({}, columns=["a", "b"])
    gdf = DataFrame.from_pandas(pdf)
    got = gdf.any(axis=axis)
    expected = pdf.any(axis=axis)
    assert_eq(got, expected, check_index_type=False)


@pytest.mark.parametrize("indexed", [False, True])
def test_dataframe_sizeof(indexed):
    rows = int(1e6)
    index = list(i for i in range(rows)) if indexed else None

    gdf = gd.DataFrame({"A": [8] * rows, "B": [32] * rows}, index=index)

    for c in gdf._data.columns:
        assert gdf._index.__sizeof__() == gdf._index.__sizeof__()
    cols_sizeof = sum(c.__sizeof__() for c in gdf._data.columns)
    assert gdf.__sizeof__() == (gdf._index.__sizeof__() + cols_sizeof)


@pytest.mark.parametrize("a", [[], ["123"]])
@pytest.mark.parametrize("b", ["123", ["123"]])
@pytest.mark.parametrize(
    "misc_data",
    ["123", ["123"] * 20, 123, [1, 2, 0.8, 0.9] * 50, 0.9, 0.00001],
)
@pytest.mark.parametrize("non_list_data", [123, "abc", "zyx", "rapids", 0.8])
def test_create_dataframe_cols_empty_data(a, b, misc_data, non_list_data):
    expected = pd.DataFrame({"a": a})
    actual = DataFrame.from_pandas(expected)
    expected["b"] = b
    actual["b"] = b
    assert_eq(actual, expected)

    expected = pd.DataFrame({"a": []})
    actual = DataFrame.from_pandas(expected)
    expected["b"] = misc_data
    actual["b"] = misc_data
    assert_eq(actual, expected)

    expected = pd.DataFrame({"a": a})
    actual = DataFrame.from_pandas(expected)
    expected["b"] = non_list_data
    actual["b"] = non_list_data
    assert_eq(actual, expected)


def test_empty_dataframe_describe():
    pdf = pd.DataFrame({"a": [], "b": []})
    gdf = DataFrame.from_pandas(pdf)

    expected = pdf.describe()
    actual = gdf.describe()

    assert_eq(expected, actual)


def test_as_column_types():
    from cudf.core.column import column

    col = column.as_column(Series([]))
    assert_eq(col.dtype, np.dtype("float64"))
    gds = Series(col)
    pds = pd.Series(pd.Series([]))

    assert_eq(pds, gds)

    col = column.as_column(Series([]), dtype="float32")
    assert_eq(col.dtype, np.dtype("float32"))
    gds = Series(col)
    pds = pd.Series(pd.Series([], dtype="float32"))

    assert_eq(pds, gds)

    col = column.as_column(Series([]), dtype="str")
    assert_eq(col.dtype, np.dtype("object"))
    gds = Series(col)
    pds = pd.Series(pd.Series([], dtype="str"))

    assert_eq(pds, gds)

    col = column.as_column(Series([]), dtype="object")
    assert_eq(col.dtype, np.dtype("object"))
    gds = Series(col)
    pds = pd.Series(pd.Series([], dtype="object"))

    assert_eq(pds, gds)

    pds = pd.Series(np.array([1, 2, 3]), dtype="float32")
    gds = Series(column.as_column(np.array([1, 2, 3]), dtype="float32"))

    assert_eq(pds, gds)

    pds = pd.Series([1, 2, 3], dtype="float32")
    gds = Series([1, 2, 3], dtype="float32")

    assert_eq(pds, gds)

    pds = pd.Series([])
    gds = Series(column.as_column(pds))
    assert_eq(pds, gds)

    pds = pd.Series([1, 2, 4], dtype="int64")
    gds = Series(column.as_column(Series([1, 2, 4]), dtype="int64"))

    assert_eq(pds, gds)

    pds = pd.Series([1.2, 18.0, 9.0], dtype="float32")
    gds = Series(column.as_column(Series([1.2, 18.0, 9.0]), dtype="float32"))

    assert_eq(pds, gds)

    pds = pd.Series([1.2, 18.0, 9.0], dtype="str")
    gds = Series(column.as_column(Series([1.2, 18.0, 9.0]), dtype="str"))

    assert_eq(pds, gds)

    pds = pd.Series(pd.Index(["1", "18", "9"]), dtype="int")
    gds = Series(gd.core.index.StringIndex(["1", "18", "9"]), dtype="int")

    assert_eq(pds, gds)


def test_one_row_head():
    gdf = DataFrame({"name": ["carl"], "score": [100]}, index=[123])
    pdf = gdf.to_pandas()

    head_gdf = gdf.head()
    head_pdf = pdf.head()

    assert_eq(head_pdf, head_gdf)


@pytest.mark.parametrize(
    "dtype", ["int8", "int16", "int32", "int64", "float32", "float64"]
)
@pytest.mark.parametrize(
    "as_dtype", ["int8", "int16", "int32", "int64", "float32", "float64"]
)
def test_series_astype_numeric_to_numeric(dtype, as_dtype):
    psr = pd.Series([1, 2, 4, 3], dtype=dtype)
    gsr = gd.from_pandas(psr)
    assert_eq(psr.astype(as_dtype), gsr.astype(as_dtype))


@pytest.mark.parametrize(
    "dtype", ["int8", "int16", "int32", "int64", "float32", "float64"]
)
@pytest.mark.parametrize(
    "as_dtype", ["int8", "int16", "int32", "int64", "float32", "float64"]
)
def test_series_astype_numeric_to_numeric_nulls(dtype, as_dtype):
    data = [1, 2, None, 3]
    sr = gd.Series(data, dtype=dtype)
    got = sr.astype(as_dtype)
    expect = gd.Series([1, 2, None, 3], dtype=as_dtype)
    assert_eq(expect, got)


@pytest.mark.parametrize(
    "dtype", ["int8", "int16", "int32", "int64", "float32", "float64"]
)
@pytest.mark.parametrize(
    "as_dtype",
    [
        "str",
        "category",
        "datetime64[s]",
        "datetime64[ms]",
        "datetime64[us]",
        "datetime64[ns]",
    ],
)
def test_series_astype_numeric_to_other(dtype, as_dtype):
    psr = pd.Series([1, 2, 3], dtype=dtype)
    gsr = gd.from_pandas(psr)
    assert_eq(psr.astype(as_dtype), gsr.astype(as_dtype))


@pytest.mark.parametrize(
    "as_dtype",
    [
        "str",
        "int32",
        "float32",
        "category",
        "datetime64[s]",
        "datetime64[ms]",
        "datetime64[us]",
        "datetime64[ns]",
    ],
)
def test_series_astype_string_to_other(as_dtype):
    if "datetime64" in as_dtype:
        data = ["2001-01-01", "2002-02-02", "2000-01-05"]
        kwargs = {"format": "%Y-%m-%d"}
    else:
        data = ["1", "2", "3"]
        kwargs = {}
    psr = pd.Series(data)
    gsr = gd.from_pandas(psr)
    assert_eq(psr.astype(as_dtype), gsr.astype(as_dtype, **kwargs))


@pytest.mark.parametrize(
    "as_dtype",
    [
        "category",
        "datetime64[s]",
        "datetime64[ms]",
        "datetime64[us]",
        "datetime64[ns]",
        "str",
    ],
)
def test_series_astype_datetime_to_other(as_dtype):
    data = ["2001-01-01", "2002-02-02", "2001-01-05"]
    psr = pd.Series(data)
    gsr = gd.from_pandas(psr)
    assert_eq(psr.astype(as_dtype), gsr.astype(as_dtype, format="%Y-%m-%d"))


@pytest.mark.parametrize(
    "as_dtype",
    [
        "int32",
        "float32",
        "category",
        "datetime64[s]",
        "datetime64[ms]",
        "datetime64[us]",
        "datetime64[ns]",
        "str",
    ],
)
def test_series_astype_categorical_to_other(as_dtype):
    if "datetime64" in as_dtype:
        data = ["2001-01-01", "2002-02-02", "2000-01-05", "2001-01-01"]
        kwargs = {"format": "%Y-%m-%d"}
    else:
        data = [1, 2, 3, 1]
        kwargs = {}
    psr = pd.Series(data, dtype="category")
    gsr = gd.from_pandas(psr)
    assert_eq(psr.astype(as_dtype), gsr.astype(as_dtype, **kwargs))


@pytest.mark.parametrize("ordered", [True, False])
def test_series_astype_to_categorical_ordered(ordered):
    psr = pd.Series([1, 2, 3, 1], dtype="category")
    gsr = gd.from_pandas(psr)
    assert_eq(
        psr.astype("int32", ordered=ordered),
        gsr.astype("int32", ordered=ordered),
    )


def test_series_astype_null_cases():
    data = [1, 2, None, 3]

    # numerical to other
    assert_eq(gd.Series(data, dtype="str"), gd.Series(data).astype("str"))

    assert_eq(
        gd.Series(data, dtype="category"), gd.Series(data).astype("category")
    )

    assert_eq(
        gd.Series(data, dtype="float32"),
        gd.Series(data, dtype="int32").astype("float32"),
    )

    assert_eq(
        gd.Series(data, dtype="datetime64[ms]"),
        gd.Series(data).astype("datetime64[ms]", format="%Y-%m-%d"),
    )

    # categorical to other
    assert_eq(
        gd.Series(data, dtype="str"),
        gd.Series(data, dtype="category").astype("str"),
    )

    assert_eq(
        gd.Series(data, dtype="float32"),
        gd.Series(data, dtype="category").astype("float32"),
    )

    assert_eq(
        gd.Series(data, dtype="datetime64[ms]"),
        gd.Series(data, dtype="category").astype(
            "datetime64[ms]", format="%Y-%m-%d"
        ),
    )

    # string to other
    assert_eq(
        gd.Series([1, 2, None, 3], dtype="int32"),
        gd.Series(["1", "2", None, "3"]).astype("int32"),
    )

    assert_eq(
        gd.Series(
            ["2001-01-01", "2001-02-01", None, "2001-03-01"],
            dtype="datetime64[ms]",
        ),
        gd.Series(["2001-01-01", "2001-02-01", None, "2001-03-01"]).astype(
            "datetime64[ms]", format="%Y-%m-%d"
        ),
    )

    assert_eq(
        gd.Series(["a", "b", "c", None], dtype="category").to_pandas(),
        gd.Series(["a", "b", "c", None]).astype("category").to_pandas(),
    )

    # datetime to other
    data = ["2001-01-01", "2001-02-01", None, "2001-03-01"]

    assert_eq(
        gd.from_pandas(pd.Series(data)),
        gd.from_pandas(pd.Series(data, dtype="datetime64[ns]")).astype(
            "str", format="%Y-%m-%d"
        ),
    )

    assert_eq(
        pd.Series(data, dtype="datetime64[ns]").astype("category"),
        gd.from_pandas(pd.Series(data, dtype="datetime64[ns]")).astype(
            "category"
        ),
    )


def test_series_astype_null_categorical():
    sr = gd.Series([None, None, None], dtype="category")
    expect = gd.Series([None, None, None], dtype="int32")
    got = sr.astype("int32")
    assert_eq(expect, got)


@pytest.mark.parametrize(
    "data",
    [
        (
            pd.Series([3, 3.0]),
            pd.Series([2.3, 3.9]),
            pd.Series([1.5, 3.9]),
            pd.Series([1.0, 2]),
        ),
        [
            pd.Series([3, 3.0]),
            pd.Series([2.3, 3.9]),
            pd.Series([1.5, 3.9]),
            pd.Series([1.0, 2]),
        ],
    ],
)
def test_create_dataframe_from_list_like(data):
    pdf = pd.DataFrame(data, index=["count", "mean", "std", "min"])
    gdf = DataFrame(data, index=["count", "mean", "std", "min"])

    assert_eq(pdf, gdf)

    pdf = pd.DataFrame(data)
    gdf = DataFrame(data)

    assert_eq(pdf, gdf)


def test_create_dataframe_column():
    pdf = pd.DataFrame(columns=["a", "b", "c"], index=["A", "Z", "X"])
    gdf = DataFrame(columns=["a", "b", "c"], index=["A", "Z", "X"])

    assert_eq(pdf, gdf)

    pdf = pd.DataFrame(
        {"a": [1, 2, 3], "b": [2, 3, 5]},
        columns=["a", "b", "c"],
        index=["A", "Z", "X"],
    )
    gdf = DataFrame(
        {"a": [1, 2, 3], "b": [2, 3, 5]},
        columns=["a", "b", "c"],
        index=["A", "Z", "X"],
    )

    assert_eq(pdf, gdf)


@pytest.mark.parametrize(
    "data",
    [
        [1, 2, 4],
        [],
        [5.0, 7.0, 8.0],
        pd.Categorical(["a", "b", "c"]),
        ["m", "a", "d", "v"],
    ],
)
def test_series_values_host_property(data):
    pds = pd.Series(data)
    gds = Series(data)

    np.testing.assert_array_equal(pds.values, gds.values_host)


@pytest.mark.parametrize(
    "data",
    [
        [1, 2, 4],
        [],
        [5.0, 7.0, 8.0],
        pytest.param(
            pd.Categorical(["a", "b", "c"]),
            marks=pytest.mark.xfail(raises=TypeError),
        ),
        pytest.param(
            ["m", "a", "d", "v"], marks=pytest.mark.xfail(raises=TypeError)
        ),
    ],
)
def test_series_values_property(data):
    pds = pd.Series(data)
    gds = Series(data)
    gds_vals = gds.values
    assert isinstance(gds_vals, cupy.ndarray)
    np.testing.assert_array_equal(gds_vals.get(), pds.values)


@pytest.mark.parametrize(
    "data",
    [
        {"A": [1, 2, 3], "B": [4, 5, 6]},
        {"A": [1.0, 2.0, 3.0], "B": [4.0, 5.0, 6.0]},
        {"A": [1, 2, 3], "B": [1.0, 2.0, 3.0]},
        {"A": np.float32(np.arange(3)), "B": np.float64(np.arange(3))},
        pytest.param(
            {"A": [1, None, 3], "B": [1, 2, None]},
            marks=pytest.mark.xfail(
                reason="Nulls not supported by as_gpu_matrix"
            ),
        ),
        pytest.param(
            {"A": [None, None, None], "B": [None, None, None]},
            marks=pytest.mark.xfail(
                reason="Nulls not supported by as_gpu_matrix"
            ),
        ),
        pytest.param(
            {"A": [], "B": []},
            marks=pytest.mark.xfail(reason="Requires at least 1 row"),
        ),
        pytest.param(
            {"A": [1, 2, 3], "B": ["a", "b", "c"]},
            marks=pytest.mark.xfail(
                reason="str or categorical not supported by as_gpu_matrix"
            ),
        ),
        pytest.param(
            {"A": pd.Categorical(["a", "b", "c"]), "B": ["d", "e", "f"]},
            marks=pytest.mark.xfail(
                reason="str or categorical not supported by as_gpu_matrix"
            ),
        ),
    ],
)
def test_df_values_property(data):
    pdf = pd.DataFrame.from_dict(data)
    gdf = DataFrame.from_pandas(pdf)

    pmtr = pdf.values
    gmtr = gdf.values.get()

    np.testing.assert_array_equal(pmtr, gmtr)


def test_value_counts():
    pdf = pd.DataFrame(
        {
            "numeric": [1, 2, 3, 4, 5, 6, 1, 2, 4] * 10,
            "alpha": ["u", "h", "d", "a", "m", "u", "h", "d", "a"] * 10,
        }
    )

    gdf = DataFrame(
        {
            "numeric": [1, 2, 3, 4, 5, 6, 1, 2, 4] * 10,
            "alpha": ["u", "h", "d", "a", "m", "u", "h", "d", "a"] * 10,
        }
    )

    assert_eq(
        pdf.numeric.value_counts().sort_index(),
        gdf.numeric.value_counts().sort_index(),
        check_dtype=False,
    )
    assert_eq(
        pdf.alpha.value_counts().sort_index(),
        gdf.alpha.value_counts().sort_index(),
        check_dtype=False,
    )


@pytest.mark.parametrize(
    "data",
    [
        [],
        pd.Series(pd.date_range("2010-01-01", "2010-02-01")),
        pd.Series([None, None], dtype="datetime64[ns]"),
    ],
)
@pytest.mark.parametrize("nulls", ["none", "some"])
def test_datetime_value_counts(data, nulls):
    psr = pd.Series(data)

    if len(data) > 0:
        if nulls == "one":
            p = np.random.randint(0, len(data))
            psr[p] = None
        elif nulls == "some":
            p = np.random.randint(0, len(data), 2)
            psr[p] = None

    gsr = Series.from_pandas(psr)
    expected = psr.value_counts()
    got = gsr.value_counts()

    pandas_dict = expected.to_dict()
    gdf_dict = got.to_pandas().to_dict()

    assert pandas_dict == gdf_dict


@pytest.mark.parametrize("num_elements", [10, 100, 1000])
def test_categorical_value_counts(num_elements):
    from string import ascii_letters, digits

    # create categorical series
    np.random.seed(12)
    pd_cat = pd.Categorical(
        pd.Series(
            np.random.choice(list(ascii_letters + digits), num_elements),
            dtype="category",
        )
    )

    # gdf
    gdf = DataFrame()
    gdf["a"] = Series.from_categorical(pd_cat)
    gdf_value_counts = gdf["a"].value_counts()

    # pandas
    pdf = pd.DataFrame()
    pdf["a"] = pd_cat
    pdf_value_counts = pdf["a"].value_counts()

    # verify
    pandas_dict = pdf_value_counts.to_dict()
    gdf_dict = gdf_value_counts.to_pandas().to_dict()

    assert pandas_dict == gdf_dict


def test_series_value_counts():
    for size in [10 ** x for x in range(5)]:
        arr = np.random.randint(low=-1, high=10, size=size)
        mask = arr != -1
        sr = Series.from_masked_array(arr, Series(mask).as_mask())
        sr.name = "col"
        df = pd.DataFrame(data=arr[mask], columns=["col"])
        expect = df.col.value_counts().sort_index()
        got = sr.value_counts().sort_index()

        assert_eq(expect, got, check_dtype=False)


@pytest.mark.parametrize(
    "data",
    [
        [],
        [0, 12, 14],
        [0, 14, 12, 12, 3, 10, 12, 14],
        np.random.randint(-100, 100, 200),
        pd.Series([0.0, 1.0, None, 10.0]),
        [None, None, None, None],
        [np.nan, None, -1, 2, 3],
    ],
)
@pytest.mark.parametrize(
    "values",
    [
        np.random.randint(-100, 100, 10),
        [],
        [np.nan, None, -1, 2, 3],
        [1.0, 12.0, None, None, 120],
        [0, 14, 12, 12, 3, 10, 12, 14, None],
        [None, None, None],
        ["0", "12", "14"],
        ["0", "12", "14", "a"],
    ],
)
def test_isin_numeric(data, values):
    index = np.random.randint(0, 100, len(data))
    psr = pd.Series(data, index=index)
    gsr = Series.from_pandas(psr)

    got = gsr.isin(values)
    expected = psr.isin(values)
    assert_eq(got, expected)


@pytest.mark.parametrize(
    "data",
    [
        [],
        pd.Series(
            ["2018-01-01", "2019-04-03", None, "2019-12-30"],
            dtype="datetime64[ns]",
        ),
        pd.Series(
            [
                "2018-01-01",
                "2019-04-03",
                None,
                "2019-12-30",
                "2018-01-01",
                "2018-01-01",
            ],
            dtype="datetime64[ns]",
        ),
    ],
)
@pytest.mark.parametrize(
    "values",
    [
        [],
        [1514764800000000000, 1577664000000000000],
        [
            1514764800000000000,
            1577664000000000000,
            1577664000000000000,
            1577664000000000000,
            1514764800000000000,
        ],
        ["2019-04-03", "2019-12-30", "2012-01-01"],
        [
            "2012-01-01",
            "2012-01-01",
            "2012-01-01",
            "2019-04-03",
            "2019-12-30",
            "2012-01-01",
        ],
    ],
)
def test_isin_datetime(data, values):
    psr = pd.Series(data)
    gsr = Series.from_pandas(psr)

    got = gsr.isin(values)
    expected = psr.isin(values)
    assert_eq(got, expected)


@pytest.mark.parametrize(
    "data",
    [
        [],
        pd.Series(["this", "is", None, "a", "test"]),
        pd.Series(["test", "this", "test", "is", None, "test", "a", "test"]),
        pd.Series(["0", "12", "14"]),
    ],
)
@pytest.mark.parametrize(
    "values",
    [
        [],
        ["this", "is"],
        [None, None, None],
        ["12", "14", "19"],
        pytest.param(
            [12, 14, 19],
            marks=[
                pytest.mark.xfail(
                    reason="pandas's failure here seems like a bug "
                    "given the reverse succeeds"
                )
            ],
        ),
        ["is", "this", "is", "this", "is"],
    ],
)
def test_isin_string(data, values):
    psr = pd.Series(data)
    gsr = Series.from_pandas(psr)

    got = gsr.isin(values)
    expected = psr.isin(values)
    assert_eq(got, expected)


@pytest.mark.parametrize(
    "data",
    [
        [],
        pd.Series(["a", "b", "c", "c", "c", "d", "e"], dtype="category"),
        pd.Series(["a", "b", None, "c", "d", "e"], dtype="category"),
        pd.Series([0, 3, 10, 12], dtype="category"),
        pd.Series([0, 3, 10, 12, 0, 10, 3, 0, 0, 3, 3], dtype="category"),
    ],
)
@pytest.mark.parametrize(
    "values",
    [
        [],
        ["a", "b", None, "f", "words"],
        ["0", "12", None, "14"],
        [0, 10, 12, None, 39, 40, 1000],
        [0, 0, 0, 0, 3, 3, 3, None, 1, 2, 3],
    ],
)
def test_isin_categorical(data, values):
    psr = pd.Series(data)
    gsr = Series.from_pandas(psr)

    got = gsr.isin(values)
    expected = psr.isin(values)
    assert_eq(got, expected)


@pytest.mark.parametrize(
    "data",
    [
        [],
        pd.Series(
            ["this", "is", None, "a", "test"], index=["a", "b", "c", "d", "e"]
        ),
        pd.Series([0, 15, 10], index=[0, None, 9]),
        pd.Series(
            range(25),
            index=pd.date_range(
                start="2019-01-01", end="2019-01-02", freq="H"
            ),
        ),
    ],
)
@pytest.mark.parametrize(
    "values",
    [
        [],
        ["this", "is"],
        [0, 19, 13],
        ["2019-01-01 04:00:00", "2019-01-01 06:00:00", "2018-03-02"],
    ],
)
def test_isin_index(data, values):
    psr = pd.Series(data)
    gsr = Series.from_pandas(psr)

    got = gsr.index.isin(values)
    expected = psr.index.isin(values)

    assert_eq(got, expected)


@pytest.mark.parametrize(
    "data",
    [
        pd.MultiIndex.from_arrays(
            [[1, 2, 3], ["red", "blue", "green"]], names=("number", "color")
        ),
        pd.MultiIndex.from_arrays([[], []], names=("number", "color")),
        pd.MultiIndex.from_arrays(
            [[1, 2, 3, 10, 100], ["red", "blue", "green", "pink", "white"]],
            names=("number", "color"),
        ),
    ],
)
@pytest.mark.parametrize(
    "values,level,err",
    [
        (["red", "orange", "yellow"], "color", None),
        (["red", "white", "yellow"], "color", None),
        ([0, 1, 2, 10, 11, 15], "number", None),
        ([0, 1, 2, 10, 11, 15], None, TypeError),
        (pd.Series([0, 1, 2, 10, 11, 15]), None, TypeError),
        (pd.Index([0, 1, 2, 10, 11, 15]), None, TypeError),
        (pd.Index([0, 1, 2, 8, 11, 15]), "number", None),
        (pd.Index(["red", "white", "yellow"]), "color", None),
        ([(1, "red"), (3, "red")], None, None),
        (((1, "red"), (3, "red")), None, None),
        (
            pd.MultiIndex.from_arrays(
                [[1, 2, 3], ["red", "blue", "green"]],
                names=("number", "color"),
            ),
            None,
            None,
        ),
        (
            pd.MultiIndex.from_arrays([[], []], names=("number", "color")),
            None,
            None,
        ),
        (
            pd.MultiIndex.from_arrays(
                [
                    [1, 2, 3, 10, 100],
                    ["red", "blue", "green", "pink", "white"],
                ],
                names=("number", "color"),
            ),
            None,
            None,
        ),
    ],
)
def test_isin_multiindex(data, values, level, err):
    pmdx = data
    gmdx = gd.from_pandas(data)

    if err is None:
        expected = pmdx.isin(values, level=level)
        if isinstance(values, pd.MultiIndex):
            values = gd.from_pandas(values)
        got = gmdx.isin(values, level=level)

        assert_eq(got, expected)
    else:
        with pytest.raises((ValueError, TypeError)):
            expected = pmdx.isin(values, level=level)

        with pytest.raises(err):
            got = gmdx.isin(values, level=level)


@pytest.mark.parametrize(
    "data",
    [
        pd.DataFrame(
            {
                "num_legs": [2, 4],
                "num_wings": [2, 0],
                "bird_cats": pd.Series(
                    ["sparrow", "pigeon"],
                    dtype="category",
                    index=["falcon", "dog"],
                ),
            },
            index=["falcon", "dog"],
        ),
        pd.DataFrame(
            {"num_legs": [8, 2], "num_wings": [0, 2]},
            index=["spider", "falcon"],
        ),
        pd.DataFrame(
            {
                "num_legs": [8, 2, 1, 0, 2, 4, 5],
                "num_wings": [2, 0, 2, 1, 2, 4, -1],
            }
        ),
    ],
)
@pytest.mark.parametrize(
    "values",
    [
        [0, 2],
        {"num_wings": [0, 3]},
        pd.DataFrame(
            {"num_legs": [8, 2], "num_wings": [0, 2]},
            index=["spider", "falcon"],
        ),
        pd.DataFrame(
            {
                "num_legs": [2, 4],
                "num_wings": [2, 0],
                "bird_cats": pd.Series(
                    ["sparrow", "pigeon"],
                    dtype="category",
                    index=["falcon", "dog"],
                ),
            },
            index=["falcon", "dog"],
        ),
        ["sparrow", "pigeon"],
        pd.Series(["sparrow", "pigeon"], dtype="category"),
        pd.Series([1, 2, 3, 4, 5]),
        "abc",
        123,
    ],
)
def test_isin_dataframe(data, values):
    from cudf.utils.dtypes import is_scalar

    pdf = data
    gdf = gd.from_pandas(pdf)

    if is_scalar(values):
        with pytest.raises(TypeError):
            pdf.isin(values)
        with pytest.raises(TypeError):
            gdf.isin(values)
    else:
        expected = pdf.isin(values)
        if isinstance(values, (pd.DataFrame, pd.Series)):
            values = gd.from_pandas(values)
        got = gdf.isin(values)

        assert_eq(got, expected)


def test_constructor_properties():
    df = DataFrame()
    key1 = "a"
    key2 = "b"
    val1 = np.array([123], dtype=np.float64)
    val2 = np.array([321], dtype=np.float64)
    df[key1] = val1
    df[key2] = val2

    # Correct use of _constructor (for DataFrame)
    assert_eq(df, df._constructor({key1: val1, key2: val2}))

    # Correct use of _constructor (for Series)
    assert_eq(df[key1], df[key2]._constructor(val1, name=key1))

    # Correct use of _constructor_sliced (for DataFrame)
    assert_eq(df[key1], df._constructor_sliced(val1, name=key1))

    # Correct use of _constructor_expanddim (for Series)
    assert_eq(df, df[key2]._constructor_expanddim({key1: val1, key2: val2}))

    # Incorrect use of _constructor_sliced (Raises for Series)
    with pytest.raises(NotImplementedError):
        df[key1]._constructor_sliced

    # Incorrect use of _constructor_expanddim (Raises for DataFrame)
    with pytest.raises(NotImplementedError):
        df._constructor_expanddim


@pytest.mark.parametrize(
    "data",
    [
        [1, 2, 3, 4, 5],
        [1, 2, None, 4, 5],
        [1.0, 2.0, 3.0, 4.0, 5.0],
        [1.0, 2.0, None, 4.0, 5.0],
        ["a", "b", "c", "d", "e"],
        ["a", "b", None, "d", "e"],
        [None, None, None, None, None],
        np.array(["1991-11-20", "2004-12-04"], dtype=np.datetime64),
        np.array(["1991-11-20", None], dtype=np.datetime64),
        np.array(
            ["1991-11-20 05:15:00", "2004-12-04 10:00:00"], dtype=np.datetime64
        ),
        np.array(["1991-11-20 05:15:00", None], dtype=np.datetime64),
    ],
)
def test_tolist(data):
    psr = pd.Series(data)
    gsr = Series.from_pandas(psr)

    got = gsr.tolist()
    expected = [x if not pd.isnull(x) else None for x in psr.tolist()]

    np.testing.assert_array_equal(got, expected)


def test_tolist_mixed_nulls():
    num_data = pa.array([1.0, None, np.float64("nan")])
    num_data_expect = [1.0, None, np.float64("nan")]

    time_data = pa.array(
        [1, None, -9223372036854775808], type=pa.timestamp("ns")
    )
    time_data_expect = [
        pd.Timestamp("1970-01-01T00:00:00.000000001"),
        None,
        pd.NaT,
    ]

    df = DataFrame()
    df["num_data"] = num_data
    df["time_data"] = time_data

    num_data_got = df["num_data"].tolist()
    time_data_got = df["time_data"].tolist()

    np.testing.assert_equal(num_data_got, num_data_expect)
    for got, exp in zip(time_data_got, time_data_expect):  # deal with NaT
        assert (got == exp) or (pd.isnull(got) and pd.isnull(exp))


@pytest.mark.parametrize(
    "dtype", ["int8", "int16", "int32", "int64", "float32", "float64"]
)
@pytest.mark.parametrize(
    "as_dtype",
    [
        "int8",
        "int16",
        "int32",
        "int64",
        "float32",
        "float64",
        "str",
        "category",
        "datetime64[s]",
        "datetime64[ms]",
        "datetime64[us]",
        "datetime64[ns]",
    ],
)
def test_df_astype_numeric_to_all(dtype, as_dtype):
    if "int" in dtype:
        data = [1, 2, None, 4, -7]
    elif "float" in dtype:
        data = [1.0, 2.0, None, 4.0, np.nan, -7.0]

    gdf = DataFrame()

    gdf["foo"] = Series(data, dtype=dtype)
    gdf["bar"] = Series(data, dtype=dtype)

    insert_data = Series(data, dtype=as_dtype)

    expect = DataFrame()
    expect["foo"] = insert_data
    expect["bar"] = insert_data

    got = gdf.astype(as_dtype)

    assert_eq(expect, got)


@pytest.mark.parametrize(
    "as_dtype",
    [
        "int32",
        "float32",
        "category",
        "datetime64[s]",
        "datetime64[ms]",
        "datetime64[us]",
        "datetime64[ns]",
    ],
)
def test_df_astype_string_to_other(as_dtype):
    if "datetime64" in as_dtype:
        # change None to "NaT" after this issue is fixed:
        # https://github.com/rapidsai/cudf/issues/5117
        data = ["2001-01-01", "2002-02-02", "2000-01-05", None]
        kwargs = {"format": "%Y-%m-%d"}
    elif as_dtype == "int32":
        data = [1, 2, 3]
        kwargs = {}
    elif as_dtype == "category":
        data = ["1", "2", "3", None]
        kwargs = {}
    elif "float" in as_dtype:
        data = [1.0, 2.0, 3.0, np.nan]
        kwargs = {}

    insert_data = Series.from_pandas(pd.Series(data, dtype="str"))
    expect_data = Series(data, dtype=as_dtype)

    gdf = DataFrame()
    expect = DataFrame()

    gdf["foo"] = insert_data
    gdf["bar"] = insert_data

    expect["foo"] = expect_data
    expect["bar"] = expect_data

    got = gdf.astype(as_dtype, **kwargs)
    assert_eq(expect, got)


@pytest.mark.parametrize(
    "as_dtype",
    [
        "int64",
        "datetime64[s]",
        "datetime64[us]",
        "datetime64[ns]",
        "str",
        "category",
    ],
)
def test_df_astype_datetime_to_other(as_dtype):
    data = ["1991-11-20", "2004-12-04", "2016-09-13", None]

    gdf = DataFrame()
    expect = DataFrame()

    gdf["foo"] = Series(data, dtype="datetime64[ms]")
    gdf["bar"] = Series(data, dtype="datetime64[ms]")

    if as_dtype == "int64":
        expect["foo"] = Series(
            [690595200000, 1102118400000, 1473724800000, None], dtype="int64"
        )
        expect["bar"] = Series(
            [690595200000, 1102118400000, 1473724800000, None], dtype="int64"
        )
    elif as_dtype == "str":
        expect["foo"] = Series(data, dtype="str")
        expect["bar"] = Series(data, dtype="str")
    elif as_dtype == "category":
        expect["foo"] = Series(gdf["foo"], dtype="category")
        expect["bar"] = Series(gdf["bar"], dtype="category")
    else:
        expect["foo"] = Series(data, dtype=as_dtype)
        expect["bar"] = Series(data, dtype=as_dtype)

    got = gdf.astype(as_dtype, format="%Y-%m-%d")

    assert_eq(expect, got)


@pytest.mark.parametrize(
    "as_dtype",
    [
        "int32",
        "float32",
        "category",
        "datetime64[s]",
        "datetime64[ms]",
        "datetime64[us]",
        "datetime64[ns]",
        "str",
    ],
)
def test_df_astype_categorical_to_other(as_dtype):
    if "datetime64" in as_dtype:
        data = ["2001-01-01", "2002-02-02", "2000-01-05", "2001-01-01"]
        kwargs = {"format": "%Y-%m-%d"}
    else:
        data = [1, 2, 3, 1]
        kwargs = {}
    psr = pd.Series(data, dtype="category")
    pdf = pd.DataFrame()
    pdf["foo"] = psr
    pdf["bar"] = psr
    gdf = DataFrame.from_pandas(pdf)
    assert_eq(pdf.astype(as_dtype), gdf.astype(as_dtype, **kwargs))


@pytest.mark.parametrize("ordered", [True, False])
def test_df_astype_to_categorical_ordered(ordered):
    psr = pd.Series([1, 2, 3, 1], dtype="category")
    pdf = pd.DataFrame()
    pdf["foo"] = psr
    pdf["bar"] = psr
    gdf = DataFrame.from_pandas(pdf)

    assert_eq(
        gdf.astype("int32", ordered=ordered),
        gdf.astype("int32", ordered=ordered),
    )


@pytest.mark.parametrize(
    "dtype,args",
    [
        ("int8", {}),
        ("int16", {}),
        ("int32", {}),
        ("int64", {}),
        ("float32", {}),
        ("float64", {}),
        ("category", {}),
        ("category", {"ordered": True}),
        ("category", {"ordered": False}),
        ("datetime64[s]", {}),
        ("datetime64[ms]", {}),
        ("datetime64[us]", {}),
        ("datetime64[ns]", {}),
        ("str", {}),
    ],
)
def test_empty_df_astype(dtype, args):
    df = DataFrame()
    kwargs = {}
    kwargs.update(args)
    assert_eq(df, df.astype(dtype=dtype, **kwargs))


@pytest.mark.parametrize(
    "errors",
    [
        pytest.param(
            "raise", marks=pytest.mark.xfail(reason="should raise error here")
        ),
        pytest.param("other", marks=pytest.mark.xfail(raises=ValueError)),
        "ignore",
        pytest.param(
            "warn", marks=pytest.mark.filterwarnings("ignore:Traceback")
        ),
    ],
)
def test_series_astype_error_handling(errors):
    sr = Series(["random", "words"])
    got = sr.astype("datetime64", errors=errors)
    assert_eq(sr, got)


@pytest.mark.parametrize(
    "dtype",
    [
        "int8",
        "int16",
        "int32",
        "int64",
        "float32",
        "float64",
        "str",
        "category",
        "datetime64[s]",
        "datetime64[ms]",
        "datetime64[us]",
        "datetime64[ns]",
    ],
)
def test_df_constructor_dtype(dtype):
    if "datetime" in dtype:
        data = ["1991-11-20", "2004-12-04", "2016-09-13", None]
    elif dtype == "str":
        data = ["a", "b", "c", None]
    elif "float" in dtype:
        data = [1.0, 0.5, -1.1, np.nan, None]
    else:
        data = [1, 2, 3, None]

    sr = Series(data, dtype=dtype)

    expect = DataFrame()
    expect["foo"] = sr
    expect["bar"] = sr
    got = DataFrame({"foo": data, "bar": data}, dtype=dtype)

    assert_eq(expect, got)


@pytest.mark.parametrize(
    "data",
    [
        gd.datasets.randomdata(
            nrows=10, dtypes={"a": "category", "b": int, "c": float, "d": int}
        ),
        gd.datasets.randomdata(
            nrows=10, dtypes={"a": "category", "b": int, "c": float, "d": str}
        ),
        gd.datasets.randomdata(
            nrows=10, dtypes={"a": bool, "b": int, "c": float, "d": str}
        ),
        pytest.param(
            gd.DataFrame(),
            marks=[
                pytest.mark.xfail(
                    reason="_apply_support_method fails on empty dataframes."
                )
            ],
        ),
        pytest.param(
            gd.DataFrame({"a": [0, 1, 2], "b": [1, None, 3]}),
            marks=[
                pytest.mark.xfail(
                    reason="Rowwise ops do not currently support nulls."
                )
            ],
        ),
    ],
)
@pytest.mark.parametrize(
    "op", ["max", "min", "sum", "product", "mean", "var", "std"]
)
def test_rowwise_ops(data, op):
    gdf = data
    pdf = gdf.to_pandas()

    if op in ("var", "std"):
        expected = getattr(pdf, op)(axis=1, ddof=0)
        got = getattr(gdf, op)(axis=1, ddof=0)
    else:
        expected = getattr(pdf, op)(axis=1)
        got = getattr(gdf, op)(axis=1)

    assert_eq(expected, got, check_less_precise=7)


@pytest.mark.parametrize("data", [[5.0, 6.0, 7.0], "single value"])
def test_insert(data):
    pdf = pd.DataFrame.from_dict({"A": [1, 2, 3], "B": ["a", "b", "c"]})
    gdf = DataFrame.from_pandas(pdf)

    # insertion by index

    pdf.insert(0, "foo", data)
    gdf.insert(0, "foo", data)

    assert_eq(pdf, gdf)

    pdf.insert(3, "bar", data)
    gdf.insert(3, "bar", data)

    assert_eq(pdf, gdf)

    pdf.insert(1, "baz", data)
    gdf.insert(1, "baz", data)

    assert_eq(pdf, gdf)

    # pandas insert doesn't support negative indexing
    pdf.insert(len(pdf.columns), "qux", data)
    gdf.insert(-1, "qux", data)

    assert_eq(pdf, gdf)


def test_cov():
    gdf = gd.datasets.randomdata(10)
    pdf = gdf.to_pandas()

    assert_eq(pdf.cov(), gdf.cov())


@pytest.mark.xfail(reason="cupy-based cov does not support nulls")
def test_cov_nans():
    pdf = pd.DataFrame()
    pdf["a"] = [None, None, None, 2.00758632, None]
    pdf["b"] = [0.36403686, None, None, None, None]
    pdf["c"] = [None, None, None, 0.64882227, None]
    pdf["d"] = [None, -1.46863125, None, 1.22477948, -0.06031689]
    gdf = gd.from_pandas(pdf)

    assert_eq(pdf.cov(), gdf.cov())


@pytest.mark.parametrize(
    "gsr",
    [
        Series([1, 2, 3]),
        Series([1, 2, 3], index=["a", "b", "c"]),
        Series([1, 2, 3], index=["a", "b", "d"]),
        Series([1, 2], index=["a", "b"]),
        Series([1, 2, 3], index=gd.core.index.RangeIndex(0, 3)),
        pytest.param(
            Series([1, 2, 3, 4, 5], index=["a", "b", "d", "0", "12"]),
            marks=pytest.mark.xfail,
        ),
    ],
)
@pytest.mark.parametrize("colnames", [["a", "b", "c"], [0, 1, 2]])
@pytest.mark.parametrize(
    "op",
    [
        operator.add,
        operator.mul,
        operator.floordiv,
        operator.truediv,
        operator.mod,
        operator.pow,
        operator.eq,
        operator.lt,
        operator.le,
        operator.gt,
        operator.ge,
        operator.ne,
    ],
)
def test_df_sr_binop(gsr, colnames, op):
    data = [[0, 2, 5], [3, None, 5], [6, 7, np.nan]]
    data = dict(zip(colnames, data))

    gdf = DataFrame(data)
    pdf = pd.DataFrame.from_dict(data)

    psr = gsr.to_pandas()

    expect = op(pdf, psr)
    got = op(gdf, gsr)
    assert_eq(expect.astype(float), got.astype(float))

    expect = op(psr, pdf)
    got = op(psr, pdf)
    assert_eq(expect.astype(float), got.astype(float))


@pytest.mark.parametrize(
    "op",
    [
        operator.add,
        operator.mul,
        operator.floordiv,
        operator.truediv,
        operator.mod,
        operator.pow,
        operator.eq,
        operator.lt,
        operator.le,
        operator.gt,
        operator.ge,
        operator.ne,
    ],
)
@pytest.mark.parametrize(
    "gsr", [Series([1, 2, 3, 4, 5], index=["a", "b", "d", "0", "12"])]
)
def test_df_sr_binop_col_order(gsr, op):
    colnames = [0, 1, 2]
    data = [[0, 2, 5], [3, None, 5], [6, 7, np.nan]]
    data = dict(zip(colnames, data))

    gdf = DataFrame(data)
    pdf = pd.DataFrame.from_dict(data)

    psr = gsr.to_pandas()

    expect = op(pdf, psr).astype("float")
    out = op(gdf, gsr).astype("float")
    got = out[expect.columns]

    assert_eq(expect, got)


@pytest.mark.parametrize("set_index", [None, "A", "C", "D"])
@pytest.mark.parametrize("index", [True, False])
@pytest.mark.parametrize("deep", [True, False])
def test_memory_usage(deep, index, set_index):
    # Testing numerical/datetime by comparing with pandas
    # (string and categorical columns will be different)
    rows = int(100)
    df = pd.DataFrame(
        {
            "A": np.arange(rows, dtype="int64"),
            "B": np.arange(rows, dtype="int32"),
            "C": np.arange(rows, dtype="float64"),
        }
    )
    df["D"] = pd.to_datetime(df.A)
    if set_index:
        df = df.set_index(set_index)

    gdf = gd.from_pandas(df)

    if index and set_index is None:

        # Special Case: Assume RangeIndex size == 0
        assert gdf.index.memory_usage(deep=deep) == 0

    else:

        # Check for Series only
        assert df["B"].memory_usage(index=index, deep=deep) == gdf[
            "B"
        ].memory_usage(index=index, deep=deep)

        # Check for entire DataFrame
        assert_eq(
            df.memory_usage(index=index, deep=deep).sort_index(),
            gdf.memory_usage(index=index, deep=deep).sort_index(),
        )


@pytest.mark.xfail
def test_memory_usage_string():
    rows = int(100)
    df = pd.DataFrame(
        {
            "A": np.arange(rows, dtype="int32"),
            "B": np.random.choice(["apple", "banana", "orange"], rows),
        }
    )
    gdf = gd.from_pandas(df)

    # Check deep=False (should match pandas)
    assert gdf.B.memory_usage(deep=False, index=False) == df.B.memory_usage(
        deep=False, index=False
    )

    # Check string column
    assert gdf.B.memory_usage(deep=True, index=False) == df.B.memory_usage(
        deep=True, index=False
    )

    # Check string index
    assert gdf.set_index("B").index.memory_usage(
        deep=True
    ) == df.B.memory_usage(deep=True, index=False)


def test_memory_usage_cat():
    rows = int(100)
    df = pd.DataFrame(
        {
            "A": np.arange(rows, dtype="int32"),
            "B": np.random.choice(["apple", "banana", "orange"], rows),
        }
    )
    df["B"] = df.B.astype("category")
    gdf = gd.from_pandas(df)

    expected = (
        gdf.B._column.cat().categories.__sizeof__()
        + gdf.B._column.cat().codes.__sizeof__()
    )

    # Check cat column
    assert gdf.B.memory_usage(deep=True, index=False) == expected

    # Check cat index
    assert gdf.set_index("B").index.memory_usage(deep=True) == expected


@pytest.mark.xfail
def test_memory_usage_multi():
    rows = int(100)
    deep = True
    df = pd.DataFrame(
        {
            "A": np.arange(rows, dtype="int32"),
            "B": np.random.choice(np.arange(3, dtype="int64"), rows),
            "C": np.random.choice(np.arange(3, dtype="float64"), rows),
        }
    ).set_index(["B", "C"])
    gdf = gd.from_pandas(df)

    # Assume MultiIndex memory footprint is just that
    # of the underlying columns, levels, and codes
    expect = rows * 16  # Source Columns
    expect += rows * 16  # Codes
    expect += 3 * 8  # Level 0
    expect += 3 * 8  # Level 1

    assert expect == gdf.index.memory_usage(deep=deep)


@pytest.mark.parametrize(
    "list_input",
    [
        pytest.param([1, 2, 3, 4], id="smaller"),
        pytest.param([1, 2, 3, 4, 5, 6], id="larger"),
    ],
)
@pytest.mark.parametrize(
    "key",
    [
        pytest.param("list_test", id="new_column"),
        pytest.param("id", id="existing_column"),
    ],
)
def test_setitem_diff_size_list(list_input, key):
    gdf = gd.datasets.randomdata(5)
    with pytest.raises(
        ValueError, match=("All values must be of equal length")
    ):
        gdf[key] = list_input


@pytest.mark.parametrize(
    "series_input",
    [
        pytest.param(gd.Series([1, 2, 3, 4]), id="smaller_cudf"),
        pytest.param(gd.Series([1, 2, 3, 4, 5, 6]), id="larger_cudf"),
        pytest.param(gd.Series([1, 2, 3], index=[4, 5, 6]), id="index_cudf"),
        pytest.param(pd.Series([1, 2, 3, 4]), id="smaller_pandas"),
        pytest.param(pd.Series([1, 2, 3, 4, 5, 6]), id="larger_pandas"),
        pytest.param(pd.Series([1, 2, 3], index=[4, 5, 6]), id="index_pandas"),
    ],
)
@pytest.mark.parametrize(
    "key",
    [
        pytest.param("list_test", id="new_column"),
        pytest.param("id", id="existing_column"),
    ],
)
def test_setitem_diff_size_series(series_input, key):
    gdf = gd.datasets.randomdata(5)
    pdf = gdf.to_pandas()

    pandas_input = series_input
    if isinstance(pandas_input, gd.Series):
        pandas_input = pandas_input.to_pandas()

    expect = pdf
    expect[key] = pandas_input

    got = gdf
    got[key] = series_input

    # Pandas uses NaN and typecasts to float64 if there's missing values on
    # alignment, so need to typecast to float64 for equality comparison
    expect = expect.astype("float64")
    got = got.astype("float64")

    assert_eq(expect, got)


def test_tupleize_cols_False_set():
    pdf = pd.DataFrame()
    gdf = DataFrame()
    pdf[("a", "b")] = [1]
    gdf[("a", "b")] = [1]
    assert_eq(pdf, gdf)
    assert_eq(pdf.columns, gdf.columns)


def test_init_multiindex_from_dict():
    pdf = pd.DataFrame({("a", "b"): [1]})
    gdf = DataFrame({("a", "b"): [1]})
    assert_eq(pdf, gdf)
    assert_eq(pdf.columns, gdf.columns)


def test_change_column_dtype_in_empty():
    pdf = pd.DataFrame({"a": [], "b": []})
    gdf = gd.from_pandas(pdf)
    assert_eq(pdf, gdf)
    pdf["b"] = pdf["b"].astype("int64")
    gdf["b"] = gdf["b"].astype("int64")
    assert_eq(pdf, gdf)


def test_dataframe_from_table_empty_index():
    from cudf._lib.table import Table

    df = DataFrame({"a": [1, 2, 3], "b": [4, 5, 6]})
    odict = df._data
    tbl = Table(odict)

    result = DataFrame._from_table(tbl)  # noqa: F841


@pytest.mark.parametrize("dtype", ["int64", "str"])
def test_dataframe_from_dictionary_series_same_name_index(dtype):
    pd_idx1 = pd.Index([1, 2, 0], name="test_index").astype(dtype)
    pd_idx2 = pd.Index([2, 0, 1], name="test_index").astype(dtype)
    pd_series1 = pd.Series([1, 2, 3], index=pd_idx1)
    pd_series2 = pd.Series([1, 2, 3], index=pd_idx2)

    gd_idx1 = gd.from_pandas(pd_idx1)
    gd_idx2 = gd.from_pandas(pd_idx2)
    gd_series1 = gd.Series([1, 2, 3], index=gd_idx1)
    gd_series2 = gd.Series([1, 2, 3], index=gd_idx2)

    expect = pd.DataFrame({"a": pd_series1, "b": pd_series2})
    got = gd.DataFrame({"a": gd_series1, "b": gd_series2})

    if dtype == "str":
        # Pandas actually loses its index name erroneously here...
        expect.index.name = "test_index"

    assert_eq(expect, got)
    assert expect.index.names == got.index.names


@pytest.mark.parametrize(
    "arg", [slice(2, 8, 3), slice(1, 20, 4), slice(-2, -6, -2)]
)
def test_dataframe_strided_slice(arg):
    mul = pd.DataFrame(
        {
            "Index": [1, 2, 3, 4, 5, 6, 7, 8, 9],
            "AlphaIndex": ["a", "b", "c", "d", "e", "f", "g", "h", "i"],
        }
    )
    pdf = pd.DataFrame(
        {"Val": [10, 9, 8, 7, 6, 5, 4, 3, 2]},
        index=pd.MultiIndex.from_frame(mul),
    )
    gdf = gd.DataFrame.from_pandas(pdf)

    expect = pdf[arg]
    got = gdf[arg]

    assert_eq(expect, got)


@pytest.mark.parametrize(
    "data,condition,other,error",
    [
        (pd.Series(range(5)), pd.Series(range(5)) > 0, None, None),
        (pd.Series(range(5)), pd.Series(range(5)) > 1, None, None),
        (pd.Series(range(5)), pd.Series(range(5)) > 1, 10, None),
        (
            pd.Series(range(5)),
            pd.Series(range(5)) > 1,
            pd.Series(range(5, 10)),
            None,
        ),
        (
            pd.DataFrame(np.arange(10).reshape(-1, 2), columns=["A", "B"]),
            (
                pd.DataFrame(np.arange(10).reshape(-1, 2), columns=["A", "B"])
                % 3
            )
            == 0,
            -pd.DataFrame(np.arange(10).reshape(-1, 2), columns=["A", "B"]),
            None,
        ),
        (
            pd.DataFrame({"a": [1, 2, np.nan], "b": [4, np.nan, 6]}),
            pd.DataFrame({"a": [1, 2, np.nan], "b": [4, np.nan, 6]}) == 4,
            None,
            None,
        ),
        (
            pd.DataFrame({"a": [1, 2, np.nan], "b": [4, np.nan, 6]}),
            pd.DataFrame({"a": [1, 2, np.nan], "b": [4, np.nan, 6]}) != 4,
            None,
            None,
        ),
        (
            pd.DataFrame({"p": [-2, 3, -4, -79], "k": [9, 10, 11, 12]}),
            [True, True, True],
            None,
            ValueError,
        ),
        (
            pd.DataFrame({"p": [-2, 3, -4, -79], "k": [9, 10, 11, 12]}),
            [True, True, True, False],
            None,
            ValueError,
        ),
        (
            pd.DataFrame({"p": [-2, 3, -4, -79], "k": [9, 10, 11, 12]}),
            [[True, True, True, False], [True, True, True, False]],
            None,
            ValueError,
        ),
        (
            pd.DataFrame({"p": [-2, 3, -4, -79], "k": [9, 10, 11, 12]}),
            [[True, True], [False, True], [True, False], [False, True]],
            None,
            None,
        ),
        (
            pd.DataFrame({"p": [-2, 3, -4, -79], "k": [9, 10, 11, 12]}),
            cuda.to_device(
                np.array(
                    [[True, True], [False, True], [True, False], [False, True]]
                )
            ),
            None,
            None,
        ),
        (
            pd.DataFrame({"p": [-2, 3, -4, -79], "k": [9, 10, 11, 12]}),
            cupy.array(
                [[True, True], [False, True], [True, False], [False, True]]
            ),
            17,
            None,
        ),
        (
            pd.DataFrame({"p": [-2, 3, -4, -79], "k": [9, 10, 11, 12]}),
            [[True, True], [False, True], [True, False], [False, True]],
            17,
            None,
        ),
        (
            pd.DataFrame({"p": [-2, 3, -4, -79], "k": [9, 10, 11, 12]}),
            [
                [True, True, False, True],
                [True, True, False, True],
                [True, True, False, True],
                [True, True, False, True],
            ],
            None,
            ValueError,
        ),
        (
            pd.Series([1, 2, np.nan]),
            pd.Series([1, 2, np.nan]) == 4,
            None,
            None,
        ),
        (
            pd.Series([1, 2, np.nan]),
            pd.Series([1, 2, np.nan]) != 4,
            None,
            None,
        ),
        (
            pd.Series([4, np.nan, 6]),
            pd.Series([4, np.nan, 6]) == 4,
            None,
            None,
        ),
        (
            pd.Series([4, np.nan, 6]),
            pd.Series([4, np.nan, 6]) != 4,
            None,
            None,
        ),
        (
            pd.Series([4, np.nan, 6], dtype="category"),
            pd.Series([4, np.nan, 6], dtype="category") != 4,
            None,
            None,
        ),
        (
            pd.Series(["a", "b", "b", "d", "c", "s"], dtype="category"),
            pd.Series(["a", "b", "b", "d", "c", "s"], dtype="category") == "b",
            None,
            None,
        ),
        (
            pd.Series(["a", "b", "b", "d", "c", "s"], dtype="category"),
            pd.Series(["a", "b", "b", "d", "c", "s"], dtype="category") == "b",
            "s",
            None,
        ),
        (
            pd.Series([1, 2, 3, 2, 5]),
            pd.Series([1, 2, 3, 2, 5]) == 2,
            pd.DataFrame(
                {
                    "a": pd.Series([1, 2, 3, 2, 5]),
                    "b": pd.Series([1, 2, 3, 2, 5]),
                }
            ),
            NotImplementedError,
        ),
    ],
)
@pytest.mark.parametrize("inplace", [True, False])
def test_df_sr_mask_where(data, condition, other, error, inplace):
    ps_where = data
    gs_where = gd.from_pandas(data)

    ps_mask = ps_where.copy(deep=True)
    gs_mask = gs_where.copy(deep=True)

    if hasattr(condition, "__cuda_array_interface__"):
        if type(condition).__module__.split(".")[0] == "cupy":
            ps_condition = cupy.asnumpy(condition)
        else:
            ps_condition = np.array(condition).astype("bool")
    else:
        ps_condition = condition

    if type(condition).__module__.split(".")[0] == "pandas":
        gs_condition = gd.from_pandas(condition)
    else:
        gs_condition = condition

    ps_other = other
    if type(other).__module__.split(".")[0] == "pandas":
        gs_other = gd.from_pandas(other)
    else:
        gs_other = other

    if error is None:
        expect_where = ps_where.where(
            ps_condition, other=ps_other, inplace=inplace
        )
        got_where = gs_where.where(
            gs_condition, other=gs_other, inplace=inplace
        )

        expect_mask = ps_mask.mask(
            ps_condition, other=ps_other, inplace=inplace
        )
        got_mask = gs_mask.mask(gs_condition, other=gs_other, inplace=inplace)

        if inplace:
            expect_where = ps_where
            got_where = gs_where

            expect_mask = ps_mask
            got_mask = gs_mask

        if pd.api.types.is_categorical_dtype(expect_where):
            np.testing.assert_array_equal(
                expect_where.cat.codes,
                got_where.cat.codes.fillna(-1).to_array(),
            )
            assert tuple(expect_where.cat.categories) == tuple(
                got_where.cat.categories
            )

            np.testing.assert_array_equal(
                expect_mask.cat.codes, got_mask.cat.codes.fillna(-1).to_array()
            )
            assert tuple(expect_mask.cat.categories) == tuple(
                got_mask.cat.categories
            )
        else:
            assert_eq(
                expect_where.fillna(-1),
                got_where.fillna(-1),
                check_dtype=False,
            )
            assert_eq(
                expect_mask.fillna(-1), got_mask.fillna(-1), check_dtype=False,
            )
    else:
        with pytest.raises(error):
            ps_where.where(ps_condition, other=ps_other, inplace=inplace)
        with pytest.raises(error):
            gs_where.where(gs_condition, other=gs_other, inplace=inplace)

        with pytest.raises(error):
            ps_mask.mask(ps_condition, other=ps_other, inplace=inplace)
        with pytest.raises(error):
            gs_mask.mask(gs_condition, other=gs_other, inplace=inplace)


@pytest.mark.parametrize(
    "data,condition,other,has_cat",
    [
        (
            pd.DataFrame(
                {
                    "a": pd.Series(["a", "a", "b", "c", "a", "d", "d", "a"]),
                    "b": pd.Series(["o", "p", "q", "e", "p", "p", "a", "a"]),
                }
            ),
            pd.DataFrame(
                {
                    "a": pd.Series(["a", "a", "b", "c", "a", "d", "d", "a"]),
                    "b": pd.Series(["o", "p", "q", "e", "p", "p", "a", "a"]),
                }
            )
            != "a",
            None,
            None,
        ),
        (
            pd.DataFrame(
                {
                    "a": pd.Series(
                        ["a", "a", "b", "c", "a", "d", "d", "a"],
                        dtype="category",
                    ),
                    "b": pd.Series(
                        ["o", "p", "q", "e", "p", "p", "a", "a"],
                        dtype="category",
                    ),
                }
            ),
            pd.DataFrame(
                {
                    "a": pd.Series(
                        ["a", "a", "b", "c", "a", "d", "d", "a"],
                        dtype="category",
                    ),
                    "b": pd.Series(
                        ["o", "p", "q", "e", "p", "p", "a", "a"],
                        dtype="category",
                    ),
                }
            )
            != "a",
            None,
            True,
        ),
        (
            pd.DataFrame(
                {
                    "a": pd.Series(
                        ["a", "a", "b", "c", "a", "d", "d", "a"],
                        dtype="category",
                    ),
                    "b": pd.Series(
                        ["o", "p", "q", "e", "p", "p", "a", "a"],
                        dtype="category",
                    ),
                }
            ),
            pd.DataFrame(
                {
                    "a": pd.Series(
                        ["a", "a", "b", "c", "a", "d", "d", "a"],
                        dtype="category",
                    ),
                    "b": pd.Series(
                        ["o", "p", "q", "e", "p", "p", "a", "a"],
                        dtype="category",
                    ),
                }
            )
            == "a",
            None,
            True,
        ),
        (
            pd.DataFrame(
                {
                    "a": pd.Series(
                        ["a", "a", "b", "c", "a", "d", "d", "a"],
                        dtype="category",
                    ),
                    "b": pd.Series(
                        ["o", "p", "q", "e", "p", "p", "a", "a"],
                        dtype="category",
                    ),
                }
            ),
            pd.DataFrame(
                {
                    "a": pd.Series(
                        ["a", "a", "b", "c", "a", "d", "d", "a"],
                        dtype="category",
                    ),
                    "b": pd.Series(
                        ["o", "p", "q", "e", "p", "p", "a", "a"],
                        dtype="category",
                    ),
                }
            )
            != "a",
            "a",
            True,
        ),
        (
            pd.DataFrame(
                {
                    "a": pd.Series(
                        ["a", "a", "b", "c", "a", "d", "d", "a"],
                        dtype="category",
                    ),
                    "b": pd.Series(
                        ["o", "p", "q", "e", "p", "p", "a", "a"],
                        dtype="category",
                    ),
                }
            ),
            pd.DataFrame(
                {
                    "a": pd.Series(
                        ["a", "a", "b", "c", "a", "d", "d", "a"],
                        dtype="category",
                    ),
                    "b": pd.Series(
                        ["o", "p", "q", "e", "p", "p", "a", "a"],
                        dtype="category",
                    ),
                }
            )
            == "a",
            "a",
            True,
        ),
    ],
)
def test_df_string_cat_types_mask_where(data, condition, other, has_cat):
    ps = data
    gs = gd.from_pandas(data)

    ps_condition = condition
    if type(condition).__module__.split(".")[0] == "pandas":
        gs_condition = gd.from_pandas(condition)
    else:
        gs_condition = condition

    ps_other = other
    if type(other).__module__.split(".")[0] == "pandas":
        gs_other = gd.from_pandas(other)
    else:
        gs_other = other

    expect_where = ps.where(ps_condition, other=ps_other)
    got_where = gs.where(gs_condition, other=gs_other)

    expect_mask = ps.mask(ps_condition, other=ps_other)
    got_mask = gs.mask(gs_condition, other=gs_other)

    if has_cat is None:
        assert_eq(
            expect_where.fillna(-1).astype("str"),
            got_where.fillna(-1),
            check_dtype=False,
        )
        assert_eq(
            expect_mask.fillna(-1).astype("str"),
            got_mask.fillna(-1),
            check_dtype=False,
        )
    else:
        assert_eq(
            expect_where, got_where, check_dtype=False,
        )
        assert_eq(
            expect_mask, got_mask, check_dtype=False,
        )


@pytest.mark.parametrize(
    "data,expected_upcast_type,error",
    [
        (
            pd.Series(
                [random.choice([0, 1, 255, 250]) for _ in range(10)],
                dtype="uint8",
            ),
            np.dtype("int16"),
            None,
        ),
        (
            pd.Series(
                [random.choice([0, 1, 65535, 65534]) for _ in range(10)],
                dtype="uint16",
            ),
            np.dtype("int32"),
            None,
        ),
        (
            pd.Series(
                [
                    random.choice([0, 1, 4294967295, 4294967294])
                    for _ in range(10)
                ],
                dtype="uint32",
            ),
            np.dtype("int64"),
            None,
        ),
        (
            pd.Series(
                [
                    random.choice(
                        [0, 1, 18446744073709551615, 18446744073709551614]
                    )
                    for _ in range(10)
                ],
                dtype="uint64",
            ),
            None,
            UserWarning,
        ),
        (
            pd.Series([random.random() for _ in range(10)], dtype="float32"),
            np.dtype("float32"),
            None,
        ),
        (
            pd.Series([random.random() for _ in range(10)], dtype="float16"),
            np.dtype("float32"),
            None,
        ),
        (
            pd.Series([random.random() for _ in range(10)], dtype="float64"),
            np.dtype("float64"),
            None,
        ),
        (
            pd.Series([random.random() for _ in range(10)], dtype="float128"),
            None,
            NotImplementedError,
        ),
    ],
)
def test_from_pandas_unsupported_types(data, expected_upcast_type, error):
    pdf = pd.DataFrame({"one_col": data})
    if error == NotImplementedError:
        with pytest.raises(error):
            df = gd.from_pandas(data)

        with pytest.raises(error):
            df = gd.Series(data)

        with pytest.raises(error):
            df = gd.from_pandas(pdf)

        with pytest.raises(error):
            df = gd.DataFrame(pdf)
    elif error == UserWarning:
        with pytest.warns(UserWarning):
            df = gd.from_pandas(data)

        with pytest.warns(UserWarning):
            df = gd.Series(data)

        with pytest.warns(UserWarning):
            df = gd.from_pandas(pdf)

        with pytest.warns(UserWarning):
            df = gd.DataFrame(pdf)
    else:
        df = gd.from_pandas(data)

        assert_eq(data, df, check_dtype=False)
        assert df.dtype == expected_upcast_type

        df = gd.Series(data)
        assert_eq(data, df, check_dtype=False)
        assert df.dtype == expected_upcast_type

        df = gd.from_pandas(pdf)
        assert_eq(pdf, df, check_dtype=False)
        assert df["one_col"].dtype == expected_upcast_type

        df = gd.DataFrame(pdf)
        assert_eq(pdf, df, check_dtype=False)
        assert df["one_col"].dtype == expected_upcast_type


@pytest.mark.parametrize("nan_as_null", [True, False])
@pytest.mark.parametrize("index", [None, "a", ["a", "b"]])
def test_from_pandas_nan_as_null(nan_as_null, index):

    data = [np.nan, 2.0, 3.0]

    if index is None:
        pdf = pd.DataFrame({"a": data, "b": data})
        expected = DataFrame(
            {
                "a": column.as_column(data, nan_as_null=nan_as_null),
                "b": column.as_column(data, nan_as_null=nan_as_null),
            }
        )
    else:
        pdf = pd.DataFrame({"a": data, "b": data}).set_index(index)
        expected = DataFrame(
            {
                "a": column.as_column(data, nan_as_null=nan_as_null),
                "b": column.as_column(data, nan_as_null=nan_as_null),
            }
        )
        expected = DataFrame(
            {
                "a": column.as_column(data, nan_as_null=nan_as_null),
                "b": column.as_column(data, nan_as_null=nan_as_null),
            }
        )
        expected = expected.set_index(index)

    got = gd.from_pandas(pdf, nan_as_null=nan_as_null)

    assert_eq(expected, got)


@pytest.mark.parametrize("nan_as_null", [True, False])
def test_from_pandas_for_series_nan_as_null(nan_as_null):

    data = [np.nan, 2.0, 3.0]
    psr = pd.Series(data)

    expected = Series(column.as_column(data, nan_as_null=nan_as_null))
    got = gd.from_pandas(psr, nan_as_null=nan_as_null)

    assert_eq(expected, got)


@pytest.mark.parametrize("copy", [True, False])
def test_df_series_dataframe_astype_copy(copy):
    gdf = DataFrame({"col1": [1, 2], "col2": [3, 4]})
    pdf = gdf.to_pandas()

    assert_eq(
        gdf.astype(dtype="float", copy=copy),
        pdf.astype(dtype="float", copy=copy),
    )
    assert_eq(gdf, pdf)

    gsr = Series([1, 2])
    psr = gsr.to_pandas()

    assert_eq(
        gsr.astype(dtype="float", copy=copy),
        psr.astype(dtype="float", copy=copy),
    )
    assert_eq(gsr, psr)

    gsr = Series([1, 2])
    psr = gsr.to_pandas()

    actual = gsr.astype(dtype="int64", copy=copy)
    expected = psr.astype(dtype="int64", copy=copy)
    assert_eq(expected, actual)
    assert_eq(gsr, psr)
    actual[0] = 3
    expected[0] = 3
    assert_eq(gsr, psr)


@pytest.mark.parametrize("copy", [True, False])
def test_df_series_dataframe_astype_dtype_dict(copy):
    gdf = DataFrame({"col1": [1, 2], "col2": [3, 4]})
    pdf = gdf.to_pandas()

    assert_eq(
        gdf.astype(dtype={"col1": "float"}, copy=copy),
        pdf.astype(dtype={"col1": "float"}, copy=copy),
    )
    assert_eq(gdf, pdf)

    gsr = Series([1, 2])
    psr = gsr.to_pandas()

    assert_eq(
        gsr.astype(dtype={None: "float"}, copy=copy),
        psr.astype(dtype={None: "float"}, copy=copy),
    )
    assert_eq(gsr, psr)

    with pytest.raises(KeyError):
        gsr.astype(dtype={"a": "float"}, copy=copy)

    with pytest.raises(KeyError):
        psr.astype(dtype={"a": "float"}, copy=copy)

    gsr = Series([1, 2])
    psr = gsr.to_pandas()

    actual = gsr.astype({None: "int64"}, copy=copy)
    expected = psr.astype({None: "int64"}, copy=copy)
    assert_eq(expected, actual)
    assert_eq(gsr, psr)

    actual[0] = 3
    expected[0] = 3
    assert_eq(gsr, psr)


@pytest.mark.parametrize(
    "data",
    [
        [1, 2, 3, 100, 112, 35464],
        range(100),
        [],
        (-10, 21, 32, 32, 1, 2, 3),
        (),
        [[1, 2, 3], [1, 2, 3]],
        [range(100), range(100)],
        ((1, 2, 3), (1, 2, 3)),
        [[1, 2, 3]],
        [range(100)],
        ((1, 2, 3),),
    ],
)
def test_dataframe_init_1d_list(data):
    expect = pd.DataFrame(data)
    actual = DataFrame(data)

    assert_eq(
        expect, actual, check_index_type=False if len(data) == 0 else True
<<<<<<< HEAD
    )
=======
    )


@pytest.mark.parametrize(
    "data,cols,index",
    [
        (
            np.ndarray(shape=(4, 2), dtype=float, order="F"),
            ["a", "b"],
            ["a", "b", "c", "d"],
        ),
        (
            np.ndarray(shape=(4, 2), dtype=float, order="F"),
            ["a", "b"],
            [0, 20, 30, 10],
        ),
        (
            np.ndarray(shape=(4, 2), dtype=float, order="F"),
            ["a", "b"],
            [0, 1, 2, 3],
        ),
        (np.array([11, 123, -2342, 232]), ["a"], [1, 2, 11, 12]),
        (np.array([11, 123, -2342, 232]), ["a"], ["khsdjk", "a", "z", "kk"]),
        (
            cupy.ndarray(shape=(4, 2), dtype=float, order="F"),
            ["a", "z"],
            ["a", "z", "a", "z"],
        ),
        (cupy.array([11, 123, -2342, 232]), ["z"], [0, 1, 1, 0]),
        (cupy.array([11, 123, -2342, 232]), ["z"], [1, 2, 3, 4]),
        (cupy.array([11, 123, -2342, 232]), ["z"], ["a", "z", "d", "e"]),
        (np.random.randn(2, 4), ["a", "b", "c", "d"], ["a", "b"]),
        (np.random.randn(2, 4), ["a", "b", "c", "d"], [1, 0]),
        (cupy.random.randn(2, 4), ["a", "b", "c", "d"], ["a", "b"]),
        (cupy.random.randn(2, 4), ["a", "b", "c", "d"], [1, 0]),
    ],
)
def test_dataframe_init_from_arrays_cols(data, cols, index):
    # verify with columns & index
    pdf = pd.DataFrame(data, columns=cols, index=index)
    gdf = DataFrame(data, columns=cols, index=index)

    assert_eq(pdf, gdf, check_dtype=False)

    # verify with columns
    pdf = pd.DataFrame(data, columns=cols)
    gdf = DataFrame(data, columns=cols)

    assert_eq(pdf, gdf, check_dtype=False)

    pdf = pd.DataFrame(data)
    gdf = DataFrame(data)

    assert_eq(pdf, gdf, check_dtype=False)
>>>>>>> 40504d6c
<|MERGE_RESOLUTION|>--- conflicted
+++ resolved
@@ -5486,9 +5486,6 @@
 
     assert_eq(
         expect, actual, check_index_type=False if len(data) == 0 else True
-<<<<<<< HEAD
-    )
-=======
     )
 
 
@@ -5542,5 +5539,4 @@
     pdf = pd.DataFrame(data)
     gdf = DataFrame(data)
 
-    assert_eq(pdf, gdf, check_dtype=False)
->>>>>>> 40504d6c
+    assert_eq(pdf, gdf, check_dtype=False)