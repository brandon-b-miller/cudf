--- conflicted
+++ resolved
@@ -7,13 +7,8 @@
 from numba import cuda
 
 import cudf
-<<<<<<< HEAD
-from cudf.testing._utils import NUMERIC_TYPES, _decimal_series, assert_eq
-=======
 from cudf.core.udf._ops import arith_ops, comparison_ops, unary_ops
-from cudf.testing._utils import NUMERIC_TYPES, assert_eq
->>>>>>> 5e2aaf9d
-
+from cudf.testing._utils import NUMERIC_TYPES, assert_eq, _decimal_series
 
 def run_masked_udf_test(func_pdf, func_gdf, data, **kwargs):
     gdf = data
