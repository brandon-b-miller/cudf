--- conflicted
+++ resolved
@@ -103,20 +103,7 @@
         'a':[1,None,3, None],
         'b':[4,5,None, None]
     })
-<<<<<<< HEAD
-
-    pdf = gdf.to_pandas(nullable=True)
-
-    expect = pdf.apply(lambda row: func_pdf(row['a'], row['b']), axis=1)
-    obtain = gdf.apply(lambda row: func_gdf(row['a'], row['b']), axis=1)
-
-    # using a UDF on a nullable dtype in pandas casts to object
-    expect = expect.astype(pd.Int64Dtype())
-    obtain = obtain.to_pandas(nullable=True)
-    assert_eq(expect, obtain)
-=======
     run_masked_udf_test(func_pdf, func_gdf, gdf, check_dtype=False)
->>>>>>> ca79d722
 
 
 @pytest.mark.parametrize('dtype_a', list(NUMERIC_TYPES))
