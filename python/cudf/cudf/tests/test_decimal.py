# Copyright (c) 2021, NVIDIA CORPORATION.

from decimal import Decimal

import numpy as np
import pyarrow as pa
import pytest

import cudf
from cudf.core.column import DecimalColumn, NumericalColumn
from cudf.core.dtypes import Decimal64Dtype
from cudf.tests.utils import (
    FLOAT_TYPES,
    INTEGER_TYPES,
    NUMERIC_TYPES,
    assert_eq,
)


@pytest.mark.parametrize(
    "data",
    [
        [Decimal("1.1"), Decimal("2.2"), Decimal("3.3"), Decimal("4.4")],
        [Decimal("-1.1"), Decimal("2.2"), Decimal("3.3"), Decimal("4.4")],
        [1],
        [-1],
        [1, 2, 3, 4],
        [42, 1729, 4104],
        [1, 2, None, 4],
        [None, None, None],
        [],
    ],
)
@pytest.mark.parametrize(
    "typ",
    [
        pa.decimal128(precision=4, scale=2),
        pa.decimal128(precision=5, scale=3),
        pa.decimal128(precision=6, scale=4),
    ],
)
def test_round_trip_decimal_column(data, typ):
    pa_arr = pa.array(data, type=typ)
    col = DecimalColumn.from_arrow(pa_arr)
    assert pa_arr.equals(col.to_arrow())


def test_from_arrow_max_precision():
    with pytest.raises(ValueError):
        DecimalColumn.from_arrow(
            pa.array([1, 2, 3], type=pa.decimal128(scale=0, precision=19))
        )


@pytest.mark.parametrize(
    "data",
    [
        cudf.Series(
            [
                14.12302,
                97938.2,
                np.nan,
                0.0,
                -8.302014,
                np.nan,
                94.31304,
                -112.2314,
                0.3333333,
                np.nan,
            ]
        ),
    ],
)
@pytest.mark.parametrize("from_dtype", FLOAT_TYPES)
@pytest.mark.parametrize(
    "to_dtype",
    [Decimal64Dtype(7, 2), Decimal64Dtype(11, 4), Decimal64Dtype(18, 9)],
)
def test_typecast_from_float_to_decimal(data, from_dtype, to_dtype):
    got = data.astype(from_dtype)

    pa_arr = got.to_arrow().cast(
        pa.decimal128(to_dtype.precision, to_dtype.scale)
    )
    expected = cudf.Series(DecimalColumn.from_arrow(pa_arr))

    got = got.astype(to_dtype)

    assert_eq(got, expected)


@pytest.mark.parametrize(
    "data",
    [
        cudf.Series(
            [
                14.12302,
                38.2,
                np.nan,
                0.0,
                -8.302014,
                np.nan,
                94.31304,
                np.nan,
                -112.2314,
                0.3333333,
                np.nan,
            ]
        ),
    ],
)
@pytest.mark.parametrize("from_dtype", INTEGER_TYPES)
@pytest.mark.parametrize(
    "to_dtype",
    [Decimal64Dtype(9, 3), Decimal64Dtype(11, 4), Decimal64Dtype(18, 9)],
)
def test_typecast_from_int_to_decimal(data, from_dtype, to_dtype):
    got = data.astype(from_dtype)

    pa_arr = (
        got.to_arrow()
        .cast("float64")
        .cast(pa.decimal128(to_dtype.precision, to_dtype.scale))
    )
    expected = cudf.Series(DecimalColumn.from_arrow(pa_arr))

    got = got.astype(to_dtype)

    assert_eq(got, expected)


@pytest.mark.parametrize(
    "data",
    [
        cudf.Series(
            [
                14.12309,
                2.343942,
                np.nan,
                0.0,
                -8.302082,
                np.nan,
                94.31308,
                -112.2364,
                -8.029972,
                np.nan,
            ]
        ),
    ],
)
@pytest.mark.parametrize(
    "from_dtype",
    [Decimal64Dtype(7, 2), Decimal64Dtype(11, 4), Decimal64Dtype(18, 10)],
)
@pytest.mark.parametrize(
    "to_dtype",
    [Decimal64Dtype(7, 2), Decimal64Dtype(18, 10), Decimal64Dtype(11, 4)],
)
def test_typecast_to_from_decimal(data, from_dtype, to_dtype):
    got = data.astype(from_dtype)

    pa_arr = got.to_arrow().cast(
        pa.decimal128(to_dtype.precision, to_dtype.scale), safe=False
    )
    expected = cudf.Series(DecimalColumn.from_arrow(pa_arr))

    got = got.astype(to_dtype)

    assert_eq(got, expected)


@pytest.mark.parametrize(
    "data",
    [
        cudf.Series(
            [
                14.12309,
                2.343942,
                np.nan,
                0.0,
                -8.302082,
                np.nan,
                94.31308,
                -112.2364,
                -8.029972,
                np.nan,
            ]
        ),
    ],
)
@pytest.mark.parametrize(
    "from_dtype",
    [Decimal64Dtype(7, 2), Decimal64Dtype(11, 4), Decimal64Dtype(17, 10)],
)
@pytest.mark.parametrize("to_dtype", NUMERIC_TYPES)
def test_typecast_from_decimal(data, from_dtype, to_dtype):
    got = data.astype(from_dtype)
    pa_arr = got.to_arrow().cast(to_dtype, safe=False)

    got = got.astype(to_dtype)
    expected = cudf.Series(NumericalColumn.from_arrow(pa_arr))

<<<<<<< HEAD
    assert_eq(got, expected)
    assert_eq(got.dtype, expected.dtype)

def _decimal_series(input, dtype):
    return cudf.Series(
        [x if x is None else Decimal(x) for x in input], dtype=dtype,
    )

@pytest.mark.parametrize('args', [
    # TODO: add way more test cases
    (
    ['1', '2', '3'],
    Decimal64Dtype(1, 0),
    Decimal(5),
    1, 
    ['1', '5', '3']
    )
])
def test_series_setitem_decimal(args):
    # TODO - improve this a lot
    data, dtype, item, to, expect = args
    data = _decimal_series(data, dtype)

    if isinstance(expect, Exception):
        with pytest.raises(expect):
            data[to] = item
        return
    else:
        expect = _decimal_series(expect, dtype)
        data[to] = item
        assert_eq(data, expect)
=======
    assert_eq(got, expected)
>>>>>>> 7ad07b49
<|MERGE_RESOLUTION|>--- conflicted
+++ resolved
@@ -200,7 +200,6 @@
     got = got.astype(to_dtype)
     expected = cudf.Series(NumericalColumn.from_arrow(pa_arr))
 
-<<<<<<< HEAD
     assert_eq(got, expected)
     assert_eq(got.dtype, expected.dtype)
 
@@ -231,7 +230,4 @@
     else:
         expect = _decimal_series(expect, dtype)
         data[to] = item
-        assert_eq(data, expect)
-=======
-    assert_eq(got, expected)
->>>>>>> 7ad07b49
+        assert_eq(data, expect)