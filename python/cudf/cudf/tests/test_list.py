# Copyright (c) 2020-2021, NVIDIA CORPORATION.
import functools

import numpy as np
import pandas as pd
import pyarrow as pa
import pytest

import cudf
from cudf import NA
from cudf._lib.copying import get_element
from cudf.tests.utils import assert_eq


@pytest.mark.parametrize(
    "data",
    [
        [[]],
        [[[]]],
        [[0]],
        [[0, 1]],
        [[0, 1], [2, 3]],
        [[[0, 1], [2]], [[3, 4]]],
        [[None]],
        [[[None]]],
        [[None], None],
        [[1, None], [1]],
        [[1, None], None],
        [[[1, None], None], None],
    ],
)
def test_create_list_series(data):
    expect = pd.Series(data)
    got = cudf.Series(data)
    assert_eq(expect, got)


@pytest.mark.parametrize(
    "data",
    [
        {"a": [[]]},
        {"a": [[None]]},
        {"a": [[1, 2, 3]]},
        {"a": [[1, 2, 3]], "b": [[2, 3, 4]]},
        {"a": [[1, 2, 3, None], [None]], "b": [[2, 3, 4], [5]], "c": None},
        {"a": [[1]], "b": [[1, 2, 3]]},
        pd.DataFrame({"a": [[1, 2, 3]]}),
    ],
)
def test_df_list_dtypes(data):
    expect = pd.DataFrame(data)
    got = cudf.DataFrame(data)
    assert_eq(expect, got)


@pytest.mark.parametrize(
    "data",
    [
        [[]],
        [[[]]],
        [[0]],
        [[0, 1]],
        [[0, 1], [2, 3]],
        [[[0, 1], [2]], [[3, 4]]],
        [[[0, 1, None], None], None, [[3, 2, None], None]],
        [[["a", "c", None], None], None, [["b", "d", None], None]],
    ],
)
def test_leaves(data):
    pa_array = pa.array(data)
    while hasattr(pa_array, "flatten"):
        pa_array = pa_array.flatten()
    dtype = "int8" if isinstance(pa_array, pa.NullArray) else None
    expect = cudf.Series(pa_array, dtype=dtype)
    got = cudf.Series(data).list.leaves
    assert_eq(expect, got)


def test_list_to_pandas_nullable_true():
    df = cudf.DataFrame({"a": cudf.Series([[1, 2, 3]])})
    actual = df.to_pandas(nullable=True)
    expected = pd.DataFrame({"a": pd.Series([[1, 2, 3]])})

    assert_eq(actual, expected)


def test_listdtype_hash():
    a = cudf.core.dtypes.ListDtype("int64")
    b = cudf.core.dtypes.ListDtype("int64")

    assert hash(a) == hash(b)

    c = cudf.core.dtypes.ListDtype("int32")

    assert hash(a) != hash(c)


@pytest.mark.parametrize(
    "data",
    [
        [[]],
        [[1, 2, 3], [4, 5]],
        [[1, 2, 3], [], [4, 5]],
        [[1, 2, 3], None, [4, 5]],
        [[None, None], [None]],
        [[[[[[1, 2, 3]]]]]],
        cudf.Series([[1, 2]]).iloc[0:0],
        cudf.Series([None, [1, 2]]).iloc[0:1],
    ],
)
def test_len(data):
    gsr = cudf.Series(data)
    psr = gsr.to_pandas()

    expect = psr.map(lambda x: len(x) if x is not None else None)
    got = gsr.list.len()

    assert_eq(expect, got, check_dtype=False)


@pytest.mark.parametrize(
    ("data", "idx"),
    [
        ([[1, 2, 3], [3, 4, 5], [4, 5, 6]], [[0, 1], [2], [1, 2]]),
        ([[1, 2, 3], [3, 4, 5], [4, 5, 6]], [[1, 2, 0], [1, 0, 2], [0, 1, 2]]),
        ([[1, 2, 3], []], [[0, 1], []]),
        ([[1, 2, 3], [None]], [[0, 1], []]),
        ([[1, None, 3], None], [[0, 1], []]),
    ],
)
def test_take(data, idx):
    ps = pd.Series(data)
    gs = cudf.from_pandas(ps)

    expected = pd.Series(zip(ps, idx)).map(
        lambda x: [x[0][i] for i in x[1]] if x[0] is not None else None
    )
    got = gs.list.take(idx)
    assert_eq(expected, got)


@pytest.mark.parametrize(
    ("invalid", "exception"),
    [
        ([[0]], pytest.raises(ValueError, match="different size")),
        ([1, 2, 3, 4], pytest.raises(ValueError, match="should be list type")),
        (
            [["a", "b"], ["c"]],
            pytest.raises(
                TypeError, match="should be column of values of index types"
            ),
        ),
        (
            [[[1], [0]], [[0]]],
            pytest.raises(
                TypeError, match="should be column of values of index types"
            ),
        ),
        ([[0, 1], None], pytest.raises(ValueError, match="contains null")),
    ],
)
def test_take_invalid(invalid, exception):
    gs = cudf.Series([[0, 1], [2, 3]])
    with exception:
        gs.list.take(invalid)


@pytest.mark.parametrize(
    ("data", "expected"),
    [
        ([[1, 1, 2, 2], [], None, [3, 4, 5]], [[1, 2], [], None, [3, 4, 5]]),
        (
            [[1.233, np.nan, 1.234, 3.141, np.nan, 1.234]],
            [[1.233, 1.234, np.nan, 3.141]],
        ),  # duplicate nans
        ([[1, 1, 2, 2, None, None]], [[1, 2, None]]),  # duplicate nulls
        (
            [[1.233, np.nan, None, 1.234, 3.141, np.nan, 1.234, None]],
            [[1.233, 1.234, np.nan, None, 3.141]],
        ),  # duplicate nans and nulls
        ([[2, None, 1, None, 2]], [[1, 2, None]]),
        ([[], []], [[], []]),
        ([[], None], [[], None]),
    ],
)
def test_unique(data, expected):
    """
    Pandas de-duplicates nans and nulls respectively in Series.unique.
    `expected` is setup to mimic such behavior
    """
    gs = cudf.Series(data, nan_as_null=False)

    got = gs.list.unique()
    expected = cudf.Series(expected, nan_as_null=False).list.sort_values()

    got = got.list.sort_values()

    assert_eq(expected, got)


def key_func_builder(x, na_position):
    if x is None:
        if na_position == "first":
            return -1e8
        else:
            return 1e8
    else:
        return x


@pytest.mark.parametrize(
    "data",
    [
        [[4, 2, None, 9], [8, 8, 2], [2, 1]],
        [[4, 2, None, 9], [8, 8, 2], None],
        [[4, 2, None, 9], [], None],
    ],
)
@pytest.mark.parametrize(
    "index",
    [
        None,
        pd.Index(["a", "b", "c"]),
        pd.MultiIndex.from_tuples(
            [(0, "a"), (0, "b"), (1, "a")], names=["l0", "l1"]
        ),
    ],
)
@pytest.mark.parametrize("ascending", [True, False])
@pytest.mark.parametrize("na_position", ["first", "last"])
@pytest.mark.parametrize("ignore_index", [True, False])
def test_sort_values(data, index, ascending, na_position, ignore_index):
    key_func = functools.partial(key_func_builder, na_position=na_position)

    ps = pd.Series(data, index=index)
    gs = cudf.from_pandas(ps)

    expected = ps.apply(
        lambda x: sorted(x, key=key_func, reverse=not ascending)
        if x is not None
        else None
    )
    if ignore_index:
        expected.reset_index(drop=True, inplace=True)
    got = gs.list.sort_values(
        ascending=ascending, na_position=na_position, ignore_index=ignore_index
    )

    assert_eq(expected, got)


@pytest.mark.parametrize(
    "data, index, expect",
    [
        ([[None, None], [None, None]], 0, [None, None]),
        ([[1, 2], [3, 4]], 0, [1, 3]),
        ([["a", "b"], ["c", "d"]], 1, ["b", "d"]),
        ([[1, None], [None, 2]], 1, [None, 2]),
        ([[[1, 2], [3, 4]], [[5, 6], [7, 8]]], 1, [[3, 4], [7, 8]]),
    ],
)
def test_get(data, index, expect):
    sr = cudf.Series(data)
    expect = cudf.Series(expect)
    got = sr.list.get(index)
    assert_eq(expect, got)


def test_get_nested_lists():
    sr = cudf.Series(
        [
            [[[1, 2], [3, 4]], [[5, 6], [7, 8]], [], [[3, 4], [7, 8]]],
            [[], [[9, 10]], [[11, 12], [13, 14]]],
        ]
    )
    expect = cudf.Series([[[1, 2], [3, 4]], []])
    got = sr.list.get(0)
    assert_eq(expect, got)


def test_get_nulls():
    with pytest.raises(IndexError, match="list index out of range"):
        sr = cudf.Series([[], [], []])
        sr.list.get(100)


@pytest.mark.parametrize(
    "data, scalar, expect",
    [
        ([[1, 2, 3], []], 1, [True, False],),
        ([[1, 2, 3], [], [3, 4, 5]], 6, [False, False, False],),
        ([[1.0, 2.0, 3.0], None, []], 2.0, [True, None, False],),
        ([[None, "b", "c"], [], ["b", "e", "f"]], "b", [True, False, True],),
        ([[None, 2, 3], None, []], 1, [None, None, False]),
        ([[None, "b", "c"], [], ["b", "e", "f"]], "d", [None, False, False],),
    ],
)
def test_contains_scalar(data, scalar, expect):
    sr = cudf.Series(data)
    expect = cudf.Series(expect)
    got = sr.list.contains(cudf.Scalar(scalar, sr.dtype.element_type))
    assert_eq(expect, got)


@pytest.mark.parametrize(
    "data, expect",
    [
        ([[1, 2, 3], []], [None, None],),
        ([[1.0, 2.0, 3.0], None, []], [None, None, None],),
        ([[None, 2, 3], [], None], [None, None, None],),
        ([[1, 2, 3], [3, 4, 5]], [None, None],),
        ([[], [], []], [None, None, None],),
    ],
)
def test_contains_null_search_key(data, expect):
    sr = cudf.Series(data)
    expect = cudf.Series(expect, dtype="bool")
    got = sr.list.contains(cudf.Scalar(cudf.NA, sr.dtype.element_type))
    assert_eq(expect, got)


def test_concatenate_rows_of_lists():
    pdf = pd.DataFrame({"val": [["a", "a"], ["b"], ["c"]]})
    gdf = cudf.from_pandas(pdf)

    expect = pdf["val"] + pdf["val"]
    got = gdf["val"] + gdf["val"]

    assert_eq(expect, got)


def test_concatenate_list_with_nonlist():
    with pytest.raises(TypeError, match="can only concatenate list to list"):
        gdf1 = cudf.DataFrame({"A": [["a", "c"], ["b", "d"], ["c", "d"]]})
        gdf2 = cudf.DataFrame({"A": ["a", "b", "c"]})
        gdf1["A"] + gdf2["A"]


@pytest.mark.parametrize(
    "indata,expect",
    [
        ([1], [1]),
        ([1, 2, 3], [1, 2, 3]),
        ([[1, 2, 3], [4, 5, 6]], [[1, 2, 3], [4, 5, 6]]),
        ([None], [NA]),
        ([1, None, 3], [1, NA, 3]),
        ([[1, None, 3], [None, 5, 6]], [[1, NA, 3], [NA, 5, 6]]),
    ],
)
def test_list_getitem(indata, expect):
    list_sr = cudf.Series([indata])
    # __getitem__ shall fill None with cudf.NA
    assert list_sr[0] == expect


@pytest.mark.parametrize(
<<<<<<< HEAD
    "data",
    [
        [1, 2, 3],
        [[1, 2, 3], [4, 5, 6]],
        ["a", "b", "c"],
        [["a", "b", "c"], ["d", "e", "f"]],
        [1.1, 2.2, 3.3],
        [[1.1, 2.2, 3.3], [4.4, 5.5, 6.6]],
        [1, None, 3],
        [[1, None, 3], [4, 5, None]],
        ["a", None, "c"],
        [["a", None, "c"], ["d", "e", None]],
        [1.1, None, 3.3],
        [[1.1, None, 3.3], [4.4, 5.5, None]],
    ],
)
def test_list_scalar_host_construction(data):
    slr = cudf.Scalar(data)
    assert slr.value == data


@pytest.mark.parametrize(
    "data",
    [
        [1, 2, 3],
        [[1, 2, 3], [4, 5, 6]],
        ["a", "b", "c"],
        [["a", "b", "c"], ["d", "e", "f"]],
        [1.1, 2.2, 3.3],
        [[1.1, 2.2, 3.3], [4.4, 5.5, 6.6]],
        [1, None, 3],
        [[1, None, 3], [4, 5, None]],
        ["a", None, "c"],
        [["a", None, "c"], ["d", "e", None]],
        [1.1, None, 3.3],
        [[1.1, None, 3.3], [4.4, 5.5, None]],
    ],
)
def test_list_scalar_device_construction(data):
    col = cudf.Series([data])._column
    slr = get_element(col, 0)
    assert slr.value == data
=======
    "input_obj", [[[1, cudf.NA, 3]], [[1, cudf.NA, 3], [4, 5, cudf.NA]]]
)
def test_construction_series_with_nulls(input_obj):
    expect = pa.array(input_obj, from_pandas=True)
    got = cudf.Series(input_obj).to_arrow()

    assert expect == got
>>>>>>> 2294a3e4
<|MERGE_RESOLUTION|>--- conflicted
+++ resolved
@@ -354,7 +354,6 @@
 
 
 @pytest.mark.parametrize(
-<<<<<<< HEAD
     "data",
     [
         [1, 2, 3],
@@ -397,12 +396,12 @@
     col = cudf.Series([data])._column
     slr = get_element(col, 0)
     assert slr.value == data
-=======
+
+@pytest.mark.parametrize(
     "input_obj", [[[1, cudf.NA, 3]], [[1, cudf.NA, 3], [4, 5, cudf.NA]]]
 )
 def test_construction_series_with_nulls(input_obj):
     expect = pa.array(input_obj, from_pandas=True)
     got = cudf.Series(input_obj).to_arrow()
 
-    assert expect == got
->>>>>>> 2294a3e4
+    assert expect == got