--- conflicted
+++ resolved
@@ -1461,7 +1461,6 @@
         lval_gpu ** rval_gpu
 
 
-<<<<<<< HEAD
 @pytest.mark.parametrize(
     "date_col",
     [
@@ -1496,7 +1495,8 @@
     got = gsr - goffset
 
     utils.assert_eq(expect, got)
-=======
+
+
 @pytest.mark.parametrize("frame", [cudf.Series, cudf.Index, cudf.DataFrame])
 @pytest.mark.parametrize(
     "dtype", ["int", "str", "datetime64[s]", "timedelta64[s]", "category"]
@@ -1526,5 +1526,4 @@
     if isinstance(data, cudf.Index):
         expected = pd.Index(expected)
 
-    utils.assert_eq(expected, got)
->>>>>>> 73cca47d
+    utils.assert_eq(expected, got)