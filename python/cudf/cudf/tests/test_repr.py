--- conflicted
+++ resolved
@@ -652,17 +652,10 @@
             cudf.Series([1000000, 200000, 3000000], dtype="timedelta64[ns]"),
             textwrap.dedent(
                 """
-<<<<<<< HEAD
-            0    00:00:00.001000000
-            1    00:00:00.000200000
-            2    00:00:00.003000000
-            dtype: Timedelta64NS
-=======
             0    0 days 00:00:00.001000000
             1    0 days 00:00:00.000200000
             2    0 days 00:00:00.003000000
-            dtype: timedelta64[ns]
->>>>>>> a101cf52
+            dtype: Timedelta64NS
             """
             ),
         ),
@@ -670,17 +663,10 @@
             cudf.Series([1000000, 200000, 3000000], dtype="timedelta64[ms]"),
             textwrap.dedent(
                 """
-<<<<<<< HEAD
-            0    00:16:40
-            1    00:03:20
-            2    00:50:00
-            dtype: Timedelta64MS
-=======
             0    0 days 00:16:40
             1    0 days 00:03:20
             2    0 days 00:50:00
-            dtype: timedelta64[ms]
->>>>>>> a101cf52
+            dtype: Timedelta64MS
             """
             ),
         ),
@@ -688,17 +674,10 @@
             cudf.Series([1000000, 200000, None], dtype="timedelta64[ns]"),
             textwrap.dedent(
                 """
-<<<<<<< HEAD
-            0    00:00:00.001000000
-            1    00:00:00.000200000
-            2                  <NA>
-            dtype: Timedelta64NS
-=======
             0    0 days 00:00:00.001000000
             1    0 days 00:00:00.000200000
             2                         <NA>
-            dtype: timedelta64[ns]
->>>>>>> a101cf52
+            dtype: Timedelta64NS
             """
             ),
         ),
@@ -706,17 +685,10 @@
             cudf.Series([1000000, 200000, None], dtype="timedelta64[ms]"),
             textwrap.dedent(
                 """
-<<<<<<< HEAD
-            0    00:16:40
-            1    00:03:20
-            2        <NA>
-            dtype: Timedelta64MS
-=======
             0    0 days 00:16:40
             1    0 days 00:03:20
             2               <NA>
-            dtype: timedelta64[ms]
->>>>>>> a101cf52
+            dtype: Timedelta64MS
             """
             ),
         ),
@@ -756,23 +728,13 @@
             ),
             textwrap.dedent(
                 """
-<<<<<<< HEAD
-            0    00:00:00.000000012
-            1    00:00:00.000000012
-            2    00:00:00.000000022
-            3    00:00:00.000000343
-            4    00:00:00.004353534
-            5    00:00:00.000435342
-            dtype: Timedelta64NS
-=======
             0    0 days 00:00:00.000000012
             1    0 days 00:00:00.000000012
             2    0 days 00:00:00.000000022
             3    0 days 00:00:00.000000343
             4    0 days 00:00:00.004353534
             5    0 days 00:00:00.000435342
-            dtype: timedelta64[ns]
->>>>>>> a101cf52
+            dtype: Timedelta64NS
             """
             ),
         ),
@@ -782,23 +744,13 @@
             ),
             textwrap.dedent(
                 """
-<<<<<<< HEAD
-            0    00:00:00.012
-            1    00:00:00.012
-            2    00:00:00.022
-            3    00:00:00.343
-            4    01:12:33.534
-            5    00:07:15.342
-            dtype: Timedelta64MS
-=======
             0    0 days 00:00:00.012
             1    0 days 00:00:00.012
             2    0 days 00:00:00.022
             3    0 days 00:00:00.343
             4    0 days 01:12:33.534
             5    0 days 00:07:15.342
-            dtype: timedelta64[ms]
->>>>>>> a101cf52
+            dtype: Timedelta64MS
             """
             ),
         ),
@@ -809,16 +761,6 @@
             ),
             textwrap.dedent(
                 """
-<<<<<<< HEAD
-            0    00:00:00.000000001
-            1    00:00:00.000001132
-            2    00:00:00.023223231
-            3    00:00:00.000000233
-            4              00:00:00
-            5    00:00:00.000000332
-            6    00:00:00.000000323
-            dtype: Timedelta64NS
-=======
             0    0 days 00:00:00.000000001
             1    0 days 00:00:00.000001132
             2    0 days 00:00:00.023223231
@@ -826,8 +768,7 @@
             4              0 days 00:00:00
             5    0 days 00:00:00.000000332
             6    0 days 00:00:00.000000323
-            dtype: timedelta64[ns]
->>>>>>> a101cf52
+            dtype: Timedelta64NS
             """
             ),
         ),
@@ -838,16 +779,6 @@
             ),
             textwrap.dedent(
                 """
-<<<<<<< HEAD
-            0    00:00:00.001
-            1    00:00:01.132
-            2    06:27:03.231
-            3    00:00:00.233
-            4        00:00:00
-            5    00:00:00.332
-            6    00:00:00.323
-            dtype: Timedelta64MS
-=======
             0    0 days 00:00:00.001
             1    0 days 00:00:01.132
             2    0 days 06:27:03.231
@@ -855,8 +786,7 @@
             4        0 days 00:00:00
             5    0 days 00:00:00.332
             6    0 days 00:00:00.323
-            dtype: timedelta64[ms]
->>>>>>> a101cf52
+            dtype: Timedelta64MS
             """
             ),
         ),
@@ -901,16 +831,6 @@
             ),
             textwrap.dedent(
                 """
-<<<<<<< HEAD
-            0    03:47:25.765432432
-            1    00:00:00.134736784
-            2    00:00:00.245345345
-            3    00:00:00.223432411
-            4    00:16:39.992343241
-            5    00:00:03.634548734
-            6    00:00:00.000023234
-            dtype: Timedelta64NS
-=======
             0    0 days 03:47:25.765432432
             1    0 days 00:00:00.134736784
             2    0 days 00:00:00.245345345
@@ -918,8 +838,7 @@
             4    0 days 00:16:39.992343241
             5    0 days 00:00:03.634548734
             6    0 days 00:00:00.000023234
-            dtype: timedelta64[ns]
->>>>>>> a101cf52
+            dtype: Timedelta64NS
             """
             ),
         ),
@@ -967,16 +886,6 @@
             ),
             textwrap.dedent(
                 """
-<<<<<<< HEAD
-            a    03:47:25.765432432
-            b    00:00:00.134736784
-            z    00:00:00.245345345
-            x    00:00:00.223432411
-            y    00:16:39.992343241
-            l    00:00:03.634548734
-            m    00:00:00.000023234
-            Name: hello, dtype: Timedelta64NS
-=======
             a    0 days 03:47:25.765432432
             b    0 days 00:00:00.134736784
             z    0 days 00:00:00.245345345
@@ -984,8 +893,7 @@
             y    0 days 00:16:39.992343241
             l    0 days 00:00:03.634548734
             m    0 days 00:00:00.000023234
-            Name: hello, dtype: timedelta64[ns]
->>>>>>> a101cf52
+            Name: hello, dtype: Timedelta64NS
             """
             ),
         ),
@@ -1159,14 +1067,9 @@
     [
         (
             cudf.Index([1000000, 200000, 3000000], dtype="timedelta64[ms]"),
-<<<<<<< HEAD
-            "TimedeltaIndex(['00:16:40', '00:03:20', '00:50:00'], "
-            "dtype='Timedelta64MS')",
-=======
             "TimedeltaIndex(['0 days 00:16:40', "
             "'0 days 00:03:20', '0 days 00:50:00'], "
-            "dtype='timedelta64[ms]')",
->>>>>>> a101cf52
+            "dtype='Timedelta64MS')",
         ),
         (
             cudf.Index(
@@ -1188,18 +1091,11 @@
                 ],
                 dtype="timedelta64[us]",
             ),
-<<<<<<< HEAD
-            "TimedeltaIndex([00:02:16.457654, <NA>, 00:04:05.345345, "
-            "00:03:43.432411, <NA>,"
-            "       01:00:34.548734, 00:00:00.023234],"
-            "      dtype='Timedelta64US')",
-=======
             "TimedeltaIndex([0 days 00:02:16.457654, <NA>, "
             "0 days 00:04:05.345345, "
             "0 days 00:03:43.432411, <NA>,"
             "       0 days 01:00:34.548734, 0 days 00:00:00.023234],"
-            "      dtype='timedelta64[us]')",
->>>>>>> a101cf52
+            "      dtype='Timedelta64US')",
         ),
         (
             cudf.Index(
