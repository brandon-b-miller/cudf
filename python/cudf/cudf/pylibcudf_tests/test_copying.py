# Copyright (c) 2024, NVIDIA CORPORATION.

import pyarrow as pa
import pyarrow.compute as pc
import pytest
from utils import (
    DEFAULT_STRUCT_TESTING_TYPE,
    assert_column_eq,
    assert_table_eq,
    cudf_raises,
    is_fixed_width,
    is_floating,
    is_integer,
    is_string,
    metadata_from_arrow_array,
)

from cudf._lib import pylibcudf as plc


# TODO: Test nullable data
<<<<<<< HEAD
@pytest.fixture(scope="session")
def pa_input_column(pa_type):
=======
@pytest.fixture(scope="module")
def input_column(pa_type):
>>>>>>> 7ca4f480
    if pa.types.is_integer(pa_type) or pa.types.is_floating(pa_type):
        pa_array = pa.array([1, 2, 3], type=pa_type)
    elif pa.types.is_string(pa_type):
        pa_array = pa.array(["a", "b", "c"], type=pa_type)
    elif pa.types.is_boolean(pa_type):
        pa_array = pa.array([True, True, False], type=pa_type)
    elif pa.types.is_list(pa_type):
        # TODO: Add heterogenous sizes
        pa_array = pa.array([[1], [2], [3]], type=pa_type)
    elif pa.types.is_struct(pa_type):
<<<<<<< HEAD
        return pa.array([{"v": 1}, {"v": 2}, {"v": 3}], type=pa_type)
    raise ValueError("Unsupported type")


@pytest.fixture(scope="session")
def input_column(pa_input_column):
    return plc.interop.from_arrow(pa_input_column)
=======
        pa_array = pa.array([{"v": 1}, {"v": 2}, {"v": 3}], type=pa_type)
    else:
        raise ValueError("Unsupported type")
    return pa_array, plc.interop.from_arrow(pa_array)
>>>>>>> 7ca4f480


@pytest.fixture(scope="module")
def index_column():
    # Index column for testing gather/scatter, always integral.
    pa_array = pa.array([1, 2, 3])
    return pa_array, plc.interop.from_arrow(pa_array)


@pytest.fixture(scope="module")
def target_column(pa_type):
    if pa.types.is_integer(pa_type) or pa.types.is_floating(pa_type):
        pa_array = pa.array([4, 5, 6, 7, 8, 9], type=pa_type)
    elif pa.types.is_string(pa_type):
        pa_array = pa.array(["d", "e", "f", "g", "h", "i"], type=pa_type)
    elif pa.types.is_boolean(pa_type):
        pa_array = pa.array(
            [False, True, True, False, True, False], type=pa_type
        )
    elif pa.types.is_list(pa_type):
        # TODO: Add heterogenous sizes
        pa_array = pa.array([[4], [5], [6], [7], [8], [9]], type=pa_type)
    elif pa.types.is_struct(pa_type):
        pa_array = pa.array(
            [{"v": 4}, {"v": 5}, {"v": 6}, {"v": 7}, {"v": 8}, {"v": 9}],
            type=pa_type,
        )
    else:
        raise ValueError("Unsupported type")
    return pa_array, plc.interop.from_arrow(pa_array)


@pytest.fixture
def mutable_target_column(target_column):
    _, plc_target_column = target_column
    return plc_target_column.copy()


@pytest.fixture(scope="module")
def source_table(input_column):
    pa_input_column, _ = input_column
    pa_table = pa.table([pa_input_column] * 3, [""] * 3)
    return pa_table, plc.interop.from_arrow(pa_table)


@pytest.fixture(scope="module")
def target_table(target_column):
    pa_target_column, _ = target_column
    pa_table = pa.table([pa_target_column] * 3, [""] * 3)
    return pa_table, plc.interop.from_arrow(pa_table)


@pytest.fixture(scope="module")
def source_scalar(pa_type):
    if pa.types.is_integer(pa_type) or pa.types.is_floating(pa_type):
        pa_scalar = pa.scalar(1, type=pa_type)
    elif pa.types.is_string(pa_type):
        pa_scalar = pa.scalar("a", type=pa_type)
    elif pa.types.is_boolean(pa_type):
        pa_scalar = pa.scalar(False, type=pa_type)
    elif pa.types.is_list(pa_type):
        # TODO: Longer list?
        pa_scalar = pa.scalar([1], type=pa_type)
    elif pa.types.is_struct(pa_type):
        pa_scalar = pa.scalar({"v": 1}, type=pa_type)
    else:
        raise ValueError("Unsupported type")
    return pa_scalar, plc.interop.from_arrow(pa_scalar)


@pytest.fixture(scope="module")
def mask(target_column):
    pa_target_column, _ = target_column
    pa_mask = pa.array([True, False] * (len(pa_target_column) // 2))
    return pa_mask, plc.interop.from_arrow(pa_mask)


def test_gather(target_table, index_column):
    pa_target_table, plc_target_table = target_table
    pa_index_column, plc_index_column = index_column
    result = plc.copying.gather(
        plc_target_table,
        plc_index_column,
        plc.copying.OutOfBoundsPolicy.DONT_CHECK,
    )
    expected = pa_target_table.take(pa_index_column)
    assert_table_eq(expected, result)


def test_gather_map_has_nulls(target_table):
    _, plc_target_table = target_table
    gather_map = plc.interop.from_arrow(pa.array([0, 1, None]))
    with cudf_raises(ValueError):
        plc.copying.gather(
            plc_target_table,
            gather_map,
            plc.copying.OutOfBoundsPolicy.DONT_CHECK,
        )


def _pyarrow_index_to_mask(indices, mask_size):
    # Convert a list of indices to a boolean mask.
    return pc.is_in(pa.array(range(mask_size)), pa.array(indices))


def _pyarrow_boolean_mask_scatter_column(source, mask, target):
    if isinstance(source, pa.Scalar):
        # if_else requires array lengths to match exactly or the replacement must be a
        # scalar, so we use this in the scalar case.
        return pc.if_else(mask, target, source)

    if isinstance(source, pa.ChunkedArray):
        source = source.combine_chunks()
    if isinstance(target, pa.ChunkedArray):
        target = target.combine_chunks()

    # replace_with_mask accepts a column whose size is the number of true values in
    # the mask, so we can use it for columnar scatters.
    return pc.replace_with_mask(target, mask, source)


def _pyarrow_boolean_mask_scatter_table(source, mask, target_table):
    # pyarrow equivalent of cudf's boolean_mask_scatter.
    return pa.table(
        [
            _pyarrow_boolean_mask_scatter_column(r, mask, v)
            for v, r in zip(target_table, source)
        ],
        [""] * target_table.num_columns,
    )


def test_scatter_table(
    source_table,
    index_column,
    target_table,
):
    pa_source_table, plc_source_table = source_table
    pa_index_column, plc_index_column = index_column
    pa_target_table, plc_target_table = target_table
    result = plc.copying.scatter(
        plc_source_table,
        plc_index_column,
        plc_target_table,
    )

    if pa.types.is_list(
        dtype := pa_target_table[0].type
    ) or pa.types.is_struct(dtype):
        # pyarrow does not support scattering with list data. If and when they do,
        # replace this hardcoding with their implementation.
        with pytest.raises(pa.ArrowNotImplementedError):
            _pyarrow_boolean_mask_scatter_table(
                pa_source_table,
                _pyarrow_index_to_mask(
                    pa_index_column, pa_target_table.num_rows
                ),
                pa_target_table,
            )

        if pa.types.is_list(dtype := pa_target_table[0].type):
            expected = pa.table(
                [pa.array([[4], [1], [2], [3], [8], [9]])] * 3, [""] * 3
            )
        elif pa.types.is_struct(dtype):
            expected = pa.table(
                [
                    pa.array(
                        [
                            {"v": 4},
                            {"v": 1},
                            {"v": 2},
                            {"v": 3},
                            {"v": 8},
                            {"v": 9},
                        ],
                        type=DEFAULT_STRUCT_TESTING_TYPE,
                    )
                ]
                * 3,
                [""] * 3,
            )
    else:
        expected = _pyarrow_boolean_mask_scatter_table(
            pa_source_table,
            _pyarrow_index_to_mask(pa_index_column, pa_target_table.num_rows),
            pa_target_table,
        )

    assert_table_eq(expected, result)


def test_scatter_table_num_col_mismatch(
    source_table, index_column, target_table
):
    # Number of columns in source and target must match.
    _, plc_source_table = source_table
    _, plc_index_column = index_column
    _, plc_target_table = target_table
    with cudf_raises(ValueError):
        plc.copying.scatter(
            plc.Table(plc_source_table.columns()[:2]),
            plc_index_column,
            plc_target_table,
        )


def test_scatter_table_num_row_mismatch(source_table, target_table):
    # Number of rows in source and scatter map must match.
    _, plc_source_table = source_table
    _, plc_target_table = target_table
    with cudf_raises(ValueError):
        plc.copying.scatter(
            plc_source_table,
            plc.interop.from_arrow(
                pa.array(range(plc_source_table.num_rows() * 2))
            ),
            plc_target_table,
        )


def test_scatter_table_map_has_nulls(source_table, target_table):
    _, plc_source_table = source_table
    _, plc_target_table = target_table
    with cudf_raises(ValueError):
        plc.copying.scatter(
            plc_source_table,
            plc.interop.from_arrow(
                pa.array([None] * plc_source_table.num_rows())
            ),
            plc_target_table,
        )


def test_scatter_table_type_mismatch(source_table, index_column, target_table):
    _, plc_source_table = source_table
    _, plc_index_column = index_column
    _, plc_target_table = target_table
    with cudf_raises(TypeError):
        if is_integer(
            dtype := plc_target_table.columns()[0].type()
        ) or is_floating(dtype):
            pa_array = pa.array([True] * plc_source_table.num_rows())
        else:
            pa_array = pa.array([1] * plc_source_table.num_rows())
        ncol = plc_source_table.num_columns()
        pa_table = pa.table([pa_array] * ncol, [""] * ncol)
        plc.copying.scatter(
            plc.interop.from_arrow(pa_table),
            plc_index_column,
            plc_target_table,
        )


def test_scatter_scalars(
    source_scalar,
    index_column,
    target_table,
):
    pa_source_scalar, plc_source_scalar = source_scalar
    pa_index_column, plc_index_column = index_column
    pa_target_table, plc_target_table = target_table
    result = plc.copying.scatter(
        [plc_source_scalar] * plc_target_table.num_columns(),
        plc_index_column,
        plc_target_table,
    )

    expected = _pyarrow_boolean_mask_scatter_table(
        [pa_source_scalar] * plc_target_table.num_columns(),
        pc.invert(
            _pyarrow_index_to_mask(pa_index_column, pa_target_table.num_rows)
        ),
        pa_target_table,
    )

    assert_table_eq(expected, result)


def test_scatter_scalars_num_scalars_mismatch(
    source_scalar, index_column, target_table
):
    _, plc_source_scalar = source_scalar
    _, plc_index_column = index_column
    _, plc_target_table = target_table
    with cudf_raises(ValueError):
        plc.copying.scatter(
            [plc_source_scalar] * (plc_target_table.num_columns() - 1),
            plc_index_column,
            plc_target_table,
        )


def test_scatter_scalars_map_has_nulls(source_scalar, target_table):
    _, plc_source_scalar = source_scalar
    _, plc_target_table = target_table
    with cudf_raises(ValueError):
        plc.copying.scatter(
            [plc_source_scalar] * plc_target_table.num_columns(),
            plc.interop.from_arrow(pa.array([None, None])),
            plc_target_table,
        )


def test_scatter_scalars_type_mismatch(index_column, target_table):
    _, plc_index_column = index_column
    _, plc_target_table = target_table
    with cudf_raises(TypeError):
        if is_integer(
            dtype := plc_target_table.columns()[0].type()
        ) or is_floating(dtype):
            plc_source_scalar = [plc.interop.from_arrow(pa.scalar(True))]
        else:
            plc_source_scalar = [plc.interop.from_arrow(pa.scalar(1))]
        plc.copying.scatter(
            plc_source_scalar * plc_target_table.num_columns(),
            plc_index_column,
            plc_target_table,
        )


def test_empty_like_column(input_column):
    _, plc_input_column = input_column
    result = plc.copying.empty_like(plc_input_column)
    assert result.type() == plc_input_column.type()


def test_empty_like_table(source_table):
    _, plc_source_table = source_table
    result = plc.copying.empty_like(plc_source_table)
    assert result.num_columns() == plc_source_table.num_columns()
    for icol, rcol in zip(plc_source_table.columns(), result.columns()):
        assert rcol.type() == icol.type()


@pytest.mark.parametrize("size", [None, 10])
def test_allocate_like(input_column, size):
    _, plc_input_column = input_column
    if is_fixed_width(plc_input_column.type()):
        result = plc.copying.allocate_like(
            plc_input_column,
            plc.copying.MaskAllocationPolicy.RETAIN,
            size=size,
        )
        assert result.type() == plc_input_column.type()
        assert result.size() == (
            plc_input_column.size() if size is None else size
        )
    else:
        with pytest.raises(TypeError):
            plc.copying.allocate_like(
                plc_input_column,
                plc.copying.MaskAllocationPolicy.RETAIN,
                size=size,
            )


def test_copy_range_in_place(
    input_column, mutable_target_column, target_column
):
    pa_input_column, plc_input_column = input_column

    pa_target_column, _ = target_column

    if not is_fixed_width(mutable_target_column.type()):
        with pytest.raises(TypeError):
            plc.copying.copy_range_in_place(
                plc_input_column,
                mutable_target_column,
                0,
                plc_input_column.size(),
                0,
            )
    else:
        plc.copying.copy_range_in_place(
            plc_input_column,
            mutable_target_column,
            0,
            plc_input_column.size(),
            0,
        )
        expected = _pyarrow_boolean_mask_scatter_column(
            pa_input_column,
            _pyarrow_index_to_mask(
                range(len(pa_input_column)), len(pa_target_column)
            ),
            pa_target_column,
        )
        assert_column_eq(expected, mutable_target_column)


def test_copy_range_in_place_out_of_bounds(
    input_column, mutable_target_column
):
    _, plc_input_column = input_column

    if is_fixed_width(mutable_target_column.type()):
        with cudf_raises(IndexError):
            plc.copying.copy_range_in_place(
                plc_input_column,
                mutable_target_column,
                5,
                5 + plc_input_column.size(),
                0,
            )


def test_copy_range_in_place_different_types(mutable_target_column):
    if is_integer(dtype := mutable_target_column.type()) or is_floating(dtype):
        plc_input_column = plc.interop.from_arrow(pa.array(["a", "b", "c"]))
    else:
        plc_input_column = plc.interop.from_arrow(pa.array([1, 2, 3]))

    with cudf_raises(TypeError):
        plc.copying.copy_range_in_place(
            plc_input_column,
            mutable_target_column,
            0,
            plc_input_column.size(),
            0,
        )


def test_copy_range_in_place_null_mismatch(
    input_column, mutable_target_column
):
    pa_input_column, _ = input_column

    if is_fixed_width(mutable_target_column.type()):
        pa_input_column = pc.if_else(
            _pyarrow_index_to_mask([0], len(pa_input_column)),
            pa_input_column,
            pa.scalar(None, type=pa_input_column.type),
        )
        input_column = plc.interop.from_arrow(pa_input_column)
        with cudf_raises(ValueError):
            plc.copying.copy_range_in_place(
                input_column,
                mutable_target_column,
                0,
                input_column.size(),
                0,
            )


def test_copy_range(input_column, target_column):
    pa_input_column, plc_input_column = input_column
    pa_target_column, plc_target_column = target_column
    if is_fixed_width(dtype := plc_target_column.type()) or is_string(dtype):
        result = plc.copying.copy_range(
            plc_input_column,
            plc_target_column,
            0,
            plc_input_column.size(),
            0,
        )
        expected = _pyarrow_boolean_mask_scatter_column(
            pa_input_column,
            _pyarrow_index_to_mask(
                range(len(pa_input_column)), len(pa_target_column)
            ),
            pa_target_column,
        )
        assert_column_eq(expected, result)
    else:
        with pytest.raises(TypeError):
            plc.copying.copy_range(
                plc_input_column,
                plc_target_column,
                0,
                plc_input_column.size(),
                0,
            )


def test_copy_range_out_of_bounds(input_column, target_column):
    _, plc_input_column = input_column
    _, plc_target_column = target_column
    with cudf_raises(IndexError):
        plc.copying.copy_range(
            plc_input_column,
            plc_target_column,
            5,
            5 + plc_input_column.size(),
            0,
        )


def test_copy_range_different_types(target_column):
    _, plc_target_column = target_column
    if is_integer(dtype := plc_target_column.type()) or is_floating(dtype):
        plc_input_column = plc.interop.from_arrow(pa.array(["a", "b", "c"]))
    else:
        plc_input_column = plc.interop.from_arrow(pa.array([1, 2, 3]))

    with cudf_raises(TypeError):
        plc.copying.copy_range(
            plc_input_column,
            plc_target_column,
            0,
            plc_input_column.size(),
            0,
        )


def test_shift(target_column, source_scalar):
    pa_source_scalar, plc_source_scalar = source_scalar
    pa_target_column, plc_target_column = target_column
    shift = 2
    if is_fixed_width(dtype := plc_target_column.type()) or is_string(dtype):
        result = plc.copying.shift(plc_target_column, shift, plc_source_scalar)
        expected = pa.concat_arrays(
            [pa.array([pa_source_scalar] * shift), pa_target_column[:-shift]]
        )
        assert_column_eq(expected, result)
    else:
        with pytest.raises(TypeError):
            plc.copying.shift(plc_target_column, shift, source_scalar)


def test_shift_type_mismatch(target_column):
    _, plc_target_column = target_column
    if is_integer(dtype := plc_target_column.type()) or is_floating(dtype):
        fill_value = plc.interop.from_arrow(pa.scalar("a"))
    else:
        fill_value = plc.interop.from_arrow(pa.scalar(1))

    with cudf_raises(TypeError):
        plc.copying.shift(plc_target_column, 2, fill_value)


def test_slice_column(target_column):
    pa_target_column, plc_target_column = target_column
    bounds = list(range(6))
    upper_bounds = bounds[1::2]
    lower_bounds = bounds[::2]
    result = plc.copying.slice(plc_target_column, bounds)
    for lb, ub, slice_ in zip(lower_bounds, upper_bounds, result):
        assert_column_eq(pa_target_column[lb:ub], slice_)


def test_slice_column_wrong_length(target_column):
    _, plc_target_column = target_column
    with cudf_raises(ValueError):
        plc.copying.slice(plc_target_column, list(range(5)))


def test_slice_column_decreasing(target_column):
    _, plc_target_column = target_column
    with cudf_raises(ValueError):
        plc.copying.slice(plc_target_column, list(range(5, -1, -1)))


def test_slice_column_out_of_bounds(target_column):
    _, plc_target_column = target_column
    with cudf_raises(IndexError):
        plc.copying.slice(plc_target_column, list(range(2, 8)))


def test_slice_table(target_table):
    pa_target_table, plc_target_table = target_table
    bounds = list(range(6))
    upper_bounds = bounds[1::2]
    lower_bounds = bounds[::2]
    result = plc.copying.slice(plc_target_table, bounds)
    for lb, ub, slice_ in zip(lower_bounds, upper_bounds, result):
        assert_table_eq(pa_target_table[lb:ub], slice_)


def test_split_column(target_column):
    upper_bounds = [1, 3, 5]
    lower_bounds = [0] + upper_bounds[:-1]
    pa_target_column, plc_target_column = target_column
    result = plc.copying.split(plc_target_column, upper_bounds)
    for lb, ub, split in zip(lower_bounds, upper_bounds, result):
        assert_column_eq(pa_target_column[lb:ub], split)


def test_split_column_decreasing(target_column):
    _, plc_target_column = target_column
    with cudf_raises(ValueError):
        plc.copying.split(plc_target_column, list(range(5, -1, -1)))


def test_split_column_out_of_bounds(target_column):
    _, plc_target_column = target_column
    with cudf_raises(IndexError):
        plc.copying.split(plc_target_column, list(range(5, 8)))


def test_split_table(target_table):
    pa_target_table, plc_target_table = target_table
    upper_bounds = [1, 3, 5]
    lower_bounds = [0] + upper_bounds[:-1]
    result = plc.copying.split(plc_target_table, upper_bounds)
    for lb, ub, split in zip(lower_bounds, upper_bounds, result):
        assert_table_eq(pa_target_table[lb:ub], split)


def test_copy_if_else_column_column(target_column, mask, source_scalar):
    pa_target_column, plc_target_column = target_column
    pa_source_scalar, _ = source_scalar
    pa_mask, plc_mask = mask

    pa_other_column = pa.concat_arrays(
        [pa.array([pa_source_scalar] * 2), pa_target_column[:-2]]
    )
    plc_other_column = plc.interop.from_arrow(pa_other_column)

    result = plc.copying.copy_if_else(
        plc_target_column,
        plc_other_column,
        plc_mask,
    )

    expected = pc.if_else(
        pa_mask,
        pa_target_column,
        pa_other_column,
    )
    assert_column_eq(expected, result)


def test_copy_if_else_wrong_type(target_column, mask):
    _, plc_target_column = target_column
    _, plc_mask = mask
    if is_integer(dtype := plc_target_column.type()) or is_floating(dtype):
        plc_input_column = plc.interop.from_arrow(
            pa.array(["a"] * plc_target_column.size())
        )
    else:
        plc_input_column = plc.interop.from_arrow(
            pa.array([1] * plc_target_column.size())
        )

    with cudf_raises(TypeError):
        plc.copying.copy_if_else(plc_input_column, plc_target_column, plc_mask)


def test_copy_if_else_wrong_type_mask(target_column):
    _, plc_target_column = target_column
    with cudf_raises(TypeError):
        plc.copying.copy_if_else(
            plc_target_column,
            plc_target_column,
            plc.interop.from_arrow(
                pa.array([1.0, 2.0] * (plc_target_column.size() // 2))
            ),
        )


def test_copy_if_else_wrong_size(target_column):
    _, plc_target_column = target_column
    with cudf_raises(ValueError):
        plc.copying.copy_if_else(
            plc.interop.from_arrow(pa.array([1])),
            plc_target_column,
            plc.interop.from_arrow(
                pa.array([True, False] * (plc_target_column.size() // 2))
            ),
        )


def test_copy_if_else_wrong_size_mask(target_column):
    _, plc_target_column = target_column
    with cudf_raises(ValueError):
        plc.copying.copy_if_else(
            plc_target_column,
            plc_target_column,
            plc.interop.from_arrow(pa.array([True])),
        )


@pytest.mark.parametrize("array_left", [True, False])
def test_copy_if_else_column_scalar(
    target_column,
    source_scalar,
    array_left,
    mask,
):
    pa_target_column, plc_target_column = target_column
    pa_source_scalar, plc_source_scalar = source_scalar
    pa_mask, plc_mask = mask
    args = (
        (plc_target_column, plc_source_scalar)
        if array_left
        else (plc_source_scalar, plc_target_column)
    )
    result = plc.copying.copy_if_else(
        *args,
        plc_mask,
    )

    pa_args = (
        (pa_target_column, pa_source_scalar)
        if array_left
        else (pa_source_scalar, pa_target_column)
    )
    expected = pc.if_else(
        pa_mask,
        *pa_args,
    )
    assert_column_eq(expected, result)


def test_boolean_mask_scatter_from_table(
    source_table,
    target_table,
    mask,
):
    pa_source_table, plc_source_table = source_table
    pa_target_table, plc_target_table = target_table
    pa_mask, plc_mask = mask

    result = plc.copying.boolean_mask_scatter(
        plc_source_table,
        plc_target_table,
        plc_mask,
    )

    if pa.types.is_list(
        dtype := pa_target_table[0].type
    ) or pa.types.is_struct(dtype):
        # pyarrow does not support scattering with list data. If and when they do,
        # replace this hardcoding with their implementation.
        with pytest.raises(pa.ArrowNotImplementedError):
            _pyarrow_boolean_mask_scatter_table(
                pa_source_table, pa_mask, pa_target_table
            )

        if pa.types.is_list(dtype := pa_target_table[0].type):
            expected = pa.table(
                [pa.array([[1], [5], [2], [7], [3], [9]])] * 3, [""] * 3
            )
        elif pa.types.is_struct(dtype):
            expected = pa.table(
                [
                    pa.array(
                        [
                            {"v": 1},
                            {"v": 5},
                            {"v": 2},
                            {"v": 7},
                            {"v": 3},
                            {"v": 9},
                        ],
                        type=DEFAULT_STRUCT_TESTING_TYPE,
                    )
                ]
                * 3,
                [""] * 3,
            )
    else:
        expected = _pyarrow_boolean_mask_scatter_table(
            pa_source_table, pa_mask, pa_target_table
        )

    assert_table_eq(expected, result)


def test_boolean_mask_scatter_from_wrong_num_cols(source_table, target_table):
    _, plc_source_table = source_table
    _, plc_target_table = target_table
    with cudf_raises(ValueError):
        plc.copying.boolean_mask_scatter(
            plc.Table(plc_source_table.columns()[:2]),
            plc_target_table,
            plc.interop.from_arrow(pa.array([True, False] * 3)),
        )


def test_boolean_mask_scatter_from_wrong_mask_size(source_table, target_table):
    _, plc_source_table = source_table
    _, plc_target_table = target_table
    with cudf_raises(ValueError):
        plc.copying.boolean_mask_scatter(
            plc_source_table,
            plc_target_table,
            plc.interop.from_arrow(pa.array([True, False] * 2)),
        )


def test_boolean_mask_scatter_from_wrong_num_true(source_table, target_table):
    _, plc_source_table = source_table
    _, plc_target_table = target_table
    with cudf_raises(ValueError):
        plc.copying.boolean_mask_scatter(
            plc.Table(plc_source_table.columns()[:2]),
            plc_target_table,
            plc.interop.from_arrow(
                pa.array([True, False] * 2 + [False, False])
            ),
        )


def test_boolean_mask_scatter_from_wrong_col_type(target_table, mask):
    _, plc_target_table = target_table
    _, plc_mask = mask
    if is_integer(
        dtype := plc_target_table.columns()[0].type()
    ) or is_floating(dtype):
        input_column = plc.interop.from_arrow(pa.array(["a", "b", "c"]))
    else:
        input_column = plc.interop.from_arrow(pa.array([1, 2, 3]))

    with cudf_raises(TypeError):
        plc.copying.boolean_mask_scatter(
            plc.Table([input_column] * 3), plc_target_table, plc_mask
        )


def test_boolean_mask_scatter_from_wrong_mask_type(source_table, target_table):
    _, plc_source_table = source_table
    _, plc_target_table = target_table
    with cudf_raises(TypeError):
        plc.copying.boolean_mask_scatter(
            plc_source_table,
            plc_target_table,
            plc.interop.from_arrow(pa.array([1.0, 2.0] * 3)),
        )


def test_boolean_mask_scatter_from_scalars(
    source_scalar,
    target_table,
    mask,
):
    pa_source_scalar, plc_source_scalar = source_scalar
    pa_target_table, plc_target_table = target_table
    pa_mask, plc_mask = mask
    result = plc.copying.boolean_mask_scatter(
        [plc_source_scalar] * 3,
        plc_target_table,
        plc_mask,
    )

    expected = _pyarrow_boolean_mask_scatter_table(
        [pa_source_scalar] * plc_target_table.num_columns(),
        pc.invert(pa_mask),
        pa_target_table,
    )

    assert_table_eq(expected, result)


def test_get_element(input_column):
    index = 1
    pa_input_column, plc_input_column = input_column
    result = plc.copying.get_element(plc_input_column, index)

    assert (
        plc.interop.to_arrow(
            result, metadata_from_arrow_array(pa_input_column)
        ).as_py()
        == pa_input_column[index].as_py()
    )


def test_get_element_out_of_bounds(input_column):
    _, plc_input_column = input_column
    with cudf_raises(IndexError):
        plc.copying.get_element(plc_input_column, 100)<|MERGE_RESOLUTION|>--- conflicted
+++ resolved
@@ -19,13 +19,8 @@
 
 
 # TODO: Test nullable data
-<<<<<<< HEAD
-@pytest.fixture(scope="session")
-def pa_input_column(pa_type):
-=======
 @pytest.fixture(scope="module")
 def input_column(pa_type):
->>>>>>> 7ca4f480
     if pa.types.is_integer(pa_type) or pa.types.is_floating(pa_type):
         pa_array = pa.array([1, 2, 3], type=pa_type)
     elif pa.types.is_string(pa_type):
@@ -36,20 +31,10 @@
         # TODO: Add heterogenous sizes
         pa_array = pa.array([[1], [2], [3]], type=pa_type)
     elif pa.types.is_struct(pa_type):
-<<<<<<< HEAD
-        return pa.array([{"v": 1}, {"v": 2}, {"v": 3}], type=pa_type)
-    raise ValueError("Unsupported type")
-
-
-@pytest.fixture(scope="session")
-def input_column(pa_input_column):
-    return plc.interop.from_arrow(pa_input_column)
-=======
         pa_array = pa.array([{"v": 1}, {"v": 2}, {"v": 3}], type=pa_type)
     else:
         raise ValueError("Unsupported type")
     return pa_array, plc.interop.from_arrow(pa_array)
->>>>>>> 7ca4f480
 
 
 @pytest.fixture(scope="module")
