# Copyright (c) 2019-2020, NVIDIA CORPORATION.

# cython: profile=False
# distutils: language = c++
# cython: embedsignature = True
# cython: language_level = 3

from libc.stdint cimport int32_t, uint32_t
from libcpp cimport bool
from libcpp.vector cimport vector
from libcpp.memory cimport unique_ptr
from libcpp.pair cimport pair

from rmm._lib.device_buffer cimport device_buffer, DeviceBuffer, move

cdef extern from "cudf/types.hpp" namespace "cudf" nogil:
    ctypedef int32_t size_type
    ctypedef uint32_t bitmask_type

    ctypedef enum order:
        ASCENDING "cudf::order::ASCENDING"
        DESCENDING "cudf::order::DESCENDING"

    ctypedef enum null_order:
        AFTER "cudf::null_order::AFTER"
        BEFORE "cudf::null_order::BEFORE"

    cdef enum:
        UNKNOWN_NULL_COUNT = -1

<<<<<<< HEAD
    ctypedef enum mask_state:
        UNALLOCATED "cudf::mask_state::UNALLOCATED"
        UNINITIALIZED "cudf::mask_state::UNINITIALIZED"
        ALL_VALID "cudf::mask_state::ALL_VALID"
        ALL_NULL "cudf::mask_state::ALL_NULL"
=======
    ctypedef enum order "cudf::order":
        ASCENDING "cudf::order::ASCENDING"
        DESCENDING "cudf::order::DESCENDING"

    ctypedef enum null_order "cudf::null_order":
        AFTER "cudf::null_order::AFTER"
        BEFORE "cudf::null_order::BEFORE"
>>>>>>> 7e105ddc

    ctypedef enum interpolation:
        LINEAR "cudf::experimental::interpolation::LINEAR"
        LOWER "cudf::experimental::interpolation::LOWER"
        HIGHER "cudf::experimental::interpolation::HIGHER"
        MIDPOINT "cudf::experimental::interpolation::MIDPOINT"
        NEAREST "cudf::experimental::interpolation::NEAREST"

    cdef enum type_id:
        EMPTY = 0
        INT8 = 1
        INT16 = 2
        INT32 = 3
        INT64 = 4
        FLOAT32 = 5
        FLOAT64 = 6
        BOOL8 = 7
        TIMESTAMP_DAYS = 8
        TIMESTAMP_SECONDS = 9
        TIMESTAMP_MILLISECONDS = 10
        TIMESTAMP_MICROSECONDS = 11
        TIMESTAMP_NANOSECONDS = 12
        DICTIONARY32 = 13
        STRING = 14
        NUM_TYPE_IDS = 15

    cdef cppclass data_type:
        data_type()
        data_type(const data_type&)
        data_type(type_id id)
        type_id id()

cdef extern from "cudf/column/column.hpp" namespace "cudf" nogil:
    cdef cppclass column_contents "cudf::column::contents":
        unique_ptr[device_buffer] data
        unique_ptr[device_buffer] null_mask
        vector[unique_ptr[column]] children

    cdef cppclass column:
        column()
        column(const column& other)
        column(data_type dtype, size_type size, device_buffer&& data)
        size_type size()
        bool has_nulls()
        data_type type()
        column_view view()
        mutable_column_view mutable_view()
        column_contents release()

cdef extern from "cudf/column/column_view.hpp" namespace "cudf" nogil:
    cdef cppclass column_view:
        column_view()
        column_view(const column_view& other)

        column_view& operator=(const column_view&)
        column_view& operator=(column_view&&)
        column_view(data_type type, size_type size, const void* data)
        column_view(data_type type, size_type size, const void* data,
                    const bitmask_type* null_mask)
        column_view(data_type type, size_type size, const void* data,
                    const bitmask_type* null_mask, size_type null_count)
        column_view(data_type type, size_type size, const void* data,
                    const bitmask_type* null_mask, size_type null_count,
                    size_type offset)
        column_view(data_type type, size_type size, const void* data,
                    const bitmask_type* null_mask, size_type null_count,
                    size_type offset, vector[column_view] children)
        T* data[T]()
        T* head[T]()
        bitmask_type* null_mask()
        size_type size()
        data_type type()
        bool nullable()
        size_type null_count()
        bool has_nulls()
        size_type offset()
        size_type num_children()
        column_view child(size_type)

    cdef cppclass mutable_column_view:
        mutable_column_view()
        mutable_column_view(const mutable_column_view&)
        mutable_column_view& operator=(const mutable_column_view&)
        mutable_column_view(data_type type, size_type size, const void* data)
        mutable_column_view(data_type type, size_type size, const void* data,
                            const bitmask_type* null_mask)
        mutable_column_view(
            data_type type, size_type size, const void* data,
            const bitmask_type* null_mask, size_type null_count
        )
        mutable_column_view(
            data_type type, size_type size, const void* data,
            const bitmask_type* null_mask, size_type null_count,
            size_type offset
        )
        mutable_column_view(
            data_type type, size_type size, const void* data,
            const bitmask_type* null_mask, size_type null_count,
            size_type offset, vector[mutable_column_view] children
        )
        T* data[T]()
        T* head[T]()
        bitmask_type* null_mask()
        size_type size()
        data_type type()
        bool nullable()
        size_type null_count()
        bool has_nulls()
        size_type offset()
        size_type num_children()
        mutable_column_view& child(size_type)

cdef extern from "cudf/table/table_view.hpp" namespace "cudf" nogil:
    cdef cppclass table_view:
        table_view()
        table_view(const vector[column_view])
        column_view column(size_type column_index)
        size_type num_columns()
        size_type num_rows()

    cdef cppclass mutable_table_view:
        mutable_table_view()
        mutable_table_view(const vector[mutable_column_view])
        mutable_column_view column(size_type column_index)
        size_type num_columns()
        size_type num_rows()

cdef extern from "cudf/table/table.hpp" namespace "cudf::experimental" nogil:
    cdef cppclass table:
        table(const table&)
        table(vector[unique_ptr[column]]&& columns)
        table(table_view)
        size_type num_columns()
        table_view view()
        mutable_table_view mutable_view()
        vector[unique_ptr[column]] release()

cdef extern from "cudf/aggregation.hpp" namespace "cudf::experimental" nogil:
    cdef cppclass aggregation:
        pass

cdef extern from "<utility>" namespace "std" nogil:
    cdef unique_ptr[column] move(unique_ptr[column])
    cdef unique_ptr[table] move(unique_ptr[table])
    cdef unique_ptr[aggregation] move(unique_ptr[aggregation])
    cdef vector[unique_ptr[column]] move(vector[unique_ptr[column]])
    cdef device_buffer move(device_buffer)
    cdef pair[unique_ptr[device_buffer], size_type] \
        move(pair[unique_ptr[device_buffer], size_type])<|MERGE_RESOLUTION|>--- conflicted
+++ resolved
@@ -28,13 +28,12 @@
     cdef enum:
         UNKNOWN_NULL_COUNT = -1
 
-<<<<<<< HEAD
     ctypedef enum mask_state:
         UNALLOCATED "cudf::mask_state::UNALLOCATED"
         UNINITIALIZED "cudf::mask_state::UNINITIALIZED"
         ALL_VALID "cudf::mask_state::ALL_VALID"
         ALL_NULL "cudf::mask_state::ALL_NULL"
-=======
+
     ctypedef enum order "cudf::order":
         ASCENDING "cudf::order::ASCENDING"
         DESCENDING "cudf::order::DESCENDING"
@@ -42,7 +41,6 @@
     ctypedef enum null_order "cudf::null_order":
         AFTER "cudf::null_order::AFTER"
         BEFORE "cudf::null_order::BEFORE"
->>>>>>> 7e105ddc
 
     ctypedef enum interpolation:
         LINEAR "cudf::experimental::interpolation::LINEAR"
