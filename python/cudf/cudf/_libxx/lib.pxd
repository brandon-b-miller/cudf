--- conflicted
+++ resolved
@@ -13,14 +13,11 @@
 from rmm._lib.device_buffer cimport device_buffer, DeviceBuffer, move
 
 
-<<<<<<< HEAD
 ctypedef int32_t underlying_type_t_mask_state
 ctypedef bool underlying_type_t_order
 ctypedef bool underlying_type_t_null_order
 ctypedef bool underlying_type_t_sorted
 
-=======
->>>>>>> 6228b8b8
 cdef extern from "cudf/types.hpp" namespace "cudf" nogil:
     ctypedef int32_t size_type
     ctypedef uint32_t bitmask_type
