# Copyright (c) 2020, NVIDIA CORPORATION.

<<<<<<< HEAD
from cudf._libxx.cpp.table.table cimport table

from libcpp.memory cimport unique_ptr, shared_ptr
=======
from libcpp.memory cimport unique_ptr
>>>>>>> ffc6402e
from libcpp.string cimport string
from libcpp.map cimport map
from libcpp.pair cimport pair
from libcpp.vector cimport vector
from libcpp.pair cimport pair
cimport cudf._libxx.cpp.table.table as cudf_table

from pyarrow.includes.libarrow cimport RandomAccessFile


cdef extern from "cudf/io/types.hpp" \
        namespace "cudf::experimental::io" nogil:

    ctypedef enum quote_style:
        QUOTE_MINIMAL = 0,
        QUOTE_ALL,
        QUOTE_NONNUMERIC,
        QUOTE_NONE,

    ctypedef enum compression_type:
        NONE "cudf::experimental::io::compression_type::NONE"
        AUTO "cudf::experimental::io::compression_type::AUTO"
        SNAPPY "cudf::experimental::io::compression_type::SNAPPY"
        GZIP "cudf::experimental::io::compression_type::GZIP"
        BZIP2 "cudf::experimental::io::compression_type::BZIP2"
        BROTLI "cudf::experimental::io::compression_type::BROTLI"
        ZIP "cudf::experimental::io::compression_type::ZIP"
        XZ "cudf::experimental::io::compression_type::XZ"

    ctypedef enum io_type:
        FILEPATH "cudf::experimental::io::io_type::FILEPATH"
        HOST_BUFFER "cudf::experimental::io::io_type::HOST_BUFFER"
        ARROW_RANDOM_ACCESS_FILE \
            "cudf::experimental::io::io_type::ARROW_RANDOM_ACCESS_FILE"

    ctypedef enum statistics_freq:
        STATISTICS_NONE = 0,
        STATISTICS_ROWGROUP = 1,
        STATISTICS_PAGE = 2,

    cdef cppclass table_metadata:
        table_metadata() except +

        vector[string] column_names
        map[string, string] user_data

    cdef cppclass table_with_metadata:
        unique_ptr[cudf_table.table] tbl
        table_metadata metadata

    cdef cppclass source_info:
        io_type type
        string filepath
        pair[const char*, size_t] buffer
<<<<<<< HEAD
        shared_ptr[RandomAccessFile] file

        source_info() except +
        source_info(const string filepath) except +
        source_info(const char* host_buffer, size_t size) except +
        source_info(const shared_ptr[RandomAccessFile] arrow_file) except +
=======

        source_info() except +
>>>>>>> ffc6402e

    cdef cppclass sink_info:
        io_type type
        string filepath

        sink_info() except +
        sink_info(string file_path) except +<|MERGE_RESOLUTION|>--- conflicted
+++ resolved
@@ -1,12 +1,6 @@
 # Copyright (c) 2020, NVIDIA CORPORATION.
 
-<<<<<<< HEAD
-from cudf._libxx.cpp.table.table cimport table
-
 from libcpp.memory cimport unique_ptr, shared_ptr
-=======
-from libcpp.memory cimport unique_ptr
->>>>>>> ffc6402e
 from libcpp.string cimport string
 from libcpp.map cimport map
 from libcpp.pair cimport pair
@@ -61,17 +55,12 @@
         io_type type
         string filepath
         pair[const char*, size_t] buffer
-<<<<<<< HEAD
         shared_ptr[RandomAccessFile] file
 
         source_info() except +
         source_info(const string filepath) except +
         source_info(const char* host_buffer, size_t size) except +
         source_info(const shared_ptr[RandomAccessFile] arrow_file) except +
-=======
-
-        source_info() except +
->>>>>>> ffc6402e
 
     cdef cppclass sink_info:
         io_type type
