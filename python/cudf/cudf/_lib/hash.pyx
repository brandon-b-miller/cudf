# Copyright (c) 2020-2024, NVIDIA CORPORATION.

from cudf.core.buffer import acquire_spill_lock

from libcpp.memory cimport unique_ptr
from libcpp.utility cimport move

<<<<<<< HEAD

import pylibcudf
cimport pylibcudf.libcudf.types as libcudf_types
=======
>>>>>>> bac81cb8
from pylibcudf.libcudf.column.column cimport column
from pylibcudf.libcudf.hash cimport (
    md5,
    murmurhash3_x86_32,
    sha1,
    sha224,
    sha256,
    sha384,
    sha512,
    xxhash_64,
)
from pylibcudf.libcudf.table.table_view cimport table_view

from cudf._lib.column cimport Column
<<<<<<< HEAD
from pylibcudf.table cimport Table
from cudf._lib.utils cimport columns_from_unique_ptr, table_view_from_columns
=======
from cudf._lib.utils cimport table_view_from_columns

import pylibcudf as plc
>>>>>>> bac81cb8


@acquire_spill_lock()
def hash_partition(list source_columns, list columns_to_hash,
                   int num_partitions):
    plc_table, offsets = plc.partitioning.hash_partition(
        plc.Table([col.to_pylibcudf(mode="read") for col in source_columns]),
        columns_to_hash,
        num_partitions
    )
    return [Column.from_pylibcudf(col) for col in plc_table.columns()], offsets


@acquire_spill_lock()
def hash(list source_columns, str method, int seed=0):
    cdef Table ctbl = Table(
        [c.to_pylibcudf(mode="read") for c in source_columns]
    )
    if method == "murmur3":
        return Column.from_pylibcudf(pylibcudf.hashing.murmurhash3_x86_32(ctbl, seed))
    elif method == "xxhash64":
        return Column.from_pylibcudf(pylibcudf.hashing.xxhash_64(ctbl, seed))
    elif method == "md5":
        return Column.from_pylibcudf(pylibcudf.hashing.md5(ctbl))
    elif method == "sha1":
        return Column.from_pylibcudf(pylibcudf.hashing.sha1(ctbl))
    elif method == "sha224":
        return Column.from_pylibcudf(pylibcudf.hashing.sha224(ctbl))
    elif method == "sha256":
        return Column.from_pylibcudf(pylibcudf.hashing.sha256(ctbl))
    elif method == "sha384":
        return Column.from_pylibcudf(pylibcudf.hashing.sha384(ctbl))
    elif method == "sha512":
        return Column.from_pylibcudf(pylibcudf.hashing.sha512(ctbl))
    else:
        raise ValueError(
            f"Unsupported hashing algorithm {method}."
        )<|MERGE_RESOLUTION|>--- conflicted
+++ resolved
@@ -1,38 +1,12 @@
 # Copyright (c) 2020-2024, NVIDIA CORPORATION.
+
+import pylibcudf as plc
 
 from cudf.core.buffer import acquire_spill_lock
 
-from libcpp.memory cimport unique_ptr
-from libcpp.utility cimport move
-
-<<<<<<< HEAD
-
-import pylibcudf
-cimport pylibcudf.libcudf.types as libcudf_types
-=======
->>>>>>> bac81cb8
-from pylibcudf.libcudf.column.column cimport column
-from pylibcudf.libcudf.hash cimport (
-    md5,
-    murmurhash3_x86_32,
-    sha1,
-    sha224,
-    sha256,
-    sha384,
-    sha512,
-    xxhash_64,
-)
-from pylibcudf.libcudf.table.table_view cimport table_view
+from pylibcudf.table cimport Table
 
 from cudf._lib.column cimport Column
-<<<<<<< HEAD
-from pylibcudf.table cimport Table
-from cudf._lib.utils cimport columns_from_unique_ptr, table_view_from_columns
-=======
-from cudf._lib.utils cimport table_view_from_columns
-
-import pylibcudf as plc
->>>>>>> bac81cb8
 
 
 @acquire_spill_lock()
@@ -52,21 +26,21 @@
         [c.to_pylibcudf(mode="read") for c in source_columns]
     )
     if method == "murmur3":
-        return Column.from_pylibcudf(pylibcudf.hashing.murmurhash3_x86_32(ctbl, seed))
+        return Column.from_pylibcudf(plc.hashing.murmurhash3_x86_32(ctbl, seed))
     elif method == "xxhash64":
-        return Column.from_pylibcudf(pylibcudf.hashing.xxhash_64(ctbl, seed))
+        return Column.from_pylibcudf(plc.hashing.xxhash_64(ctbl, seed))
     elif method == "md5":
-        return Column.from_pylibcudf(pylibcudf.hashing.md5(ctbl))
+        return Column.from_pylibcudf(plc.hashing.md5(ctbl))
     elif method == "sha1":
-        return Column.from_pylibcudf(pylibcudf.hashing.sha1(ctbl))
+        return Column.from_pylibcudf(plc.hashing.sha1(ctbl))
     elif method == "sha224":
-        return Column.from_pylibcudf(pylibcudf.hashing.sha224(ctbl))
+        return Column.from_pylibcudf(plc.hashing.sha224(ctbl))
     elif method == "sha256":
-        return Column.from_pylibcudf(pylibcudf.hashing.sha256(ctbl))
+        return Column.from_pylibcudf(plc.hashing.sha256(ctbl))
     elif method == "sha384":
-        return Column.from_pylibcudf(pylibcudf.hashing.sha384(ctbl))
+        return Column.from_pylibcudf(plc.hashing.sha384(ctbl))
     elif method == "sha512":
-        return Column.from_pylibcudf(pylibcudf.hashing.sha512(ctbl))
+        return Column.from_pylibcudf(plc.hashing.sha512(ctbl))
     else:
         raise ValueError(
             f"Unsupported hashing algorithm {method}."
