--- conflicted
+++ resolved
@@ -1,18 +1,10 @@
 # Copyright (c) 2018-2024, NVIDIA CORPORATION.
 
 from cudf.core.buffer import acquire_spill_lock
+
 from cudf._lib.column cimport Column
-<<<<<<< HEAD
+
 import cudf._lib.pylibcudf as plc
-=======
-from cudf._lib.pylibcudf.libcudf.column.column cimport column
-from cudf._lib.pylibcudf.libcudf.column.column_view cimport column_view
-from cudf._lib.pylibcudf.libcudf.strings.capitalize cimport (
-    capitalize as cpp_capitalize,
-    is_title as cpp_is_title,
-    title as cpp_title,
-)
->>>>>>> 60d5717b
 
 
 @acquire_spill_lock()
