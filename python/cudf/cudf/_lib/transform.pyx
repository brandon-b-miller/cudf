# Copyright (c) 2020, NVIDIA CORPORATION.

import numpy as np

import cudf
from cudf.utils import cudautils

from libc.stdint cimport uintptr_t
from libcpp.memory cimport unique_ptr
from libcpp.pair cimport pair
from libcpp.string cimport string
from libcpp.utility cimport move

from rmm._lib.device_buffer cimport DeviceBuffer, device_buffer

from cudf._lib.column cimport Column
from cudf._lib.table cimport Table, table_view_from_table

from cudf.core.buffer import Buffer

from cudf._lib.cpp.types cimport bitmask_type, data_type, size_type, type_id

from cudf._lib.types import SUPPORTED_NUMPY_TO_LIBCUDF_TYPES

from cudf._lib.cpp.column.column cimport column
from cudf._lib.cpp.column.column_view cimport column_view
from cudf._lib.cpp.table.table cimport table
from cudf._lib.cpp.table.table_view cimport table_view
from cudf._lib.types cimport underlying_type_t_type_id
from cudf._lib.utils cimport data_from_unique_ptr

from numba.np import numpy_support

cimport cudf._lib.cpp.transform as libcudf_transform


def bools_to_mask(Column col):
    """
    Given an int8 (boolean) column, compress the data from booleans to bits and
    return a Buffer
    """
    cdef column_view col_view = col.view()
    cdef pair[unique_ptr[device_buffer], size_type] cpp_out
    cdef unique_ptr[device_buffer] up_db
    cdef size_type null_count

    with nogil:
        cpp_out = move(libcudf_transform.bools_to_mask(col_view))
        up_db = move(cpp_out.first)

    rmm_db = DeviceBuffer.c_from_unique_ptr(move(up_db))
    buf = Buffer(rmm_db)
    return buf


def mask_to_bools(object mask_buffer, size_type begin_bit, size_type end_bit):
    """
    Given a mask buffer, returns a boolean column representng bit 0 -> False
    and 1 -> True within range of [begin_bit, end_bit),
    """
    if not isinstance(mask_buffer, cudf.core.buffer.Buffer):
        raise TypeError("mask_buffer is not an instance of "
                        "cudf.core.buffer.Buffer")
    cdef bitmask_type* bit_mask = <bitmask_type*><uintptr_t>(mask_buffer.ptr)

    cdef unique_ptr[column] result
    with nogil:
        result = move(
            libcudf_transform.mask_to_bools(bit_mask, begin_bit, end_bit)
        )

    return Column.from_unique_ptr(move(result))


def nans_to_nulls(Column input):
    cdef column_view c_input = input.view()
    cdef pair[unique_ptr[device_buffer], size_type] c_output
    cdef unique_ptr[device_buffer] c_buffer

    with nogil:
        c_output = move(libcudf_transform.nans_to_nulls(c_input))
        c_buffer = move(c_output.first)

    if c_output.second == 0:
        return None

    buffer = DeviceBuffer.c_from_unique_ptr(move(c_buffer))
    buffer = Buffer(buffer)
    return buffer


def transform(Column input, op):
    cdef column_view c_input = input.view()
    cdef string c_str
    cdef type_id c_tid
    cdef data_type c_dtype

    nb_type = numpy_support.from_dtype(input.dtype)
    nb_signature = (nb_type,)
    compiled_op = cudautils.compile_udf(op, nb_signature)
    c_str = compiled_op[0].encode('UTF-8')
    np_dtype = cudf.dtype(compiled_op[1])

    try:
        c_tid = <type_id> (
            <underlying_type_t_type_id> SUPPORTED_NUMPY_TO_LIBCUDF_TYPES[
                np_dtype
            ]
        )
        c_dtype = data_type(c_tid)

    except KeyError:
        raise TypeError(
            "Result of window function has unsupported dtype {}"
            .format(np_dtype)
        )

    with nogil:
        c_output = move(libcudf_transform.transform(
            c_input,
            c_str,
            c_dtype,
            True
        ))

    return Column.from_unique_ptr(move(c_output))


<<<<<<< HEAD
=======
def masked_udf(Table incols, op, output_type):
    cdef table_view data_view = table_view_from_table(
        incols, ignore_index=True)
    cdef string c_str = op.encode("UTF-8")
    cdef type_id c_tid
    cdef data_type c_dtype

    c_tid = <type_id> (
        <underlying_type_t_type_id> SUPPORTED_NUMPY_TO_LIBCUDF_TYPES[
            output_type
        ]
    )
    c_dtype = data_type(c_tid)

    with nogil:
        c_output = move(libcudf_transform.generalized_masked_op(
            data_view,
            c_str,
            c_dtype,
        ))

    return Column.from_unique_ptr(move(c_output))


>>>>>>> 40a3b038
def table_encode(Table input):
    cdef table_view c_input = table_view_from_table(
        input, ignore_index=True)
    cdef pair[unique_ptr[table], unique_ptr[column]] c_result

    with nogil:
        c_result = move(libcudf_transform.encode(c_input))

    return (
        *data_from_unique_ptr(
            move(c_result.first),
            column_names=input._column_names,
        ),
        Column.from_unique_ptr(move(c_result.second))
    )<|MERGE_RESOLUTION|>--- conflicted
+++ resolved
@@ -126,33 +126,6 @@
     return Column.from_unique_ptr(move(c_output))
 
 
-<<<<<<< HEAD
-=======
-def masked_udf(Table incols, op, output_type):
-    cdef table_view data_view = table_view_from_table(
-        incols, ignore_index=True)
-    cdef string c_str = op.encode("UTF-8")
-    cdef type_id c_tid
-    cdef data_type c_dtype
-
-    c_tid = <type_id> (
-        <underlying_type_t_type_id> SUPPORTED_NUMPY_TO_LIBCUDF_TYPES[
-            output_type
-        ]
-    )
-    c_dtype = data_type(c_tid)
-
-    with nogil:
-        c_output = move(libcudf_transform.generalized_masked_op(
-            data_view,
-            c_str,
-            c_dtype,
-        ))
-
-    return Column.from_unique_ptr(move(c_output))
-
-
->>>>>>> 40a3b038
 def table_encode(Table input):
     cdef table_view c_input = table_view_from_table(
         input, ignore_index=True)
