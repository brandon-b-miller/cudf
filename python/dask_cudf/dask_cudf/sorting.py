--- conflicted
+++ resolved
@@ -15,13 +15,8 @@
 from dask.utils import M
 
 import cudf as gd
-<<<<<<< HEAD
 from cudf.api.types import _is_categorical_dtype
-from cudf.utils.utils import _dask_cudf_nvtx_annotate
-=======
-from cudf.api.types import is_categorical_dtype
 from cudf.utils.nvtx_annotation import _dask_cudf_nvtx_annotate
->>>>>>> f5d3fc16
 
 _SHUFFLE_SUPPORT = ("tasks", "p2p")  # "disk" not supported
 
