# Copyright (c) 2020-2024, NVIDIA CORPORATION.
<<<<<<< HEAD
=======

from libcpp cimport int
>>>>>>> b8917229
from libcpp.memory cimport unique_ptr
from pylibcudf.exception_handler cimport libcudf_exception_handler
from pylibcudf.libcudf.column.column cimport column
from pylibcudf.libcudf.column.column_view cimport column_view
from pylibcudf.libcudf.scalar.scalar cimport string_scalar
from pylibcudf.libcudf.table.table_view cimport table_view


cdef extern from "cudf/strings/combine.hpp" namespace "cudf::strings" nogil:

    cpdef enum class separator_on_nulls(int):
        YES
        NO

    cpdef enum class output_if_empty_list(int):
        EMPTY_STRING
        NULL_ELEMENT

    cdef unique_ptr[column] concatenate(
        table_view strings_columns,
        string_scalar separator,
<<<<<<< HEAD
        string_scalar narep) except +libcudf_exception_handler
=======
        string_scalar narep,
        separator_on_nulls separate_nulls) except +

    cdef unique_ptr[column] concatenate(
        table_view strings_columns,
        column_view separators,
        string_scalar separator_narep,
        string_scalar col_narep,
        separator_on_nulls separate_nulls) except +
>>>>>>> b8917229

    cdef unique_ptr[column] join_strings(
        column_view input,
        string_scalar separator,
        string_scalar narep) except +libcudf_exception_handler

    cdef unique_ptr[column] join_list_elements(
        column_view lists_strings_column,
        column_view separators,
        string_scalar separator_narep,
        string_scalar string_narep,
        separator_on_nulls separate_nulls,
        output_if_empty_list empty_list_policy) except +libcudf_exception_handler

    cdef unique_ptr[column] join_list_elements(
        column_view lists_strings_column,
        string_scalar separator,
        string_scalar narep,
        separator_on_nulls separate_nulls,
        output_if_empty_list empty_list_policy) except +libcudf_exception_handler<|MERGE_RESOLUTION|>--- conflicted
+++ resolved
@@ -1,9 +1,6 @@
 # Copyright (c) 2020-2024, NVIDIA CORPORATION.
-<<<<<<< HEAD
-=======
 
 from libcpp cimport int
->>>>>>> b8917229
 from libcpp.memory cimport unique_ptr
 from pylibcudf.exception_handler cimport libcudf_exception_handler
 from pylibcudf.libcudf.column.column cimport column
@@ -25,19 +22,15 @@
     cdef unique_ptr[column] concatenate(
         table_view strings_columns,
         string_scalar separator,
-<<<<<<< HEAD
-        string_scalar narep) except +libcudf_exception_handler
-=======
         string_scalar narep,
-        separator_on_nulls separate_nulls) except +
+        separator_on_nulls separate_nulls) except +libcudf_exception_handler
 
     cdef unique_ptr[column] concatenate(
         table_view strings_columns,
         column_view separators,
         string_scalar separator_narep,
         string_scalar col_narep,
-        separator_on_nulls separate_nulls) except +
->>>>>>> b8917229
+        separator_on_nulls separate_nulls) except +libcudf_exception_handler
 
     cdef unique_ptr[column] join_strings(
         column_view input,
