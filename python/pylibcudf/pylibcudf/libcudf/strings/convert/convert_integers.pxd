# Copyright (c) 2021-2024, NVIDIA CORPORATION.
from libcpp.memory cimport unique_ptr
from pylibcudf.exception_handler cimport libcudf_exception_handler
from pylibcudf.libcudf.column.column cimport column
from pylibcudf.libcudf.column.column_view cimport column_view
from pylibcudf.libcudf.types cimport data_type


cdef extern from "cudf/strings/convert/convert_integers.hpp" namespace \
        "cudf::strings" nogil:
    cdef unique_ptr[column] to_integers(
<<<<<<< HEAD
        column_view input_col,
        data_type output_type) except +libcudf_exception_handler

    cdef unique_ptr[column] from_integers(
        column_view input_col) except +libcudf_exception_handler

    cdef unique_ptr[column] is_integer(
        column_view source_strings
    ) except +libcudf_exception_handler

    cdef unique_ptr[column] hex_to_integers(
        column_view input_col,
        data_type output_type) except +libcudf_exception_handler

    cdef unique_ptr[column] is_hex(
        column_view source_strings
    ) except +libcudf_exception_handler

    cdef unique_ptr[column] integers_to_hex(
        column_view input_col) except +libcudf_exception_handler
=======
        column_view input,
        data_type output_type) except +libcudf_exception_handler

    cdef unique_ptr[column] from_integers(
        column_view integers) except +libcudf_exception_handler

    cdef unique_ptr[column] is_integer(
        column_view input
    ) except +libcudf_exception_handler

    cdef unique_ptr[column] is_integer(
        column_view input,
        data_type int_type
    ) except +libcudf_exception_handler

    cdef unique_ptr[column] hex_to_integers(
        column_view input,
        data_type output_type) except +

    cdef unique_ptr[column] is_hex(
        column_view input
    ) except +libcudf_exception_handler

    cdef unique_ptr[column] integers_to_hex(
        column_view input) except +libcudf_exception_handler
>>>>>>> b8917229
<|MERGE_RESOLUTION|>--- conflicted
+++ resolved
@@ -9,28 +9,6 @@
 cdef extern from "cudf/strings/convert/convert_integers.hpp" namespace \
         "cudf::strings" nogil:
     cdef unique_ptr[column] to_integers(
-<<<<<<< HEAD
-        column_view input_col,
-        data_type output_type) except +libcudf_exception_handler
-
-    cdef unique_ptr[column] from_integers(
-        column_view input_col) except +libcudf_exception_handler
-
-    cdef unique_ptr[column] is_integer(
-        column_view source_strings
-    ) except +libcudf_exception_handler
-
-    cdef unique_ptr[column] hex_to_integers(
-        column_view input_col,
-        data_type output_type) except +libcudf_exception_handler
-
-    cdef unique_ptr[column] is_hex(
-        column_view source_strings
-    ) except +libcudf_exception_handler
-
-    cdef unique_ptr[column] integers_to_hex(
-        column_view input_col) except +libcudf_exception_handler
-=======
         column_view input,
         data_type output_type) except +libcudf_exception_handler
 
@@ -55,5 +33,4 @@
     ) except +libcudf_exception_handler
 
     cdef unique_ptr[column] integers_to_hex(
-        column_view input) except +libcudf_exception_handler
->>>>>>> b8917229
+        column_view input) except +libcudf_exception_handler