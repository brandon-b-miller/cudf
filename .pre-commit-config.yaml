# Copyright (c) 2019-2024, NVIDIA CORPORATION.

repos:
<<<<<<< HEAD
      - repo: https://github.com/pre-commit/pre-commit-hooks
        rev: v4.3.0
        hooks:
              - id: trailing-whitespace
                exclude: |
                  (?x)^(
                    ^python/cudf/cudf/tests/data/subword_tokenizer_data/.*
                  )
              - id: end-of-file-fixer
                exclude: |
                  (?x)^(
                    ^python/cudf/cudf/tests/data/subword_tokenizer_data/.*
                  )
      - repo: https://github.com/PyCQA/isort
        rev: 5.12.0
        hooks:
              - id: isort
                # Use the config file specific to each subproject so that each
                # project can specify its own first/third-party packages.
                args: ["--config-root=python/", "--resolve-all-configs"]
                files: python/.*
                types_or: [python, cython, pyi]
      - repo: https://github.com/psf/black
        rev: 22.3.0
        hooks:
              - id: black
                files: python/.*
                # Explicitly specify the pyproject.toml at the repo root, not per-project.
                args: ["--config", "pyproject.toml"]
      - repo: https://github.com/MarcoGorelli/cython-lint
        rev: v0.15.0
        hooks:
              - id: cython-lint
      - repo: https://github.com/pre-commit/mirrors-mypy
        rev: 'v1.3.0'
        hooks:
              - id: mypy
                additional_dependencies: [types-cachetools]
                args: ["--config-file=pyproject.toml",
                       "python/cudf/cudf",
                       "python/custreamz/custreamz",
                       "python/cudf_kafka/cudf_kafka",
                       "python/dask_cudf/dask_cudf"]
                pass_filenames: false
      - repo: https://github.com/PyCQA/pydocstyle
        rev: 6.1.1
        hooks:
              - id: pydocstyle
                # https://github.com/PyCQA/pydocstyle/issues/603
                additional_dependencies: [toml]
                args: ["--config=pyproject.toml"]
                exclude: |
                  (?x)^(
                    ^python/cudf/cudf/pandas/scripts/.*|
                    ^python/cudf/cudf_pandas_tests/.*
                  )
      - repo: https://github.com/nbQA-dev/nbQA
        rev: 1.6.3
        hooks:
              - id: nbqa-isort
                # Use the cudf_kafka isort orderings in notebooks so that dask
                # and RAPIDS packages have their own sections.
                args: ["--settings-file=python/cudf_kafka/pyproject.toml"]
              - id: nbqa-black
                # Explicitly specify the pyproject.toml at the repo root, not per-project.
                args: ["--config=pyproject.toml"]
      - repo: https://github.com/pre-commit/mirrors-clang-format
        rev: v16.0.6
        hooks:
              - id: clang-format
                types_or: [c, c++, cuda]
                args: ["-fallback-style=none", "-style=file", "-i"]
      - repo: https://github.com/sirosen/texthooks
        rev: 0.4.0
        hooks:
              - id: fix-smartquotes
                exclude: |
                  (?x)^(
                    ^cpp/include/cudf_test/cxxopts.hpp|
                    ^python/cudf/cudf/tests/data/subword_tokenizer_data/.*|
                    ^python/cudf/cudf/tests/text/test_text_methods.py
                  )
      - repo: local
        hooks:
              - id: no-deprecationwarning
                name: no-deprecationwarning
                description: 'Enforce that DeprecationWarning is not introduced (use FutureWarning instead)'
                entry: '(category=|\s)DeprecationWarning[,)]'
                language: pygrep
                types_or: [python, cython]
                exclude: |
                  (?x)^(
                    ^python/cudf/cudf/core/dtypes.py
                  )
              - id: no-programmatic-xfail
                name: no-programmatic-xfail
                description: 'Enforce that pytest.xfail is not introduced (see dev docs for details)'
                entry: 'pytest\.xfail'
                language: pygrep
                types: [python]
              - id: cmake-format
                name: cmake-format
                entry: ./cpp/scripts/run-cmake-format.sh cmake-format
                language: python
                types: [cmake]
                # Note that pre-commit autoupdate does not update the versions
                # of dependencies, so we'll have to update this manually.
                additional_dependencies:
                  - cmakelang==0.6.13
                verbose: true
                require_serial: true
              - id: cmake-lint
                name: cmake-lint
                entry: ./cpp/scripts/run-cmake-format.sh cmake-lint
                language: python
                types: [cmake]
                # Note that pre-commit autoupdate does not update the versions
                # of dependencies, so we'll have to update this manually.
                additional_dependencies:
                  - cmakelang==0.6.13
                verbose: true
                require_serial: true
              - id: copyright-check
                name: copyright-check
                entry: python ./ci/checks/copyright.py --git-modified-only --update-current-year
                language: python
                pass_filenames: false
                additional_dependencies: [gitpython]
              - id: doxygen-check
                name: doxygen-check
                entry: ./ci/checks/doxygen.sh
                files: ^cpp/include/
                types_or: [file]
                language: system
                pass_filenames: false
                verbose: true
      - repo: https://github.com/codespell-project/codespell
        rev: v2.2.2
        hooks:
              - id: codespell
                additional_dependencies: [tomli]
                args: ["--toml", "pyproject.toml"]
                exclude: |
                  (?x)^(
                    .*test.*|
                    ^CHANGELOG.md$
                  )
      - repo: https://github.com/rapidsai/dependency-file-generator
        rev: v1.8.0
        hooks:
            - id: rapids-dependency-file-generator
              args: ["--clean"]
      - repo: https://github.com/astral-sh/ruff-pre-commit
        rev: v0.0.278
        hooks:
          - id: ruff
            files: python/.*$
=======
  - repo: https://github.com/pre-commit/pre-commit-hooks
    rev: v4.5.0
    hooks:
      - id: trailing-whitespace
        exclude: |
          (?x)^(
            ^python/cudf/cudf/tests/data/subword_tokenizer_data/.*
          )
      - id: end-of-file-fixer
        exclude: |
          (?x)^(
            ^python/cudf/cudf/tests/data/subword_tokenizer_data/.*
          )
  - repo: https://github.com/PyCQA/isort
    rev: 5.13.2
    hooks:
      - id: isort
        # Use the config file specific to each subproject so that each
        # project can specify its own first/third-party packages.
        args: ["--config-root=python/", "--resolve-all-configs"]
        files: python/.*
        types_or: [python, cython, pyi]
  - repo: https://github.com/psf/black
    rev: 23.12.1
    hooks:
      - id: black
        files: python/.*
        # Explicitly specify the pyproject.toml at the repo root, not per-project.
        args: ["--config", "pyproject.toml"]
  - repo: https://github.com/MarcoGorelli/cython-lint
    rev: v0.16.0
    hooks:
      - id: cython-lint
  - repo: https://github.com/pre-commit/mirrors-mypy
    rev: 'v1.3.0'
    hooks:
      - id: mypy
        additional_dependencies: [types-cachetools]
        args: ["--config-file=pyproject.toml",
               "python/cudf/cudf",
               "python/custreamz/custreamz",
               "python/cudf_kafka/cudf_kafka",
               "python/dask_cudf/dask_cudf"]
        pass_filenames: false
  - repo: https://github.com/PyCQA/pydocstyle
    rev: 6.3.0
    hooks:
      - id: pydocstyle
        # https://github.com/PyCQA/pydocstyle/issues/603
        additional_dependencies: [tomli]
        args: ["--config=pyproject.toml"]
        exclude: |
          (?x)^(
            ^python/cudf/cudf/pandas/scripts/.*|
            ^python/cudf/cudf_pandas_tests/.*
          )
  - repo: https://github.com/nbQA-dev/nbQA
    rev: 1.7.1
    hooks:
      - id: nbqa-isort
        # Use the cudf_kafka isort orderings in notebooks so that dask
        # and RAPIDS packages have their own sections.
        args: ["--settings-file=python/cudf_kafka/pyproject.toml"]
      - id: nbqa-black
        # Explicitly specify the pyproject.toml at the repo root, not per-project.
        args: ["--config=pyproject.toml"]
  - repo: https://github.com/pre-commit/mirrors-clang-format
    rev: v16.0.6
    hooks:
      - id: clang-format
        types_or: [c, c++, cuda]
        args: ["-fallback-style=none", "-style=file", "-i"]
  - repo: https://github.com/sirosen/texthooks
    rev: 0.6.3
    hooks:
      - id: fix-smartquotes
        exclude: |
          (?x)^(
            ^cpp/include/cudf_test/cxxopts.hpp|
            ^python/cudf/cudf/tests/data/subword_tokenizer_data/.*|
            ^python/cudf/cudf/tests/text/test_text_methods.py
          )
  - repo: local
    hooks:
      - id: no-deprecationwarning
        name: no-deprecationwarning
        description: 'Enforce that DeprecationWarning is not introduced (use FutureWarning instead)'
        entry: '(category=|\s)DeprecationWarning[,)]'
        language: pygrep
        types_or: [python, cython]
      - id: no-programmatic-xfail
        name: no-programmatic-xfail
        description: 'Enforce that pytest.xfail is not introduced (see dev docs for details)'
        entry: 'pytest\.xfail'
        language: pygrep
        types: [python]
      - id: cmake-format
        name: cmake-format
        entry: ./cpp/scripts/run-cmake-format.sh cmake-format
        language: python
        types: [cmake]
        # Note that pre-commit autoupdate does not update the versions
        # of dependencies, so we'll have to update this manually.
        additional_dependencies:
          - cmakelang==0.6.13
        verbose: true
        require_serial: true
      - id: cmake-lint
        name: cmake-lint
        entry: ./cpp/scripts/run-cmake-format.sh cmake-lint
        language: python
        types: [cmake]
        # Note that pre-commit autoupdate does not update the versions
        # of dependencies, so we'll have to update this manually.
        additional_dependencies:
          - cmakelang==0.6.13
        verbose: true
        require_serial: true
      - id: copyright-check
        name: copyright-check
        entry: python ./ci/checks/copyright.py --git-modified-only --update-current-year
        language: python
        pass_filenames: false
        additional_dependencies: [gitpython]
      - id: doxygen-check
        name: doxygen-check
        entry: ./ci/checks/doxygen.sh
        files: ^cpp/include/
        types_or: [file]
        language: system
        pass_filenames: false
        verbose: true
  - repo: https://github.com/codespell-project/codespell
    rev: v2.2.2
    hooks:
      - id: codespell
        additional_dependencies: [tomli]
        args: ["--toml", "pyproject.toml"]
        exclude: |
          (?x)^(
            .*test.*|
            ^CHANGELOG.md$
          )
  - repo: https://github.com/rapidsai/dependency-file-generator
    rev: v1.8.0
    hooks:
      - id: rapids-dependency-file-generator
        args: ["--clean"]
  - repo: https://github.com/astral-sh/ruff-pre-commit
    rev: v0.1.13
    hooks:
      - id: ruff
        files: python/.*$
>>>>>>> a0c637f5


default_language_version:
      python: python3<|MERGE_RESOLUTION|>--- conflicted
+++ resolved
@@ -1,165 +1,6 @@
 # Copyright (c) 2019-2024, NVIDIA CORPORATION.
 
 repos:
-<<<<<<< HEAD
-      - repo: https://github.com/pre-commit/pre-commit-hooks
-        rev: v4.3.0
-        hooks:
-              - id: trailing-whitespace
-                exclude: |
-                  (?x)^(
-                    ^python/cudf/cudf/tests/data/subword_tokenizer_data/.*
-                  )
-              - id: end-of-file-fixer
-                exclude: |
-                  (?x)^(
-                    ^python/cudf/cudf/tests/data/subword_tokenizer_data/.*
-                  )
-      - repo: https://github.com/PyCQA/isort
-        rev: 5.12.0
-        hooks:
-              - id: isort
-                # Use the config file specific to each subproject so that each
-                # project can specify its own first/third-party packages.
-                args: ["--config-root=python/", "--resolve-all-configs"]
-                files: python/.*
-                types_or: [python, cython, pyi]
-      - repo: https://github.com/psf/black
-        rev: 22.3.0
-        hooks:
-              - id: black
-                files: python/.*
-                # Explicitly specify the pyproject.toml at the repo root, not per-project.
-                args: ["--config", "pyproject.toml"]
-      - repo: https://github.com/MarcoGorelli/cython-lint
-        rev: v0.15.0
-        hooks:
-              - id: cython-lint
-      - repo: https://github.com/pre-commit/mirrors-mypy
-        rev: 'v1.3.0'
-        hooks:
-              - id: mypy
-                additional_dependencies: [types-cachetools]
-                args: ["--config-file=pyproject.toml",
-                       "python/cudf/cudf",
-                       "python/custreamz/custreamz",
-                       "python/cudf_kafka/cudf_kafka",
-                       "python/dask_cudf/dask_cudf"]
-                pass_filenames: false
-      - repo: https://github.com/PyCQA/pydocstyle
-        rev: 6.1.1
-        hooks:
-              - id: pydocstyle
-                # https://github.com/PyCQA/pydocstyle/issues/603
-                additional_dependencies: [toml]
-                args: ["--config=pyproject.toml"]
-                exclude: |
-                  (?x)^(
-                    ^python/cudf/cudf/pandas/scripts/.*|
-                    ^python/cudf/cudf_pandas_tests/.*
-                  )
-      - repo: https://github.com/nbQA-dev/nbQA
-        rev: 1.6.3
-        hooks:
-              - id: nbqa-isort
-                # Use the cudf_kafka isort orderings in notebooks so that dask
-                # and RAPIDS packages have their own sections.
-                args: ["--settings-file=python/cudf_kafka/pyproject.toml"]
-              - id: nbqa-black
-                # Explicitly specify the pyproject.toml at the repo root, not per-project.
-                args: ["--config=pyproject.toml"]
-      - repo: https://github.com/pre-commit/mirrors-clang-format
-        rev: v16.0.6
-        hooks:
-              - id: clang-format
-                types_or: [c, c++, cuda]
-                args: ["-fallback-style=none", "-style=file", "-i"]
-      - repo: https://github.com/sirosen/texthooks
-        rev: 0.4.0
-        hooks:
-              - id: fix-smartquotes
-                exclude: |
-                  (?x)^(
-                    ^cpp/include/cudf_test/cxxopts.hpp|
-                    ^python/cudf/cudf/tests/data/subword_tokenizer_data/.*|
-                    ^python/cudf/cudf/tests/text/test_text_methods.py
-                  )
-      - repo: local
-        hooks:
-              - id: no-deprecationwarning
-                name: no-deprecationwarning
-                description: 'Enforce that DeprecationWarning is not introduced (use FutureWarning instead)'
-                entry: '(category=|\s)DeprecationWarning[,)]'
-                language: pygrep
-                types_or: [python, cython]
-                exclude: |
-                  (?x)^(
-                    ^python/cudf/cudf/core/dtypes.py
-                  )
-              - id: no-programmatic-xfail
-                name: no-programmatic-xfail
-                description: 'Enforce that pytest.xfail is not introduced (see dev docs for details)'
-                entry: 'pytest\.xfail'
-                language: pygrep
-                types: [python]
-              - id: cmake-format
-                name: cmake-format
-                entry: ./cpp/scripts/run-cmake-format.sh cmake-format
-                language: python
-                types: [cmake]
-                # Note that pre-commit autoupdate does not update the versions
-                # of dependencies, so we'll have to update this manually.
-                additional_dependencies:
-                  - cmakelang==0.6.13
-                verbose: true
-                require_serial: true
-              - id: cmake-lint
-                name: cmake-lint
-                entry: ./cpp/scripts/run-cmake-format.sh cmake-lint
-                language: python
-                types: [cmake]
-                # Note that pre-commit autoupdate does not update the versions
-                # of dependencies, so we'll have to update this manually.
-                additional_dependencies:
-                  - cmakelang==0.6.13
-                verbose: true
-                require_serial: true
-              - id: copyright-check
-                name: copyright-check
-                entry: python ./ci/checks/copyright.py --git-modified-only --update-current-year
-                language: python
-                pass_filenames: false
-                additional_dependencies: [gitpython]
-              - id: doxygen-check
-                name: doxygen-check
-                entry: ./ci/checks/doxygen.sh
-                files: ^cpp/include/
-                types_or: [file]
-                language: system
-                pass_filenames: false
-                verbose: true
-      - repo: https://github.com/codespell-project/codespell
-        rev: v2.2.2
-        hooks:
-              - id: codespell
-                additional_dependencies: [tomli]
-                args: ["--toml", "pyproject.toml"]
-                exclude: |
-                  (?x)^(
-                    .*test.*|
-                    ^CHANGELOG.md$
-                  )
-      - repo: https://github.com/rapidsai/dependency-file-generator
-        rev: v1.8.0
-        hooks:
-            - id: rapids-dependency-file-generator
-              args: ["--clean"]
-      - repo: https://github.com/astral-sh/ruff-pre-commit
-        rev: v0.0.278
-        hooks:
-          - id: ruff
-            files: python/.*$
-=======
   - repo: https://github.com/pre-commit/pre-commit-hooks
     rev: v4.5.0
     hooks:
@@ -250,6 +91,10 @@
         entry: '(category=|\s)DeprecationWarning[,)]'
         language: pygrep
         types_or: [python, cython]
+        exclude: |
+          (?x)^(
+            ^python/cudf/cudf/core/dtypes.py
+          )
       - id: no-programmatic-xfail
         name: no-programmatic-xfail
         description: 'Enforce that pytest.xfail is not introduced (see dev docs for details)'
@@ -313,7 +158,6 @@
     hooks:
       - id: ruff
         files: python/.*$
->>>>>>> a0c637f5
 
 
 default_language_version:
